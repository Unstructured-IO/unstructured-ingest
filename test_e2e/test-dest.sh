--- conflicted
+++ resolved
@@ -20,11 +20,7 @@
   'azure-cognitive-search.sh'
   'box.sh'
   'chroma.sh'
-<<<<<<< HEAD
-#  'clarifai.sh'
-=======
   #  'clarifai.sh'
->>>>>>> 373568c5
   'couchbase.sh'
   'dropbox.sh'
   'elasticsearch.sh'
