--- conflicted
+++ resolved
@@ -60,17 +60,6 @@
   #'jira.sh'
   # 'sharepoint.sh'
   # 'sharepoint-with-permissions.sh'
-<<<<<<< HEAD
-  #'hubspot.sh'
-  #'local-embed.sh'
-  #'local-embed-bedrock.sh'
-  #'local-embed-octoai.sh'
-  #'local-embed-vertexai.sh'
-  #'local-embed-voyageai.sh'
-  #'local-embed-mixedbreadai.sh'
-  #'sftp.sh'
-  #'opensearch.sh'
-=======
   'hubspot.sh'
   'local-embed.sh'
   'local-embed-bedrock.sh'
@@ -81,7 +70,6 @@
   'local-embed-mixedbreadai.sh'
   'sftp.sh'
   'opensearch.sh'
->>>>>>> b3add2ab
   'mongodb.sh'
 )
 
