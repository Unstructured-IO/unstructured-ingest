--- conflicted
+++ resolved
@@ -277,15 +277,12 @@
         CONFLUENCE_USER_EMAIL: ${{secrets.CONFLUENCE_USER_EMAIL}}
         CONFLUENCE_API_TOKEN: ${{secrets.CONFLUENCE_API_TOKEN}}
         # Notion
-        NOTION_API_KEY: ${{ secrets.NOTION_API_KEY }}
-<<<<<<< HEAD
-        # Zendesk 
-        ZENDESK_TOKEN: ${{ secrets.ZENDESK_TOKEN }}
-=======
+        NOTION_API_KEY: ${{ secrets.NOTION_API_KEY }}        
         # Jira
         JIRA_INGEST_API_TOKEN: ${{ secrets.JIRA_INGEST_API_TOKEN }}
         JIRA_INGEST_USER_EMAIL: ${{ secrets.JIRA_INGEST_USER_EMAIL }}
->>>>>>> 16306420
+        # Zendesk 
+        ZENDESK_TOKEN: ${{ secrets.ZENDESK_TOKEN }}
       run : |
         source .venv/bin/activate
         make install-test
