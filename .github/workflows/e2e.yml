name: End-to-End Tests

on:
  push:
    branches: [ main ]
  pull_request:
    branches: [ main ]
  merge_group:
    branches: [ main ]

concurrency:
  group: "${{ github.workflow }}-${{ github.ref }}"
  cancel-in-progress: true


jobs:
  setup:
    strategy:
      matrix:
        python-version: [ "3.9","3.10" ]
    runs-on: ubuntu-latest
    steps:
      - uses: actions/checkout@v4
      - uses: ./.github/actions/base-cache
        with:
          python-version: ${{ matrix.python-version }}
          check-only: 'true'

  api_based_integration_test:
    strategy:
      matrix:
        test: ["partitioners", "chunkers"]
    runs-on: ubuntu-latest
    steps:
      - uses: 'actions/checkout@v4'
      - name: Set up Python 3.10
        uses: actions/setup-python@v5
        with:
          python-version: "3.10"
      - name: Run ${{ matrix.test }} integration test
        env:
          UNSTRUCTURED_API_KEY: ${{ secrets.UNS_PAID_API_KEY }}
          UNSTRUCTURED_API_URL: "https://api.unstructuredapp.io"
        run: |
          make install-base
          make install-client
          make install-test
          make integration-test-${{ matrix.test }}

  embedders_integration_test:
    runs-on: ubuntu-latest
    steps:
      - uses: 'actions/checkout@v4'
      - name: Set up Python 3.10
        uses: actions/setup-python@v5
        with:
          python-version: "3.10"
      - name: Run ${{ matrix.test }} integration test
        env:
          OPENAI_API_KEY: ${{ secrets.OPENAI_API_KEY }}
          AWS_SECRET_ACCESS_KEY: ${{ secrets.AWS_SECRET_ACCESS_KEY }}
          AWS_ACCESS_KEY_ID: ${{ secrets.AWS_ACCESS_KEY_ID }}
          MXBAI_API_KEY: ${{ secrets.MXBAI_API_KEY }}
          TOGETHERAI_API_KEY: ${{ secrets.TOGETHERAI_API_KEY }}
          VOYAGEAI_API_KEY: ${{ secrets.VOYAGEAI_API_KEY }}
          VERTEXAI_API_KEY: ${{ secrets.VERTEXAI_API_KEY }}
        run: |
          make install-base
          make install-all-embedders
          make install-test
          make integration-test-embedders

  source_connectors_integration_test:
    runs-on: ubuntu-latest-m
    needs: [ setup ]
    steps:
    - uses: 'actions/checkout@v4'
    - name: Set up Python ${{ matrix.python-version }}
      uses: actions/setup-python@v5
      with:
        python-version: "3.10"
    - name: Get full Python version
      id: full-python-version
      run: echo version=$(python -c "import sys; print('-'.join(str(v) for v in sys.version_info))") >> $GITHUB_OUTPUT
    - name: Setup virtual environment
      uses: ./.github/actions/base-cache
      with:
        python-version: "3.10"
    - name: Setup up docker
      run: |
        sudo make install-docker-compose
        docker compose version
    - name: Run Integration Tests
      env:
        DATABRICKS_HOST: ${{secrets.DATABRICKS_HOST}}
        DATABRICKS_CATALOG: ${{secrets.DATABRICKS_CATALOG}}
        DATABRICKS_CLIENT_ID: ${{secrets.DATABRICKS_CLIENT_ID}}
        DATABRICKS_CLIENT_SECRET: ${{secrets.DATABRICKS_CLIENT_SECRET}}
        CONFLUENCE_USER_EMAIL: ${{secrets.CONFLUENCE_USER_EMAIL}}
        CONFLUENCE_API_TOKEN: ${{secrets.CONFLUENCE_API_TOKEN}}
        ASTRA_DB_APPLICATION_TOKEN: ${{ secrets.ASTRA_DB_APPLICATION_TOKEN }}
        ASTRA_DB_API_ENDPOINT: ${{ secrets.ASTRA_DB_ENDPOINT }}
      run : |
        source .venv/bin/activate
        make install-test
        make integration-test-connectors-src

  destination_connectors_integration_test:
    runs-on: ubuntu-latest-m
    needs: [ setup ]
    steps:
    - uses: 'actions/checkout@v4'
    - name: Set up Python ${{ matrix.python-version }}
      uses: actions/setup-python@v5
      with:
        python-version: "3.10"
    - name: Get full Python version
      id: full-python-version
      run: echo version=$(python -c "import sys; print('-'.join(str(v) for v in sys.version_info))") >> $GITHUB_OUTPUT
    - name: Setup virtual environment
      uses: ./.github/actions/base-cache
      with:
        python-version: "3.10"
    - name: Setup up docker
      run: |
        sudo make install-docker-compose
        docker compose version
    - name: Run Integration Tests
      env:
        DATABRICKS_HOST: ${{secrets.DATABRICKS_HOST}}
        DATABRICKS_CATALOG: ${{secrets.DATABRICKS_CATALOG}}
        DATABRICKS_CLIENT_ID: ${{secrets.DATABRICKS_CLIENT_ID}}
        DATABRICKS_CLIENT_SECRET: ${{secrets.DATABRICKS_CLIENT_SECRET}}
        S3_INGEST_TEST_ACCESS_KEY: ${{ secrets.S3_INGEST_TEST_ACCESS_KEY }}
        S3_INGEST_TEST_SECRET_KEY: ${{ secrets.S3_INGEST_TEST_SECRET_KEY }}
        GCP_INGEST_SERVICE_KEY: ${{ secrets.GCP_INGEST_SERVICE_KEY }}
        AZURE_DEST_CONNECTION_STR: ${{ secrets.AZURE_DEST_CONNECTION_STR }}
        MS_CLIENT_CRED: ${{ secrets.MS_CLIENT_CRED }}
        MS_CLIENT_ID: ${{ secrets.MS_CLIENT_ID }}
        MS_TENANT_ID: ${{ secrets.MS_TENANT_ID }}
        MS_USER_EMAIL: ${{ secrets.MS_USER_EMAIL }}
        MS_USER_PNAME: ${{ secrets.MS_USER_PNAME }}
        PINECONE_API_KEY: ${{ secrets.PINECONE_API_KEY }}
        ASTRA_DB_APPLICATION_TOKEN: ${{ secrets.ASTRA_DB_APPLICATION_TOKEN }}
        ASTRA_DB_API_ENDPOINT: ${{ secrets.ASTRA_DB_ENDPOINT }}
        AZURE_SEARCH_ENDPOINT: ${{ secrets.AZURE_SEARCH_ENDPOINT }}
        AZURE_SEARCH_API_KEY: ${{ secrets.AZURE_SEARCH_API_KEY }}
      run : |
        source .venv/bin/activate
        make install-test
        make integration-test-connectors-dest

  test_src:
    strategy:
      matrix:
        python-version: ["3.9","3.10"]
    runs-on: ubuntu-latest-m
    needs: [ setup ]
    steps:
    # actions/checkout MUST come before auth
    - uses: 'actions/checkout@v4'
    - name: Set up Python ${{ matrix.python-version }}
      uses: actions/setup-python@v5
      with:
        python-version: ${{ matrix.python-version }}
    - name: Get full Python version
      id: full-python-version
      run: echo version=$(python -c "import sys; print('-'.join(str(v) for v in sys.version_info))") >> $GITHUB_OUTPUT
    - name: Setup virtual environment
      uses: ./.github/actions/base-cache
      with:
        python-version: ${{ matrix.python-version }}
    - name: Test (end-to-end)
      env:
        AIRTABLE_PERSONAL_ACCESS_TOKEN: ${{ secrets.AIRTABLE_PERSONAL_ACCESS_TOKEN }}
        BOX_APP_CONFIG: ${{ secrets.BOX_APP_CONFIG }}
        DATABRICKS_HOST: ${{secrets.DATABRICKS_HOST}}
        DATABRICKS_CATALOG: ${{secrets.DATABRICKS_CATALOG}}
        DATABRICKS_CLIENT_ID: ${{secrets.DATABRICKS_CLIENT_ID}}
        DATABRICKS_CLIENT_SECRET: ${{secrets.DATABRICKS_CLIENT_SECRET}}
        DISCORD_TOKEN: ${{ secrets.DISCORD_TOKEN }}
        DROPBOX_APP_KEY: ${{ secrets.DROPBOX_APP_KEY }}
        DROPBOX_APP_SECRET: ${{ secrets.DROPBOX_APP_SECRET }}
        DROPBOX_REFRESH_TOKEN: ${{ secrets.DROPBOX_REFRESH_TOKEN }}
        GCP_INGEST_SERVICE_KEY: ${{ secrets.GCP_INGEST_SERVICE_KEY }}
        GH_READ_ONLY_ACCESS_TOKEN: ${{ secrets.GH_READ_ONLY_ACCESS_TOKEN }}
        HUBSPOT_API_TOKEN: ${{ secrets.HUBSPOT_API_TOKEN }}
        JIRA_INGEST_API_TOKEN: ${{ secrets.JIRA_INGEST_API_TOKEN }}
        JIRA_INGEST_USER_EMAIL: ${{ secrets.JIRA_INGEST_USER_EMAIL }}
        MONGODB_URI: ${{ secrets.MONGODB_URI }}
        MONGODB_DATABASE_NAME: ${{ secrets.MONGODB_DATABASE_NAME }}
        MS_CLIENT_CRED: ${{ secrets.MS_CLIENT_CRED }}
        MS_CLIENT_ID: ${{ secrets.MS_CLIENT_ID }}
        MS_TENANT_ID: ${{ secrets.MS_TENANT_ID }}
        MS_USER_EMAIL: ${{ secrets.MS_USER_EMAIL }}
        MS_USER_PNAME: ${{ secrets.MS_USER_PNAME }}
        SALESFORCE_USERNAME: ${{secrets.SALESFORCE_USERNAME}}
        SALESFORCE_CONSUMER_KEY: ${{secrets.SALESFORCE_CONSUMER_KEY}}
        SALESFORCE_PRIVATE_KEY: ${{secrets.SALESFORCE_PRIVATE_KEY}}
        SHAREPOINT_CLIENT_ID: ${{secrets.SHAREPOINT_CLIENT_ID}}
        SHAREPOINT_CRED: ${{secrets.SHAREPOINT_CRED}}
        SHAREPOINT_SITE: ${{secrets.SHAREPOINT_SITE}}
        SHAREPOINT_PERMISSIONS_APP_ID: ${{secrets.SHAREPOINT_PERMISSIONS_APP_ID}}
        SHAREPOINT_PERMISSIONS_APP_CRED: ${{secrets.SHAREPOINT_PERMISSIONS_APP_CRED}}
        SHAREPOINT_PERMISSIONS_TENANT: ${{secrets.SHAREPOINT_PERMISSIONS_TENANT}}
        SLACK_TOKEN: ${{ secrets.SLACK_TOKEN }}
        UNS_PAID_API_KEY: ${{ secrets.UNS_PAID_API_KEY }}
        NOTION_API_KEY: ${{ secrets.NOTION_API_KEY }}
        AWS_SECRET_ACCESS_KEY: ${{ secrets.AWS_SECRET_ACCESS_KEY }}
        AWS_ACCESS_KEY_ID: ${{ secrets.AWS_ACCESS_KEY_ID }}
        AZURE_SEARCH_ENDPOINT: ${{ secrets.AZURE_SEARCH_ENDPOINT }}
        AZURE_SEARCH_API_KEY: ${{ secrets.AZURE_SEARCH_API_KEY }}
        PINECONE_API_KEY: ${{ secrets.PINECONE_API_KEY }}
        ASTRA_DB_APPLICATION_TOKEN: ${{ secrets.ASTRA_DB_APPLICATION_TOKEN }}
        ASTRA_DB_API_ENDPOINT: ${{ secrets.ASTRA_DB_ENDPOINT }}
        TABLE_OCR: "tesseract"
        OCR_AGENT: "unstructured.partition.utils.ocr_models.tesseract_ocr.OCRAgentTesseract"
        CI: "true"
      run: |
        source .venv/bin/activate
        sudo make install-docker-compose
        docker compose version
        pip freeze
        ./test_e2e/test-src.sh

  test_src_api:
    runs-on: ubuntu-latest-m
    needs: [ setup ]
    steps:
    # actions/checkout MUST come before auth
    - uses: 'actions/checkout@v4'
    - name: Set up Python 3.10
      uses: actions/setup-python@v5
      with:
        python-version: "3.10"
    - name: Get full Python version
      id: full-python-version
      run: echo version=$(python -c "import sys; print('-'.join(str(v) for v in sys.version_info))") >> $GITHUB_OUTPUT
    - name: Install limited dependencies
      run: |
        make install-client
        make install-base
    - name: Run test against remote API
      env:
        UNS_PAID_API_KEY: ${{ secrets.UNS_PAID_API_KEY }}
      run: |
        ./test_e2e/src/against-api.sh



  test_dest:
    environment: ci
    strategy:
      matrix:
        python-version: [ "3.9","3.10" ]
    runs-on: ubuntu-latest-m
    needs: [ setup ]
    steps:
    # actions/checkout MUST come before auth
    - uses: 'actions/checkout@v4'
    - name: Set up Python ${{ matrix.python-version }}
      uses: actions/setup-python@v5
      with:
        python-version: ${{ matrix.python-version }}
    - name: Get full Python version
      id: full-python-version
      run: echo version=$(python -c "import sys; print('-'.join(str(v) for v in sys.version_info))") >> $GITHUB_OUTPUT
    - name: Setup virtual environment
      uses: ./.github/actions/base-cache
      with:
        python-version: ${{ matrix.python-version }}
    - name: Test (end-to-end)
      env:
        AWS_SECRET_ACCESS_KEY: ${{ secrets.AWS_SECRET_ACCESS_KEY }}
        AWS_ACCESS_KEY_ID: ${{ secrets.AWS_ACCESS_KEY_ID }}
        S3_INGEST_TEST_ACCESS_KEY: ${{ secrets.S3_INGEST_TEST_ACCESS_KEY }}
        S3_INGEST_TEST_SECRET_KEY: ${{ secrets.S3_INGEST_TEST_SECRET_KEY }}
        AZURE_SEARCH_ENDPOINT: ${{ secrets.AZURE_SEARCH_ENDPOINT }}
        AZURE_SEARCH_API_KEY: ${{ secrets.AZURE_SEARCH_API_KEY }}
        BOX_APP_CONFIG: ${{ secrets.BOX_APP_CONFIG }}
        DROPBOX_APP_KEY: ${{ secrets.DROPBOX_APP_KEY }}
        DROPBOX_APP_SECRET: ${{ secrets.DROPBOX_APP_SECRET }}
        DROPBOX_REFRESH_TOKEN: ${{ secrets.DROPBOX_REFRESH_TOKEN }}
        GCP_INGEST_SERVICE_KEY: ${{ secrets.GCP_INGEST_SERVICE_KEY }}
        OPENAI_API_KEY: ${{ secrets.OPENAI_API_KEY }}
        MONGODB_URI: ${{ secrets.MONGODB_URI }}
        MONGODB_DATABASE_NAME: ${{ secrets.MONGODB_DATABASE_NAME }}
        AZURE_DEST_CONNECTION_STR: ${{ secrets.AZURE_DEST_CONNECTION_STR }}
        PINECONE_API_KEY: ${{secrets.PINECONE_API_KEY}}
        VECTARA_OAUTH_CLIENT_ID: ${{secrets.VECTARA_OAUTH_CLIENT_ID}}
        VECTARA_OAUTH_SECRET: ${{secrets.VECTARA_OAUTH_SECRET}}
        VECTARA_CUSTOMER_ID: ${{secrets.VECTARA_CUSTOMER_ID}}
        ASTRA_DB_APPLICATION_TOKEN: ${{secrets.ASTRA_DB_APPLICATION_TOKEN}}
        ASTRA_DB_API_ENDPOINT: ${{secrets.ASTRA_DB_ENDPOINT}}
        CLARIFAI_API_KEY: ${{secrets.CLARIFAI_API_KEY}}
        SHAREPOINT_CLIENT_ID: ${{secrets.SHAREPOINT_CLIENT_ID}}
        SHAREPOINT_CRED: ${{secrets.SHAREPOINT_CRED}}
        KDBAI_BEARER_TOKEN: ${{ secrets.KDBAI_BEARER_TOKEN }}
        KDBAI_USERNAME: ${{ secrets.KDBAI_USERNAME }}
        KDBAI_CIPHER_KEY: ${{ secrets.KDBAI_CIPHER_KEY }}
<<<<<<< HEAD
        QDRANT_API_KEY: ${{ secrets.QDRANT_API_KEY }}
=======
        UNS_PAID_API_KEY: ${{ secrets.UNS_PAID_API_KEY }}
>>>>>>> 1a8cf43f
        TABLE_OCR: "tesseract"
        OCR_AGENT: "unstructured.partition.utils.ocr_models.tesseract_ocr.OCRAgentTesseract"
        CI: "true"
      run: |
        source .venv/bin/activate
        sudo make install-docker-compose
        docker compose version
        pip freeze
        ./test_e2e/test-dest.sh<|MERGE_RESOLUTION|>--- conflicted
+++ resolved
@@ -298,11 +298,8 @@
         KDBAI_BEARER_TOKEN: ${{ secrets.KDBAI_BEARER_TOKEN }}
         KDBAI_USERNAME: ${{ secrets.KDBAI_USERNAME }}
         KDBAI_CIPHER_KEY: ${{ secrets.KDBAI_CIPHER_KEY }}
-<<<<<<< HEAD
+        UNS_PAID_API_KEY: ${{ secrets.UNS_PAID_API_KEY }}
         QDRANT_API_KEY: ${{ secrets.QDRANT_API_KEY }}
-=======
-        UNS_PAID_API_KEY: ${{ secrets.UNS_PAID_API_KEY }}
->>>>>>> 1a8cf43f
         TABLE_OCR: "tesseract"
         OCR_AGENT: "unstructured.partition.utils.ocr_models.tesseract_ocr.OCRAgentTesseract"
         CI: "true"
