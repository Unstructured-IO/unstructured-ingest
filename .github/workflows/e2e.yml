name: End-to-End Tests

on:
  push:
    branches: [ main ]
  pull_request:
    branches: [ main ]
  merge_group:
    branches: [ main ]

concurrency:
  group: "${{ github.workflow }}-${{ github.ref }}"
  cancel-in-progress: true


jobs:
  setup:
    strategy:
      matrix:
        python-version: [ "3.9","3.10" ]
    runs-on: ubuntu-latest
    steps:
      - uses: actions/checkout@v4
      - uses: ./.github/actions/base-cache
        with:
          python-version: ${{ matrix.python-version }}
          check-only: 'true'

  api_based_integration_test:
    strategy:
      matrix:
        test: ["partitioners", "chunkers"]
    runs-on: ubuntu-latest
    steps:
      - uses: 'actions/checkout@v4'
      - name: Set up Python 3.10
        uses: actions/setup-python@v5
        with:
          python-version: "3.10"
      - name: Run ${{ matrix.test }} integration test
        env:
          UNSTRUCTURED_API_KEY: ${{ secrets.UNS_PAID_API_KEY }}
          UNSTRUCTURED_API_URL: "https://api.unstructuredapp.io"
        run: |
          make install-client
          make install-test
          make integration-test-${{ matrix.test }}

  embedders_integration_test:
    runs-on: ubuntu-latest
    steps:
      - uses: 'actions/checkout@v4'
      - name: Set up Python 3.10
        uses: actions/setup-python@v5
        with:
          python-version: "3.10"
      - name: Run ${{ matrix.test }} integration test
        env:
          OPENAI_API_KEY: ${{ secrets.OPENAI_API_KEY }}
          AWS_SECRET_ACCESS_KEY: ${{ secrets.AWS_SECRET_ACCESS_KEY }}
          AWS_ACCESS_KEY_ID: ${{ secrets.AWS_ACCESS_KEY_ID }}
          MXBAI_API_KEY: ${{ secrets.MXBAI_API_KEY }}
          TOGETHERAI_API_KEY: ${{ secrets.TOGETHERAI_API_KEY }}
          VOYAGEAI_API_KEY: ${{ secrets.VOYAGEAI_API_KEY }}
          VERTEXAI_API_KEY: ${{ secrets.VERTEXAI_API_KEY }}
        run: |
          make install-all-embedders
          make install-test
          make integration-test-embedders

  source_connectors_integration_test:
    runs-on: ubuntu-latest-m
    needs: [ setup ]
    steps:
    - uses: 'actions/checkout@v4'
    - name: Set up Python ${{ matrix.python-version }}
      uses: actions/setup-python@v5
      with:
        python-version: "3.10"
    - name: Get full Python version
      id: full-python-version
      run: echo version=$(python -c "import sys; print('-'.join(str(v) for v in sys.version_info))") >> $GITHUB_OUTPUT
    - name: Setup virtual environment
      uses: ./.github/actions/base-cache
      with:
        python-version: "3.10"
    - name: Setup up docker
      run: |
        sudo make install-docker-compose
        docker compose version
    - name: Run Integration Tests
      env:
        DATABRICKS_HOST: ${{secrets.DATABRICKS_HOST}}
        DATABRICKS_CATALOG: ${{secrets.DATABRICKS_CATALOG}}
        DATABRICKS_CLIENT_ID: ${{secrets.DATABRICKS_CLIENT_ID}}
        DATABRICKS_CLIENT_SECRET: ${{secrets.DATABRICKS_CLIENT_SECRET}}
        CONFLUENCE_USER_EMAIL: ${{secrets.CONFLUENCE_USER_EMAIL}}
        CONFLUENCE_API_TOKEN: ${{secrets.CONFLUENCE_API_TOKEN}}
      run : |
        source .venv/bin/activate
        make install-test
        make integration-test-connectors-src

  destination_connectors_integration_test:
    runs-on: ubuntu-latest-m
    needs: [ setup ]
    steps:
    - uses: 'actions/checkout@v4'
    - name: Set up Python ${{ matrix.python-version }}
      uses: actions/setup-python@v5
      with:
        python-version: "3.10"
    - name: Get full Python version
      id: full-python-version
      run: echo version=$(python -c "import sys; print('-'.join(str(v) for v in sys.version_info))") >> $GITHUB_OUTPUT
    - name: Setup virtual environment
      uses: ./.github/actions/base-cache
      with:
        python-version: "3.10"
    - name: Setup up docker
      run: |
        sudo make install-docker-compose
        docker compose version
    - name: Run Integration Tests
      env:
        DATABRICKS_HOST: ${{secrets.DATABRICKS_HOST}}
        DATABRICKS_CATALOG: ${{secrets.DATABRICKS_CATALOG}}
        DATABRICKS_CLIENT_ID: ${{secrets.DATABRICKS_CLIENT_ID}}
        DATABRICKS_CLIENT_SECRET: ${{secrets.DATABRICKS_CLIENT_SECRET}}
        S3_INGEST_TEST_ACCESS_KEY: ${{ secrets.S3_INGEST_TEST_ACCESS_KEY }}
        S3_INGEST_TEST_SECRET_KEY: ${{ secrets.S3_INGEST_TEST_SECRET_KEY }}
<<<<<<< HEAD
        GCP_INGEST_SERVICE_KEY: ${{ secrets.GCP_INGEST_SERVICE_KEY }}
        AZURE_DEST_CONNECTION_STR: ${{ secrets.AZURE_DEST_CONNECTION_STR }}
=======
        MS_CLIENT_CRED: ${{ secrets.MS_CLIENT_CRED }}
        MS_CLIENT_ID: ${{ secrets.MS_CLIENT_ID }}
        MS_TENANT_ID: ${{ secrets.MS_TENANT_ID }}
        MS_USER_EMAIL: ${{ secrets.MS_USER_EMAIL }}
        MS_USER_PNAME: ${{ secrets.MS_USER_PNAME }}
>>>>>>> 373568c5
      run : |
        source .venv/bin/activate
        make install-test
        make integration-test-connectors-dest

  test_src:
    strategy:
      matrix:
        python-version: ["3.9","3.10"]
    runs-on: ubuntu-latest-m
    needs: [ setup ]
    steps:
    # actions/checkout MUST come before auth
    - uses: 'actions/checkout@v4'
    - name: Set up Python ${{ matrix.python-version }}
      uses: actions/setup-python@v5
      with:
        python-version: ${{ matrix.python-version }}
    - name: Get full Python version
      id: full-python-version
      run: echo version=$(python -c "import sys; print('-'.join(str(v) for v in sys.version_info))") >> $GITHUB_OUTPUT
    - name: Setup virtual environment
      uses: ./.github/actions/base-cache
      with:
        python-version: ${{ matrix.python-version }}
    - name: Test (end-to-end)
      env:
        AIRTABLE_PERSONAL_ACCESS_TOKEN: ${{ secrets.AIRTABLE_PERSONAL_ACCESS_TOKEN }}
        BOX_APP_CONFIG: ${{ secrets.BOX_APP_CONFIG }}
        DATABRICKS_HOST: ${{secrets.DATABRICKS_HOST}}
        DATABRICKS_CATALOG: ${{secrets.DATABRICKS_CATALOG}}
        DATABRICKS_CLIENT_ID: ${{secrets.DATABRICKS_CLIENT_ID}}
        DATABRICKS_CLIENT_SECRET: ${{secrets.DATABRICKS_CLIENT_SECRET}}
        DISCORD_TOKEN: ${{ secrets.DISCORD_TOKEN }}
        DROPBOX_APP_KEY: ${{ secrets.DROPBOX_APP_KEY }}
        DROPBOX_APP_SECRET: ${{ secrets.DROPBOX_APP_SECRET }}
        DROPBOX_REFRESH_TOKEN: ${{ secrets.DROPBOX_REFRESH_TOKEN }}
        GCP_INGEST_SERVICE_KEY: ${{ secrets.GCP_INGEST_SERVICE_KEY }}
        GH_READ_ONLY_ACCESS_TOKEN: ${{ secrets.GH_READ_ONLY_ACCESS_TOKEN }}
        HUBSPOT_API_TOKEN: ${{ secrets.HUBSPOT_API_TOKEN }}
        JIRA_INGEST_API_TOKEN: ${{ secrets.JIRA_INGEST_API_TOKEN }}
        JIRA_INGEST_USER_EMAIL: ${{ secrets.JIRA_INGEST_USER_EMAIL }}
        MONGODB_URI: ${{ secrets.MONGODB_URI }}
        MONGODB_DATABASE_NAME: ${{ secrets.MONGODB_DATABASE_NAME }}
        MS_CLIENT_CRED: ${{ secrets.MS_CLIENT_CRED }}
        MS_CLIENT_ID: ${{ secrets.MS_CLIENT_ID }}
        MS_TENANT_ID: ${{ secrets.MS_TENANT_ID }}
        MS_USER_EMAIL: ${{ secrets.MS_USER_EMAIL }}
        MS_USER_PNAME: ${{ secrets.MS_USER_PNAME }}
        SALESFORCE_USERNAME: ${{secrets.SALESFORCE_USERNAME}}
        SALESFORCE_CONSUMER_KEY: ${{secrets.SALESFORCE_CONSUMER_KEY}}
        SALESFORCE_PRIVATE_KEY: ${{secrets.SALESFORCE_PRIVATE_KEY}}
        SHAREPOINT_CLIENT_ID: ${{secrets.SHAREPOINT_CLIENT_ID}}
        SHAREPOINT_CRED: ${{secrets.SHAREPOINT_CRED}}
        SHAREPOINT_SITE: ${{secrets.SHAREPOINT_SITE}}
        SHAREPOINT_PERMISSIONS_APP_ID: ${{secrets.SHAREPOINT_PERMISSIONS_APP_ID}}
        SHAREPOINT_PERMISSIONS_APP_CRED: ${{secrets.SHAREPOINT_PERMISSIONS_APP_CRED}}
        SHAREPOINT_PERMISSIONS_TENANT: ${{secrets.SHAREPOINT_PERMISSIONS_TENANT}}
        SLACK_TOKEN: ${{ secrets.SLACK_TOKEN }}
        UNS_PAID_API_KEY: ${{ secrets.UNS_PAID_API_KEY }}
        NOTION_API_KEY: ${{ secrets.NOTION_API_KEY }}
        AWS_SECRET_ACCESS_KEY: ${{ secrets.AWS_SECRET_ACCESS_KEY }}
        AWS_ACCESS_KEY_ID: ${{ secrets.AWS_ACCESS_KEY_ID }}
        AZURE_SEARCH_ENDPOINT: ${{ secrets.AZURE_SEARCH_ENDPOINT }}
        AZURE_SEARCH_API_KEY: ${{ secrets.AZURE_SEARCH_API_KEY }}
        PINECONE_API_KEY: ${{ secrets.PINECONE_API_KEY }}
        ASTRA_DB_APPLICATION_TOKEN: ${{ secrets.ASTRA_DB_APPLICATION_TOKEN }}
        ASTRA_DB_API_ENDPOINT: ${{ secrets.ASTRA_DB_ENDPOINT }}
        TABLE_OCR: "tesseract"
        OCR_AGENT: "unstructured.partition.utils.ocr_models.tesseract_ocr.OCRAgentTesseract"
        CI: "true"
      run: |
        source .venv/bin/activate
        sudo make install-docker-compose
        docker compose version
        pip freeze
        ./test_e2e/test-src.sh

  test_src_api:
    runs-on: ubuntu-latest-m
    needs: [ setup ]
    steps:
    # actions/checkout MUST come before auth
    - uses: 'actions/checkout@v4'
    - name: Set up Python 3.10
      uses: actions/setup-python@v5
      with:
        python-version: "3.10"
    - name: Get full Python version
      id: full-python-version
      run: echo version=$(python -c "import sys; print('-'.join(str(v) for v in sys.version_info))") >> $GITHUB_OUTPUT
    - name: Install limited dependencies
      run: |
        make install-client
        make install-base
    - name: Run test against remote API
      env:
        UNS_PAID_API_KEY: ${{ secrets.UNS_PAID_API_KEY }}
      run: |
        ./test_e2e/src/against-api.sh



  test_dest:
    environment: ci
    strategy:
      matrix:
        python-version: [ "3.9","3.10" ]
    runs-on: ubuntu-latest-m
    needs: [ setup ]
    steps:
    # actions/checkout MUST come before auth
    - uses: 'actions/checkout@v4'
    - name: Set up Python ${{ matrix.python-version }}
      uses: actions/setup-python@v5
      with:
        python-version: ${{ matrix.python-version }}
    - name: Get full Python version
      id: full-python-version
      run: echo version=$(python -c "import sys; print('-'.join(str(v) for v in sys.version_info))") >> $GITHUB_OUTPUT
    - name: Setup virtual environment
      uses: ./.github/actions/base-cache
      with:
        python-version: ${{ matrix.python-version }}
    - name: Test (end-to-end)
      env:
        AWS_SECRET_ACCESS_KEY: ${{ secrets.AWS_SECRET_ACCESS_KEY }}
        AWS_ACCESS_KEY_ID: ${{ secrets.AWS_ACCESS_KEY_ID }}
        S3_INGEST_TEST_ACCESS_KEY: ${{ secrets.S3_INGEST_TEST_ACCESS_KEY }}
        S3_INGEST_TEST_SECRET_KEY: ${{ secrets.S3_INGEST_TEST_SECRET_KEY }}
        AZURE_SEARCH_ENDPOINT: ${{ secrets.AZURE_SEARCH_ENDPOINT }}
        AZURE_SEARCH_API_KEY: ${{ secrets.AZURE_SEARCH_API_KEY }}
        BOX_APP_CONFIG: ${{ secrets.BOX_APP_CONFIG }}
        DROPBOX_APP_KEY: ${{ secrets.DROPBOX_APP_KEY }}
        DROPBOX_APP_SECRET: ${{ secrets.DROPBOX_APP_SECRET }}
        DROPBOX_REFRESH_TOKEN: ${{ secrets.DROPBOX_REFRESH_TOKEN }}
        GCP_INGEST_SERVICE_KEY: ${{ secrets.GCP_INGEST_SERVICE_KEY }}
        OPENAI_API_KEY: ${{ secrets.OPENAI_API_KEY }}
        MONGODB_URI: ${{ secrets.MONGODB_URI }}
        MONGODB_DATABASE_NAME: ${{ secrets.MONGODB_DATABASE_NAME }}
        AZURE_DEST_CONNECTION_STR: ${{ secrets.AZURE_DEST_CONNECTION_STR }}
        PINECONE_API_KEY: ${{secrets.PINECONE_API_KEY}}
        VECTARA_OAUTH_CLIENT_ID: ${{secrets.VECTARA_OAUTH_CLIENT_ID}}
        VECTARA_OAUTH_SECRET: ${{secrets.VECTARA_OAUTH_SECRET}}
        VECTARA_CUSTOMER_ID: ${{secrets.VECTARA_CUSTOMER_ID}}
        ASTRA_DB_APPLICATION_TOKEN: ${{secrets.ASTRA_DB_APPLICATION_TOKEN}}
        ASTRA_DB_API_ENDPOINT: ${{secrets.ASTRA_DB_ENDPOINT}}
        CLARIFAI_API_KEY: ${{secrets.CLARIFAI_API_KEY}}
        SHAREPOINT_CLIENT_ID: ${{secrets.SHAREPOINT_CLIENT_ID}}
        SHAREPOINT_CRED: ${{secrets.SHAREPOINT_CRED}}
        KDBAI_BEARER_TOKEN: ${{ secrets.KDBAI_BEARER_TOKEN }}
        KDBAI_USERNAME: ${{ secrets.KDBAI_USERNAME }}
        KDBAI_CIPHER_KEY: ${{ secrets.KDBAI_CIPHER_KEY }}
        TABLE_OCR: "tesseract"
        OCR_AGENT: "unstructured.partition.utils.ocr_models.tesseract_ocr.OCRAgentTesseract"
        CI: "true"
      run: |
        source .venv/bin/activate
        sudo make install-docker-compose
        docker compose version
        pip freeze
        ./test_e2e/test-dest.sh<|MERGE_RESOLUTION|>--- conflicted
+++ resolved
@@ -129,16 +129,13 @@
         DATABRICKS_CLIENT_SECRET: ${{secrets.DATABRICKS_CLIENT_SECRET}}
         S3_INGEST_TEST_ACCESS_KEY: ${{ secrets.S3_INGEST_TEST_ACCESS_KEY }}
         S3_INGEST_TEST_SECRET_KEY: ${{ secrets.S3_INGEST_TEST_SECRET_KEY }}
-<<<<<<< HEAD
         GCP_INGEST_SERVICE_KEY: ${{ secrets.GCP_INGEST_SERVICE_KEY }}
         AZURE_DEST_CONNECTION_STR: ${{ secrets.AZURE_DEST_CONNECTION_STR }}
-=======
         MS_CLIENT_CRED: ${{ secrets.MS_CLIENT_CRED }}
         MS_CLIENT_ID: ${{ secrets.MS_CLIENT_ID }}
         MS_TENANT_ID: ${{ secrets.MS_TENANT_ID }}
         MS_USER_EMAIL: ${{ secrets.MS_USER_EMAIL }}
         MS_USER_PNAME: ${{ secrets.MS_USER_PNAME }}
->>>>>>> 373568c5
       run : |
         source .venv/bin/activate
         make install-test
