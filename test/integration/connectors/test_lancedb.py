import os
from pathlib import Path
from typing import Literal, Union
from uuid import uuid4

import lancedb
import pandas as pd
import pyarrow as pa
import pytest
import pytest_asyncio
from lancedb import AsyncConnection
from upath import UPath

from test.integration.connectors.utils.constants import DESTINATION_TAG
from unstructured_ingest.v2.constants import RECORD_ID_LABEL
from unstructured_ingest.v2.interfaces.file_data import FileData, SourceIdentifiers
from unstructured_ingest.v2.processes.connectors.lancedb.aws import (
    LanceDBAwsAccessConfig,
    LanceDBAwsConnectionConfig,
    LanceDBAwsUploader,
)
from unstructured_ingest.v2.processes.connectors.lancedb.azure import (
    LanceDBAzureAccessConfig,
    LanceDBAzureConnectionConfig,
    LanceDBAzureUploader,
)
from unstructured_ingest.v2.processes.connectors.lancedb.gcp import (
    LanceDBGCSAccessConfig,
    LanceDBGCSConnectionConfig,
    LanceDBGSPUploader,
)
from unstructured_ingest.v2.processes.connectors.lancedb.lancedb import (
    CONNECTOR_TYPE,
    LanceDBUploaderConfig,
    LanceDBUploadStager,
)
from unstructured_ingest.v2.processes.connectors.lancedb.local import (
    LanceDBLocalAccessConfig,
    LanceDBLocalConnectionConfig,
    LanceDBLocalUploader,
)

DATABASE_NAME = "database"
TABLE_NAME = "elements"
DIMENSION = 384
NUMBER_EXPECTED_ROWS = 22
S3_BUCKET = "s3://utic-ingest-test-fixtures/"
GS_BUCKET = "gs://utic-test-ingest-fixtures-output/"
AZURE_BUCKET = "az://utic-ingest-test-fixtures-output/"
REQUIRED_ENV_VARS = {
    "s3": ("S3_INGEST_TEST_ACCESS_KEY", "S3_INGEST_TEST_SECRET_KEY"),
    "gcs": ("GCP_INGEST_SERVICE_KEY",),
    "az": ("AZURE_DEST_CONNECTION_STR",),
    "local": (),
}

SCHEMA = pa.schema(
    [
        pa.field(RECORD_ID_LABEL, pa.string()),
        pa.field("vector", pa.list_(pa.float16(), DIMENSION)),
        pa.field("text", pa.string(), nullable=True),
        pa.field("type", pa.string(), nullable=True),
        pa.field("element_id", pa.string(), nullable=True),
        pa.field("metadata-text_as_html", pa.string(), nullable=True),
        pa.field("metadata-filetype", pa.string(), nullable=True),
        pa.field("metadata-filename", pa.string(), nullable=True),
        pa.field("metadata-languages", pa.list_(pa.string()), nullable=True),
        pa.field("metadata-is_continuation", pa.bool_(), nullable=True),
        pa.field("metadata-page_number", pa.int32(), nullable=True),
    ]
)
NUMBER_EXPECTED_COLUMNS = len(SCHEMA.names)


@pytest_asyncio.fixture
async def connection_with_uri(request, tmp_path: Path):
    target = request.param
    uri = _get_uri(target, local_base_path=tmp_path)

    unset_variables = [env for env in REQUIRED_ENV_VARS[target] if env not in os.environ]
    if unset_variables:
        pytest.skip(
            reason="Following required environment variables were not set: "
            + f"{', '.join(unset_variables)}"
        )

    storage_options = {
        "aws_access_key_id": os.getenv("S3_INGEST_TEST_ACCESS_KEY"),
        "aws_secret_access_key": os.getenv("S3_INGEST_TEST_SECRET_KEY"),
        "google_service_account_key": os.getenv("GCP_INGEST_SERVICE_KEY"),
    }
    azure_connection_string = os.getenv("AZURE_DEST_CONNECTION_STR")
    if azure_connection_string:
        storage_options.update(_parse_azure_connection_string(azure_connection_string))

    storage_options = {key: value for key, value in storage_options.items() if value is not None}
    connection = await lancedb.connect_async(
        uri=uri,
        storage_options=storage_options,
    )
    await connection.create_table(name=TABLE_NAME, schema=SCHEMA)

    yield connection, uri

    await connection.drop_database()


@pytest.mark.asyncio
@pytest.mark.tags(CONNECTOR_TYPE, DESTINATION_TAG)
@pytest.mark.parametrize("connection_with_uri", ["local", "s3", "gcs", "az"], indirect=True)
async def test_lancedb_destination(
    upload_file: Path,
    connection_with_uri: tuple[AsyncConnection, str],
    tmp_path: Path,
) -> None:
    connection, uri = connection_with_uri
    file_data = FileData(
        source_identifiers=SourceIdentifiers(fullpath=upload_file.name, filename=upload_file.name),
        connector_type=CONNECTOR_TYPE,
        identifier="mock-file-data",
    )
    stager = LanceDBUploadStager()
    uploader = _get_uploader(uri)
    staged_file_path = stager.run(
        elements_filepath=upload_file,
        file_data=file_data,
        output_dir=tmp_path,
        output_filename=upload_file.name,
    )

    await uploader.run_async(path=staged_file_path, file_data=file_data)

    # Test upload to empty table
    with await connection.open_table(TABLE_NAME) as table:
        table_df: pd.DataFrame = await table.to_pandas()

    assert len(table_df) == NUMBER_EXPECTED_ROWS
    assert len(table_df.columns) == NUMBER_EXPECTED_COLUMNS

    assert table_df[RECORD_ID_LABEL][0] == file_data.identifier
    assert table_df["element_id"][0] == "2470d8dc42215b3d68413b55bf00fed2"
    assert table_df["type"][0] == "CompositeElement"
    assert table_df["metadata-filename"][0] == "DA-1p-with-duplicate-pages.pdf.json"
    assert table_df["metadata-text_as_html"][0] is None

    # Test upload of the second file, rows should be appended
    file_data.identifier = "mock-file-data-2"
    staged_second_file_path = stager.run(
        elements_filepath=upload_file,
        file_data=file_data,
        output_dir=tmp_path,
        output_filename=f"{upload_file.stem}-2{upload_file.suffix}",
    )
    await uploader.run_async(path=staged_second_file_path, file_data=file_data)
    with await connection.open_table(TABLE_NAME) as table:
        appended_table_df: pd.DataFrame = await table.to_pandas()
    assert len(appended_table_df) == 2 * NUMBER_EXPECTED_ROWS

    # Test re-upload of the first file, rows should be overwritten, not appended
    await uploader.run_async(path=staged_file_path, file_data=file_data)
    with await connection.open_table(TABLE_NAME) as table:
        overwritten_table_df: pd.DataFrame = await table.to_pandas()
    assert len(overwritten_table_df) == 2 * NUMBER_EXPECTED_ROWS


class TestPrecheck:
    @pytest.mark.tags(CONNECTOR_TYPE, DESTINATION_TAG)
    @pytest.mark.parametrize("connection_with_uri", ["local", "s3", "gcs", "az"], indirect=True)
    def test_succeeds(
        self,
        upload_file: Path,
        connection_with_uri: tuple[AsyncConnection, str],
        tmp_path: Path,
    ) -> None:
        _, uri = connection_with_uri
        uploader = _get_uploader(uri)
        uploader.precheck()


def _get_uri(target: Literal["local", "s3", "gcs", "az"], local_base_path: Path) -> str:
    if target == "local":
        return str(local_base_path / DATABASE_NAME)
    if target == "s3":
        base_uri = UPath(S3_BUCKET)
    elif target == "gcs":
        base_uri = UPath(GS_BUCKET)
    elif target == "az":
        base_uri = UPath(AZURE_BUCKET)

    return str(base_uri / "destination" / "lancedb" / str(uuid4()) / DATABASE_NAME)


def _get_uploader(
    uri: str,
) -> Union[LanceDBAzureUploader, LanceDBAzureUploader, LanceDBAwsUploader, LanceDBGSPUploader]:
    target = uri.split("://", maxsplit=1)[0] if uri.startswith(("s3", "az", "gs")) else "local"
    upload_config = LanceDBUploaderConfig(table_name=TABLE_NAME)
    if target == "az":
        azure_connection_string = os.getenv("AZURE_DEST_CONNECTION_STR")
        access_config_kwargs = _parse_azure_connection_string(azure_connection_string)
        return LanceDBAzureUploader(
            upload_config=upload_config,
            connection_config=LanceDBAzureConnectionConfig(
                access_config=LanceDBAzureAccessConfig(**access_config_kwargs),
                uri=uri,
            ),
        )

    elif target == "s3":
<<<<<<< HEAD
        return LanceDBS3Uploader(
            upload_config=upload_config,
            connection_config=LanceDBS3ConnectionConfig(
                access_config=LanceDBS3AccessConfig(
=======
        return LanceDBAwsUploader(
            upload_config=LanceDBUploaderConfig(table_name=TABLE_NAME),
            connection_config=LanceDBAwsConnectionConfig(
                access_config=LanceDBAwsAccessConfig(
>>>>>>> d0fec209
                    aws_access_key_id=os.getenv("S3_INGEST_TEST_ACCESS_KEY"),
                    aws_secret_access_key=os.getenv("S3_INGEST_TEST_SECRET_KEY"),
                ),
                uri=uri,
            ),
        )
    elif target == "gs":
        return LanceDBGSPUploader(
            upload_config=upload_config,
            connection_config=LanceDBGCSConnectionConfig(
                access_config=LanceDBGCSAccessConfig(
                    google_service_account_key=os.getenv("GCP_INGEST_SERVICE_KEY")
                ),
                uri=uri,
            ),
        )
    else:
        return LanceDBLocalUploader(
            upload_config=upload_config,
            connection_config=LanceDBLocalConnectionConfig(
                access_config=LanceDBLocalAccessConfig(),
                uri=uri,
            ),
        )


def _parse_azure_connection_string(
    connection_str: str,
) -> dict[Literal["azure_storage_account_name", "azure_storage_account_key"], str]:
    parameters = dict(keyvalue.split("=", maxsplit=1) for keyvalue in connection_str.split(";"))
    return {
        "azure_storage_account_name": parameters.get("AccountName"),
        "azure_storage_account_key": parameters.get("AccountKey"),
    }<|MERGE_RESOLUTION|>--- conflicted
+++ resolved
@@ -15,8 +15,6 @@
 from unstructured_ingest.v2.constants import RECORD_ID_LABEL
 from unstructured_ingest.v2.interfaces.file_data import FileData, SourceIdentifiers
 from unstructured_ingest.v2.processes.connectors.lancedb.aws import (
-    LanceDBAwsAccessConfig,
-    LanceDBAwsConnectionConfig,
     LanceDBAwsUploader,
 )
 from unstructured_ingest.v2.processes.connectors.lancedb.azure import (
@@ -207,17 +205,10 @@
         )
 
     elif target == "s3":
-<<<<<<< HEAD
         return LanceDBS3Uploader(
             upload_config=upload_config,
             connection_config=LanceDBS3ConnectionConfig(
                 access_config=LanceDBS3AccessConfig(
-=======
-        return LanceDBAwsUploader(
-            upload_config=LanceDBUploaderConfig(table_name=TABLE_NAME),
-            connection_config=LanceDBAwsConnectionConfig(
-                access_config=LanceDBAwsAccessConfig(
->>>>>>> d0fec209
                     aws_access_key_id=os.getenv("S3_INGEST_TEST_ACCESS_KEY"),
                     aws_secret_access_key=os.getenv("S3_INGEST_TEST_SECRET_KEY"),
                 ),
