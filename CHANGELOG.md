## 0.3.7-dev2
<<<<<<< HEAD
=======

### Fixes

* **Fix Azure AI Search session handling**

## 0.3.7-dev1
>>>>>>> ee6000a2

### Fixes

* **Fix Kafka source connection problems**

### Enhancements

* **Kafka source connector has new field: group_id**
* **Added Qdrant Cloud integration test**

## 0.3.6

### Fixes

* **Fix Azure AI Search Error handling**

## 0.3.5

### Enhancements

* **Persist record id in dedicated LanceDB column, use it to delete previous content to prevent duplicates.**

### Fixes

* **Remove client.ping() from the Elasticsearch precheck.**
* **Pinecone metadata fixes** - Fix CLI's --metadata-fields default. Always preserve record ID tracking metadata.
* **Add check to prevent querying for more than pinecone limit when deleting records**
* **Unregister Weaviate base classes** - Weaviate base classes shouldn't be registered as they are abstract and cannot be instantiated as a configuration

## 0.3.4

### Enhancements

* **Add azure openai embedder**
* **Add `collection_id` field to Couchbase `downloader_config`**

## 0.3.3

### Enhancements

* **Add `precheck` to Milvus connector**

### Fixes

* **Make AstraDB uploader truncate `text` and `text_as_html` content to max 8000 bytes**
* **Add missing LanceDb extra**
* **Weaviate cloud auth detection fixed**

## 0.3.2

### Enhancements

* **Persist record id in mongodb data, use it to delete previous content to prevent duplicates.**


### Fixes

* **Remove forward slash from Google Drive relative path field**
* **Create LanceDB test databases in unique remote locations to avoid conflicts** 
* **Add weaviate to destination registry**

## 0.3.1

### Enhancements

* **LanceDB V2 Destination Connector**
* **Persist record id in milvus, use it to delete previous content to prevent duplicates.**
* **Persist record id in weaviate metadata, use it to delete previous content to prevent duplicates.**
* **Persist record id in sql metadata, use it to delete previous content to prevent duplicates.**
* **Persist record id in elasticsearch/opensearch metadata, use it to delete previous content to prevent duplicates.**

### Fixes

* **Make AstraDB precheck fail on non-existant collections**
* **Respect Pinecone's metadata size limits** crop metadata sent to Pinecone's to fit inside its limits, to avoid error responses
* **Propagate exceptions raised by delta table connector during write**

## 0.3.0

### Enhancements

* **Added V2 kafka destination connector**
* **Persist record id in pinecone metadata, use it to delete previous content to prevent duplicates.**
* **Persist record id in azure ai search, use it to delete previous content to prevent duplicates.**
* **Persist record id in astradb, use it to delete previous content to prevent duplicates.**
* **Update Azure Cognitive Search to Azure AI Search**

### Fixes

* **Fix Delta Table destination precheck** Validate AWS Region in precheck. 
* **Add missing batch label to FileData where applicable** 
* **Handle fsspec download file into directory** When filenames have odd characters, files are downloaded into a directory. Code added to shift it around to match expected behavior.
* **Postgres Connector Query** causing syntax error when ID column contains strings

## 0.2.2

### Enhancements
* **Remove `overwrite` field** from fsspec and databricks connectors
* **Added migration for GitLab Source V2**
* **Added V2 confluence source connector**
* **Added OneDrive destination connector**
* **Qdrant destination to v2**
* **Migrate Kafka Source Connector to V2**

## 0.2.1

### Enhancements

* **File system based indexers return a record display name**
* **Add singlestore source connector**
* **Astra DB V2 Source Connector** Create a v2 version of the Astra DB Source Connector.
* **Support native async requests from unstructured-client**
* **Support filtering element types in partitioner step**


### Fixes

* **Fix Databricks Volumes file naming** Add .json to end of upload file.
* **Fix SQL Type destination precheck** Change to context manager "with".

## 0.2.0

### Enhancements

* **Add snowflake source and destination connectors**
* **Migrate Slack Source Connector to V2**
* **Migrate Slack Source Connector to V2**
* **Add Delta Table destination to v2**
* **Migrate Slack Source Connector to V2**

## 0.1.1

### Enhancements

* **Update KDB.AI vectorstore integration to 1.4**
* **Add sqlite and postgres source connectors**
* **Add sampling functionality for indexers in fsspec connectors**

### Fixes

* **Fix Databricks Volumes destination** Fix for filenames to not be hashes.

## 0.1.0

### Enhancements

* **Move default API URL parameter value to serverless API**
* **Add check that access config always wrapped in Secret**
* **Add togetherai embedder support**
* **Refactor sqlite and postgres to be distinct connectors to support better input validation**
* **Added MongoDB source V2 connector**
* **Support optional access configs on connection configs**
* **Refactor databricks into distinct connectors based on auth type**

### Fixes

**Fix Notion Ingestion** Fix the Notion source connector to work with the latest version of the Notion API (added `in_trash` properties to `Page`, `Block` and `Database`).

## 0.0.25

### Enhancements

* **Support pinecone namespace on upload**
* **Migrate Outlook Source Connector to V2**
* **Support for Databricks Volumes source connector**

### Fixes

* **Update Sharepoint Creds and Expected docs**

## 0.0.24

### Enhancements

* **Support dynamic metadata mapping in Pinecone uploader**

## 0.0.23

### Fixes

* **Remove check for langchain dependency in embedders**

## 0.0.22

### Enhancements

* **Add documentation for developing sources/destinations**

* **Leverage `uv` for pip compile**

* **Use incoming fsspec data to populate metadata** Rather than make additional calls to collect metadata after initial file list, use connector-specific data to populate the metadata. 

* **Drop langchain as dependency for embedders**

## 0.0.21

### Fixes

* **Fix forward compatibility issues with `unstructured-client==0.26.0`.** Update syntax and create a new SDK util file for reuse in the Partitioner and Chunker

* **Update Databricks CI Test** Update to use client_id and client_secret auth. Also return files.upload method to one from open source.

* **Fix astra src bug** V1 source connector was updated to work with astrapy 1.5.0

## 0.0.20

### Enhancements

* **Support for latest AstraPy API** Add support for the modern AstraPy client interface for the Astra DB Connector.

## 0.0.19

### Fixes

* **Use validate_default to instantiate default pydantic secrets**

## 0.0.18

### Enhancements

* **Better destination precheck for blob storage** Write an empty file to the destination location when running fsspec-based precheck

## 0.0.17

### Fixes

* **Drop use of unstructued in embed** Remove remnant import from unstructured dependency in embed implementations.


## 0.0.16

### Fixes

* **Add constraint on pydantic** Make sure the version of pydantic being used with this repo pulls in the earliest version that introduces generic Secret, since this is used heavily.

## 0.0.15

### Fixes

* **Model serialization with nested models** Logic updated to properly handle serializing pydantic models that have nested configs with secret values.
* **Sharepoint permission config requirement** The sharepoint connector was expecting the permission config, even though it should have been optional.
* **Sharepoint CLI permission params made optional

### Enhancements

* **Migrate airtable connector to v2**
* **Support iteratively deleting cached content** Add a flag to delete cached content once it's no longer needed for systems that are limited in memory.

## 0.0.14

### Enhancements

* **Support async batch uploads for pinecone connector**
* **Migrate embedders** Move embedder implementations from the open source unstructured repo into this one.

### Fixes

* **Misc. Onedrive connector fixes**

## 0.0.13

### Fixes

* **Pinecone payload size fixes** Pinecone destination now has a limited set of properties it will publish as well as dynamically handles batch size to stay under 2MB pinecone payload limit.

## 0.0.12

### Enhancements

### Fixes

* **Fix invalid `replace()` calls in uncompress** - `replace()` calls meant to be on `str` versions of the path were instead called on `Path` causing errors with parameters.

## 0.0.11

### Enhancements

* **Fix OpenSearch connector** OpenSearch connector did not work when `http_auth` was not provided

## 0.0.10

### Enhancements

* "Fix tar extraction" - tar extraction function assumed archive was gzip compressed which isn't true for supported `.tar` archives. Updated to work for both compressed and uncompressed tar archives.

## 0.0.9

### Enhancements

* **Chroma dict settings should allow string inputs**
* **Move opensearch non-secret fields out of access config**
* **Support string inputs for dict type model fields** Use the `BeforeValidator` support from pydantic to map a string value to a dict if that's provided. 
* **Move opensearch non-secret fields out of access config

### Fixes

**Fix uncompress logic** Use of the uncompress process wasn't being leveraged in the pipeline correctly. Updated to use the new loca download path for where the partitioned looks for the new file.  


## 0.0.8

### Enhancements

* **Add fields_to_include option for Milvus Stager** Adds support for filtering which fields will remain in the document so user can align document structure to collection schema.
* **Add flatten_metadata option for Milvus Stager** Flattening metadata is now optional (enabled by default) step in processing the document.

## 0.0.7

### Enhancements

* **support sharing parent multiprocessing for uploaders** If an uploader needs to fan out it's process using multiprocessing, support that using the parent pipeline approach rather than handling it explicitly by the connector logic.  
* **OTEL support** If endpoint supplied, publish all traces to an otel collector. 

### Fixes

* **Weaviate access configs access** Weaviate access config uses pydantic Secret and it needs to be resolved to the secret value when being used. This was fixed. 
* **unstructured-client compatibility fix** Fix an error when accessing the fields on `PartitionParameters` in the new 0.26.0 Python client.

## 0.0.6

### Fixes

* **unstructured-client compatibility fix** Update the calls to `unstructured_client.general.partition` to avoid a breaking change in the newest version.

## 0.0.5

### Enhancements

* **Add Couchbase Source Connector** Adds support for reading artifacts from Couchbase DB for processing in unstructured
* **Drop environment from pinecone as part of v2 migration** environment is no longer required by the pinecone SDK, so that field has been removed from the ingest CLI/SDK/
* **Add KDBAI Destination Connector** Adds support for writing elements and their embeddings to KDBAI DB.

### Fixes

* **AstraDB connector configs** Configs had dataclass annotation removed since they're now pydantic data models. 
* **Local indexer recursive behavior** Local indexer was indexing directories as well as files. This was filtered out.

## 0.0.4

### Enhancements

* **Add Couchbase Destination Connector** Adds support for storing artifacts in Couchbase DB for Vector Search
* **Leverage pydantic base models** All user-supplied configs are now derived from pydantic base models to leverage better type checking and add built in support for sensitive fields.
* **Autogenerate click options from base models** Leverage the pydantic base models for all configs to autogenerate the cli options exposed when running ingest as a CLI.
* **Drop required Unstructured dependency** Unstructured was moved to an extra dependency to only be imported when needed for functionality such as local partitioning/chunking.
* **Rebrand Astra to Astra DB** The Astra DB integration was re-branded to be consistent with DataStax standard branding.

## 0.0.3

### Enhancements

* **Improve documentation** Update the README's.
* **Explicit Opensearch classes** For the connector registry entries for opensearch, use only opensearch specific classes rather than any elasticsearch ones. 
* **Add missing fsspec destination precheck** check connection in precheck for all fsspec-based destination connectors

## 0.0.2

### Enhancements

* **Use uuid for s3 identifiers** Update unique id to use uuid derived from file path rather than the filepath itself.
* **V2 connectors precheck support** All steps in the v2 pipeline support an optional precheck call, which encompasses the previous check connection functionality. 
* **Filter Step** Support dedicated step as part of the pipeline to filter documents.

## 0.0.1

### Enhancements

### Features

* **Add Milvus destination connector** Adds support storing artifacts in Milvus vector database.

### Fixes

* **Remove old repo references** Any mention of the repo this project came from was removed. 

## 0.0.0

### Features

* **Initial Migration** Create the structure of this repo from the original code in the [Unstructured](https://github.com/Unstructured-IO/unstructured) project.

### Fixes<|MERGE_RESOLUTION|>--- conflicted
+++ resolved
@@ -1,16 +1,8 @@
-## 0.3.7-dev2
-<<<<<<< HEAD
-=======
+## 0.3.7-dev3
 
 ### Fixes
 
 * **Fix Azure AI Search session handling**
-
-## 0.3.7-dev1
->>>>>>> ee6000a2
-
-### Fixes
-
 * **Fix Kafka source connection problems**
 
 ### Enhancements
