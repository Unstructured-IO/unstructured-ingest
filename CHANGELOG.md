<<<<<<< HEAD
## 0.4.0-dev1

### Enhancements

* **Fix Confluence Source Connector authentication parameters to support password, api token, pat token and cloud authentication**

## 0.3.12-dev3
=======
## 0.3.12
>>>>>>> 8a83e91b

### Enhancements

* **Migrate Vectara Destination Connector to v2**
* **Added Redis destination connector**
* **Improved Milvus error handling**
* **Bypass asyncio exception grouping to return more meaningful errors from OneDrive indexer**
* **Kafka destination connector checks for existence of topic**
* **Create more reflective custom errors** Provide errors to indicate if the error was due to something user provided or due to a provider issue, applicable to all steps in the pipeline.

### Fixes
* **Register Neo4j Upload Stager**
* **Fix Kafka destination connection problems**


## 0.3.11

### Enhancements

* **Support Databricks personal access token**

### Fixes

* **Fix missing source identifiers in some downloaders**

## 0.3.10

### Enhancements

* **Support more concrete FileData content for batch support**

### Fixes

* **Add Neo4J to ingest destination connector registry**
* **Fix closing SSHClient in sftp connector**

## 0.3.9

### Enhancements

* **Support ndjson files in stagers**
* **Add Neo4j destination connector**
* **Support passing data in for uploaders**

### Fixes

* **Make sure any SDK clients that support closing get called**

## 0.3.8

### Fixes

* **Prevent pinecone delete from hammering database when deleting**

## 0.3.7

### Fixes

* **Correct fsspec connectors date metadata field types** - sftp, azure, box and gcs
* **Fix Kafka source connection problems**
* **Fix Azure AI Search session handling**
* **Fixes issue with SingleStore Source Connector not being available**
* **Fixes issue with SQLite Source Connector using wrong Indexer** - Caused indexer config parameter error when trying to use SQLite Source
* **Fixes issue with Snowflake Destination Connector `nan` values** - `nan` values were not properly replaced with `None`
* **Fixes Snowflake source `'SnowflakeCursor' object has no attribute 'mogrify'` error**
* **Box source connector can now use raw JSON as access token instead of file path to JSON**
* **Fix fsspec upload paths to be OS independent**
* **Properly log elasticsearch upload errors**

### Enhancements

* **Kafka source connector has new field: group_id**
* **Support personal access token for confluence auth**
* **Leverage deterministic id for uploaded content**
* **Makes multiple SQL connectors (Snowflake, SingleStore, SQLite) more robust against SQL injection.**
* **Optimizes memory usage of Snowflake Destination Connector.**
* **Added Qdrant Cloud integration test**
* **Add DuckDB destination connector** Adds support storing artifacts in a local DuckDB database.
* **Add MotherDuck destination connector** Adds support storing artifacts in MotherDuck database.
* **Update weaviate v2 example**

## 0.3.6

### Fixes

* **Fix Azure AI Search Error handling**

## 0.3.5

### Enhancements

* **Persist record id in dedicated LanceDB column, use it to delete previous content to prevent duplicates.**

### Fixes

* **Remove client.ping() from the Elasticsearch precheck.**
* **Pinecone metadata fixes** - Fix CLI's --metadata-fields default. Always preserve record ID tracking metadata.
* **Add check to prevent querying for more than pinecone limit when deleting records**
* **Unregister Weaviate base classes** - Weaviate base classes shouldn't be registered as they are abstract and cannot be instantiated as a configuration

## 0.3.4

### Enhancements

* **Add azure openai embedder**
* **Add `collection_id` field to Couchbase `downloader_config`**

## 0.3.3

### Enhancements

* **Add `precheck` to Milvus connector**

### Fixes

* **Make AstraDB uploader truncate `text` and `text_as_html` content to max 8000 bytes**
* **Add missing LanceDb extra**
* **Weaviate cloud auth detection fixed**

## 0.3.2

### Enhancements

* **Persist record id in mongodb data, use it to delete previous content to prevent duplicates.**


### Fixes

* **Remove forward slash from Google Drive relative path field**
* **Create LanceDB test databases in unique remote locations to avoid conflicts** 
* **Add weaviate to destination registry**

## 0.3.1

### Enhancements

* **LanceDB V2 Destination Connector**
* **Persist record id in milvus, use it to delete previous content to prevent duplicates.**
* **Persist record id in weaviate metadata, use it to delete previous content to prevent duplicates.**
* **Persist record id in sql metadata, use it to delete previous content to prevent duplicates.**
* **Persist record id in elasticsearch/opensearch metadata, use it to delete previous content to prevent duplicates.**

### Fixes

* **Make AstraDB precheck fail on non-existant collections**
* **Respect Pinecone's metadata size limits** crop metadata sent to Pinecone's to fit inside its limits, to avoid error responses
* **Propagate exceptions raised by delta table connector during write**

## 0.3.0

### Enhancements

* **Added V2 kafka destination connector**
* **Persist record id in pinecone metadata, use it to delete previous content to prevent duplicates.**
* **Persist record id in azure ai search, use it to delete previous content to prevent duplicates.**
* **Persist record id in astradb, use it to delete previous content to prevent duplicates.**
* **Update Azure Cognitive Search to Azure AI Search**

### Fixes

* **Fix Delta Table destination precheck** Validate AWS Region in precheck. 
* **Add missing batch label to FileData where applicable** 
* **Handle fsspec download file into directory** When filenames have odd characters, files are downloaded into a directory. Code added to shift it around to match expected behavior.
* **Postgres Connector Query** causing syntax error when ID column contains strings

## 0.2.2

### Enhancements
* **Remove `overwrite` field** from fsspec and databricks connectors
* **Added migration for GitLab Source V2**
* **Added V2 confluence source connector**
* **Added OneDrive destination connector**
* **Qdrant destination to v2**
* **Migrate Kafka Source Connector to V2**

## 0.2.1

### Enhancements

* **File system based indexers return a record display name**
* **Add singlestore source connector**
* **Astra DB V2 Source Connector** Create a v2 version of the Astra DB Source Connector.
* **Support native async requests from unstructured-client**
* **Support filtering element types in partitioner step**


### Fixes

* **Fix Databricks Volumes file naming** Add .json to end of upload file.
* **Fix SQL Type destination precheck** Change to context manager "with".

## 0.2.0

### Enhancements

* **Add snowflake source and destination connectors**
* **Migrate Slack Source Connector to V2**
* **Migrate Slack Source Connector to V2**
* **Add Delta Table destination to v2**
* **Migrate Slack Source Connector to V2**

## 0.1.1

### Enhancements

* **Update KDB.AI vectorstore integration to 1.4**
* **Add sqlite and postgres source connectors**
* **Add sampling functionality for indexers in fsspec connectors**

### Fixes

* **Fix Databricks Volumes destination** Fix for filenames to not be hashes.

## 0.1.0

### Enhancements

* **Move default API URL parameter value to serverless API**
* **Add check that access config always wrapped in Secret**
* **Add togetherai embedder support**
* **Refactor sqlite and postgres to be distinct connectors to support better input validation**
* **Added MongoDB source V2 connector**
* **Support optional access configs on connection configs**
* **Refactor databricks into distinct connectors based on auth type**

### Fixes

**Fix Notion Ingestion** Fix the Notion source connector to work with the latest version of the Notion API (added `in_trash` properties to `Page`, `Block` and `Database`).

## 0.0.25

### Enhancements

* **Support pinecone namespace on upload**
* **Migrate Outlook Source Connector to V2**
* **Support for Databricks Volumes source connector**

### Fixes

* **Update Sharepoint Creds and Expected docs**

## 0.0.24

### Enhancements

* **Support dynamic metadata mapping in Pinecone uploader**

## 0.0.23

### Fixes

* **Remove check for langchain dependency in embedders**

## 0.0.22

### Enhancements

* **Add documentation for developing sources/destinations**

* **Leverage `uv` for pip compile**

* **Use incoming fsspec data to populate metadata** Rather than make additional calls to collect metadata after initial file list, use connector-specific data to populate the metadata. 

* **Drop langchain as dependency for embedders**

## 0.0.21

### Fixes

* **Fix forward compatibility issues with `unstructured-client==0.26.0`.** Update syntax and create a new SDK util file for reuse in the Partitioner and Chunker

* **Update Databricks CI Test** Update to use client_id and client_secret auth. Also return files.upload method to one from open source.

* **Fix astra src bug** V1 source connector was updated to work with astrapy 1.5.0

## 0.0.20

### Enhancements

* **Support for latest AstraPy API** Add support for the modern AstraPy client interface for the Astra DB Connector.

## 0.0.19

### Fixes

* **Use validate_default to instantiate default pydantic secrets**

## 0.0.18

### Enhancements

* **Better destination precheck for blob storage** Write an empty file to the destination location when running fsspec-based precheck

## 0.0.17

### Fixes

* **Drop use of unstructued in embed** Remove remnant import from unstructured dependency in embed implementations.


## 0.0.16

### Fixes

* **Add constraint on pydantic** Make sure the version of pydantic being used with this repo pulls in the earliest version that introduces generic Secret, since this is used heavily.

## 0.0.15

### Fixes

* **Model serialization with nested models** Logic updated to properly handle serializing pydantic models that have nested configs with secret values.
* **Sharepoint permission config requirement** The sharepoint connector was expecting the permission config, even though it should have been optional.
* **Sharepoint CLI permission params made optional

### Enhancements

* **Migrate airtable connector to v2**
* **Support iteratively deleting cached content** Add a flag to delete cached content once it's no longer needed for systems that are limited in memory.

## 0.0.14

### Enhancements

* **Support async batch uploads for pinecone connector**
* **Migrate embedders** Move embedder implementations from the open source unstructured repo into this one.

### Fixes

* **Misc. Onedrive connector fixes**

## 0.0.13

### Fixes

* **Pinecone payload size fixes** Pinecone destination now has a limited set of properties it will publish as well as dynamically handles batch size to stay under 2MB pinecone payload limit.

## 0.0.12

### Enhancements

### Fixes

* **Fix invalid `replace()` calls in uncompress** - `replace()` calls meant to be on `str` versions of the path were instead called on `Path` causing errors with parameters.

## 0.0.11

### Enhancements

* **Fix OpenSearch connector** OpenSearch connector did not work when `http_auth` was not provided

## 0.0.10

### Enhancements

* "Fix tar extraction" - tar extraction function assumed archive was gzip compressed which isn't true for supported `.tar` archives. Updated to work for both compressed and uncompressed tar archives.

## 0.0.9

### Enhancements

* **Chroma dict settings should allow string inputs**
* **Move opensearch non-secret fields out of access config**
* **Support string inputs for dict type model fields** Use the `BeforeValidator` support from pydantic to map a string value to a dict if that's provided. 
* **Move opensearch non-secret fields out of access config

### Fixes

**Fix uncompress logic** Use of the uncompress process wasn't being leveraged in the pipeline correctly. Updated to use the new loca download path for where the partitioned looks for the new file.  


## 0.0.8

### Enhancements

* **Add fields_to_include option for Milvus Stager** Adds support for filtering which fields will remain in the document so user can align document structure to collection schema.
* **Add flatten_metadata option for Milvus Stager** Flattening metadata is now optional (enabled by default) step in processing the document.

## 0.0.7

### Enhancements

* **support sharing parent multiprocessing for uploaders** If an uploader needs to fan out it's process using multiprocessing, support that using the parent pipeline approach rather than handling it explicitly by the connector logic.  
* **OTEL support** If endpoint supplied, publish all traces to an otel collector. 

### Fixes

* **Weaviate access configs access** Weaviate access config uses pydantic Secret and it needs to be resolved to the secret value when being used. This was fixed. 
* **unstructured-client compatibility fix** Fix an error when accessing the fields on `PartitionParameters` in the new 0.26.0 Python client.

## 0.0.6

### Fixes

* **unstructured-client compatibility fix** Update the calls to `unstructured_client.general.partition` to avoid a breaking change in the newest version.

## 0.0.5

### Enhancements

* **Add Couchbase Source Connector** Adds support for reading artifacts from Couchbase DB for processing in unstructured
* **Drop environment from pinecone as part of v2 migration** environment is no longer required by the pinecone SDK, so that field has been removed from the ingest CLI/SDK/
* **Add KDBAI Destination Connector** Adds support for writing elements and their embeddings to KDBAI DB.

### Fixes

* **AstraDB connector configs** Configs had dataclass annotation removed since they're now pydantic data models. 
* **Local indexer recursive behavior** Local indexer was indexing directories as well as files. This was filtered out.

## 0.0.4

### Enhancements

* **Add Couchbase Destination Connector** Adds support for storing artifacts in Couchbase DB for Vector Search
* **Leverage pydantic base models** All user-supplied configs are now derived from pydantic base models to leverage better type checking and add built in support for sensitive fields.
* **Autogenerate click options from base models** Leverage the pydantic base models for all configs to autogenerate the cli options exposed when running ingest as a CLI.
* **Drop required Unstructured dependency** Unstructured was moved to an extra dependency to only be imported when needed for functionality such as local partitioning/chunking.
* **Rebrand Astra to Astra DB** The Astra DB integration was re-branded to be consistent with DataStax standard branding.

## 0.0.3

### Enhancements

* **Improve documentation** Update the README's.
* **Explicit Opensearch classes** For the connector registry entries for opensearch, use only opensearch specific classes rather than any elasticsearch ones. 
* **Add missing fsspec destination precheck** check connection in precheck for all fsspec-based destination connectors

## 0.0.2

### Enhancements

* **Use uuid for s3 identifiers** Update unique id to use uuid derived from file path rather than the filepath itself.
* **V2 connectors precheck support** All steps in the v2 pipeline support an optional precheck call, which encompasses the previous check connection functionality. 
* **Filter Step** Support dedicated step as part of the pipeline to filter documents.

## 0.0.1

### Enhancements

### Features

* **Add Milvus destination connector** Adds support storing artifacts in Milvus vector database.

### Fixes

* **Remove old repo references** Any mention of the repo this project came from was removed. 

## 0.0.0

### Features

* **Initial Migration** Create the structure of this repo from the original code in the [Unstructured](https://github.com/Unstructured-IO/unstructured) project.

### Fixes<|MERGE_RESOLUTION|>--- conflicted
+++ resolved
@@ -1,14 +1,10 @@
-<<<<<<< HEAD
 ## 0.4.0-dev1
 
 ### Enhancements
 
 * **Fix Confluence Source Connector authentication parameters to support password, api token, pat token and cloud authentication**
 
-## 0.3.12-dev3
-=======
 ## 0.3.12
->>>>>>> 8a83e91b
 
 ### Enhancements
 
