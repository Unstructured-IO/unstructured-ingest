<<<<<<< HEAD
## 0.3.1-dev5

### Features

* **Add `collection_id` field to Couchbase `downloader_config`**
=======
## 0.3.1
>>>>>>> b19102a4

### Enhancements

* **LanceDB V2 Destination Connector**
* **Persist record id in milvus, use it to delete previous content to prevent duplicates.**
* **Persist record id in weaviate metadata, use it to delete previous content to prevent duplicates.**
* **Persist record id in sql metadata, use it to delete previous content to prevent duplicates.**
* **Persist record id in elasticsearch/opensearch metadata, use it to delete previous content to prevent duplicates.**

### Fixes
* **Make AstraDB precheck fail on non-existant collections**
* **Respect Pinecone's metadata size limits** crop metadata sent to Pinecone's to fit inside its limits, to avoid error responses
* **Propagate exceptions raised by delta table connector during write**

## 0.3.0

### Enhancements

* **Added V2 kafka destination connector**
* **Persist record id in pinecone metadata, use it to delete previous content to prevent duplicates.**
* **Persist record id in azure ai search, use it to delete previous content to prevent duplicates.**
* **Persist record id in astradb, use it to delete previous content to prevent duplicates.**
* **Update Azure Cognitive Search to Azure AI Search**

### Fixes

* **Fix Delta Table destination precheck** Validate AWS Region in precheck. 
* **Add missing batch label to FileData where applicable** 
* **Handle fsspec download file into directory** When filenames have odd characters, files are downloaded into a directory. Code added to shift it around to match expected behavior.
* **Postgres Connector Query** causing syntax error when ID column contains strings

## 0.2.2

### Enhancements
* **Remove `overwrite` field** from fsspec and databricks connectors
* **Added migration for GitLab Source V2**
* **Added V2 confluence source connector**
* **Added OneDrive destination connector**
* **Qdrant destination to v2**
* **Migrate Kafka Source Connector to V2**

## 0.2.1

### Enhancements

* **File system based indexers return a record display name**
* **Add singlestore source connector**
* **Astra DB V2 Source Connector** Create a v2 version of the Astra DB Source Connector.
* **Support native async requests from unstructured-client**
* **Support filtering element types in partitioner step**


### Fixes

* **Fix Databricks Volumes file naming** Add .json to end of upload file.
* **Fix SQL Type destination precheck** Change to context manager "with".

## 0.2.0

### Enhancements

* **Add snowflake source and destination connectors**
* **Migrate Slack Source Connector to V2**
* **Migrate Slack Source Connector to V2**
* **Add Delta Table destination to v2**
* **Migrate Slack Source Connector to V2**

## 0.1.1

### Enhancements

* **Update KDB.AI vectorstore integration to 1.4**
* **Add sqlite and postgres source connectors**
* **Add sampling functionality for indexers in fsspec connectors**

### Fixes

* **Fix Databricks Volumes destination** Fix for filenames to not be hashes.

## 0.1.0

### Enhancements

* **Move default API URL parameter value to serverless API**
* **Add check that access config always wrapped in Secret**
* **Add togetherai embedder support**
* **Refactor sqlite and postgres to be distinct connectors to support better input validation**
* **Added MongoDB source V2 connector**
* **Support optional access configs on connection configs**
* **Refactor databricks into distinct connectors based on auth type**

### Fixes

**Fix Notion Ingestion** Fix the Notion source connector to work with the latest version of the Notion API (added `in_trash` properties to `Page`, `Block` and `Database`).

## 0.0.25

### Enhancements

* **Support pinecone namespace on upload**
* **Migrate Outlook Source Connector to V2**
* **Support for Databricks Volumes source connector**

### Fixes

* **Update Sharepoint Creds and Expected docs**

## 0.0.24

### Enhancements

* **Support dynamic metadata mapping in Pinecone uploader**

## 0.0.23

### Fixes

* **Remove check for langchain dependency in embedders**

## 0.0.22

### Enhancements

* **Add documentation for developing sources/destinations**

* **Leverage `uv` for pip compile**

* **Use incoming fsspec data to populate metadata** Rather than make additional calls to collect metadata after initial file list, use connector-specific data to populate the metadata. 

* **Drop langchain as dependency for embedders**

## 0.0.21

### Fixes

* **Fix forward compatibility issues with `unstructured-client==0.26.0`.** Update syntax and create a new SDK util file for reuse in the Partitioner and Chunker

* **Update Databricks CI Test** Update to use client_id and client_secret auth. Also return files.upload method to one from open source.

* **Fix astra src bug** V1 source connector was updated to work with astrapy 1.5.0

## 0.0.20

### Enhancements

* **Support for latest AstraPy API** Add support for the modern AstraPy client interface for the Astra DB Connector.

## 0.0.19

### Fixes

* **Use validate_default to instantiate default pydantic secrets**

## 0.0.18

### Enhancements

* **Better destination precheck for blob storage** Write an empty file to the destination location when running fsspec-based precheck

## 0.0.17

### Fixes

* **Drop use of unstructued in embed** Remove remnant import from unstructured dependency in embed implementations.


## 0.0.16

### Fixes

* **Add constraint on pydantic** Make sure the version of pydantic being used with this repo pulls in the earliest version that introduces generic Secret, since this is used heavily.

## 0.0.15

### Fixes

* **Model serialization with nested models** Logic updated to properly handle serializing pydantic models that have nested configs with secret values.
* **Sharepoint permission config requirement** The sharepoint connector was expecting the permission config, even though it should have been optional.
* **Sharepoint CLI permission params made optional

### Enhancements

* **Migrate airtable connector to v2**
* **Support iteratively deleting cached content** Add a flag to delete cached content once it's no longer needed for systems that are limited in memory.

## 0.0.14

### Enhancements

* **Support async batch uploads for pinecone connector**
* **Migrate embedders** Move embedder implementations from the open source unstructured repo into this one.

### Fixes

* **Misc. Onedrive connector fixes**

## 0.0.13

### Fixes

* **Pinecone payload size fixes** Pinecone destination now has a limited set of properties it will publish as well as dynamically handles batch size to stay under 2MB pinecone payload limit.

## 0.0.12

### Enhancements

### Fixes

* **Fix invalid `replace()` calls in uncompress** - `replace()` calls meant to be on `str` versions of the path were instead called on `Path` causing errors with parameters.

## 0.0.11

### Enhancements

* **Fix OpenSearch connector** OpenSearch connector did not work when `http_auth` was not provided

## 0.0.10

### Enhancements

* "Fix tar extraction" - tar extraction function assumed archive was gzip compressed which isn't true for supported `.tar` archives. Updated to work for both compressed and uncompressed tar archives.

## 0.0.9

### Enhancements

* **Chroma dict settings should allow string inputs**
* **Move opensearch non-secret fields out of access config**
* **Support string inputs for dict type model fields** Use the `BeforeValidator` support from pydantic to map a string value to a dict if that's provided. 
* **Move opensearch non-secret fields out of access config

### Fixes

**Fix uncompress logic** Use of the uncompress process wasn't being leveraged in the pipeline correctly. Updated to use the new loca download path for where the partitioned looks for the new file.  


## 0.0.8

### Enhancements

* **Add fields_to_include option for Milvus Stager** Adds support for filtering which fields will remain in the document so user can align document structure to collection schema.
* **Add flatten_metadata option for Milvus Stager** Flattening metadata is now optional (enabled by default) step in processing the document.

## 0.0.7

### Enhancements

* **support sharing parent multiprocessing for uploaders** If an uploader needs to fan out it's process using multiprocessing, support that using the parent pipeline approach rather than handling it explicitly by the connector logic.  
* **OTEL support** If endpoint supplied, publish all traces to an otel collector. 

### Fixes

* **Weaviate access configs access** Weaviate access config uses pydantic Secret and it needs to be resolved to the secret value when being used. This was fixed. 
* **unstructured-client compatibility fix** Fix an error when accessing the fields on `PartitionParameters` in the new 0.26.0 Python client.

## 0.0.6

### Fixes

* **unstructured-client compatibility fix** Update the calls to `unstructured_client.general.partition` to avoid a breaking change in the newest version.

## 0.0.5

### Enhancements

* **Add Couchbase Source Connector** Adds support for reading artifacts from Couchbase DB for processing in unstructured
* **Drop environment from pinecone as part of v2 migration** environment is no longer required by the pinecone SDK, so that field has been removed from the ingest CLI/SDK/
* **Add KDBAI Destination Connector** Adds support for writing elements and their embeddings to KDBAI DB.

### Fixes

* **AstraDB connector configs** Configs had dataclass annotation removed since they're now pydantic data models. 
* **Local indexer recursive behavior** Local indexer was indexing directories as well as files. This was filtered out.

## 0.0.4

### Enhancements

* **Add Couchbase Destination Connector** Adds support for storing artifacts in Couchbase DB for Vector Search
* **Leverage pydantic base models** All user-supplied configs are now derived from pydantic base models to leverage better type checking and add built in support for sensitive fields.
* **Autogenerate click options from base models** Leverage the pydantic base models for all configs to autogenerate the cli options exposed when running ingest as a CLI.
* **Drop required Unstructured dependency** Unstructured was moved to an extra dependency to only be imported when needed for functionality such as local partitioning/chunking.
* **Rebrand Astra to Astra DB** The Astra DB integration was re-branded to be consistent with DataStax standard branding.

## 0.0.3

### Enhancements

* **Improve documentation** Update the README's.
* **Explicit Opensearch classes** For the connector registry entries for opensearch, use only opensearch specific classes rather than any elasticsearch ones. 
* **Add missing fsspec destination precheck** check connection in precheck for all fsspec-based destination connectors

## 0.0.2

### Enhancements

* **Use uuid for s3 identifiers** Update unique id to use uuid derived from file path rather than the filepath itself.
* **V2 connectors precheck support** All steps in the v2 pipeline support an optional precheck call, which encompasses the previous check connection functionality. 
* **Filter Step** Support dedicated step as part of the pipeline to filter documents.

## 0.0.1

### Enhancements

### Features

* **Add Milvus destination connector** Adds support storing artifacts in Milvus vector database.

### Fixes

* **Remove old repo references** Any mention of the repo this project came from was removed. 

## 0.0.0

### Features

* **Initial Migration** Create the structure of this repo from the original code in the [Unstructured](https://github.com/Unstructured-IO/unstructured) project.

### Fixes<|MERGE_RESOLUTION|>--- conflicted
+++ resolved
@@ -1,12 +1,10 @@
-<<<<<<< HEAD
-## 0.3.1-dev5
+## 0.3.2-dev1
 
 ### Features
 
 * **Add `collection_id` field to Couchbase `downloader_config`**
-=======
+
 ## 0.3.1
->>>>>>> b19102a4
 
 ### Enhancements
 
