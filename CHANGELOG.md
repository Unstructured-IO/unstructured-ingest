--- conflicted
+++ resolved
@@ -1,38 +1,16 @@
-<<<<<<< HEAD
-## 0.3.7-dev6
-=======
-## 0.3.7-dev9
-
-### Fixes
-
-* **Box source connector can now use raw JSON as access token instead of file path to JSON**
-
-## 0.3.7-dev8
-
-### Fixes
-
-* **Fixes Snowflake source `'SnowflakeCursor' object has no attribute 'mogrify'` error**
-
-## 0.3.7-dev7
-
-### Features
-
-* **Add DuckDB destination connector** Adds support storing artifacts in a local DuckDB database.
-* **Add MotherDuck destination connector** Adds support storing artifacts in MotherDuck database.
->>>>>>> afb0d952
+## 0.3.7-dev10
 
 ### Fixes
 
 * **Correct fsspec connectors date metadata field types** - sftp, azure, box and gcs
 * **Fix Kafka source connection problems**
 * **Fix Azure AI Search session handling**
-<<<<<<< HEAD
-* **Fix fsspec upload paths to be OS independent**
-=======
 * **Fixes issue with SingleStore Source Connector not being available**
 * **Fixes issue with SQLite Source Connector using wrong Indexer** - Caused indexer config parameter error when trying to use SQLite Source
 * **Fixes issue with Snowflake Destination Connector `nan` values** - `nan` values were not properly replaced with `None`
->>>>>>> afb0d952
+* **Fixes Snowflake source `'SnowflakeCursor' object has no attribute 'mogrify'` error**
+* **Box source connector can now use raw JSON as access token instead of file path to JSON**
+* **Fix fsspec upload paths to be OS independent**
 
 ### Enhancements
 
@@ -42,6 +20,8 @@
 * **Makes multiple SQL connectors (Snowflake, SingleStore, SQLite) more robust against SQL injection.**
 * **Optimizes memory usage of Snowflake Destination Connector.**
 * **Added Qdrant Cloud integration test**
+* **Add DuckDB destination connector** Adds support storing artifacts in a local DuckDB database.
+* **Add MotherDuck destination connector** Adds support storing artifacts in MotherDuck database.
 
 ## 0.3.6
 
