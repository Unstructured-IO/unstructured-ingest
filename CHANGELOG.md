--- conflicted
+++ resolved
@@ -1,10 +1,9 @@
-<<<<<<< HEAD
-## 1.0.10-dev0
+## 1.0.12-dev0
 
 ### Fixes
 
 * **Replaced google drive connector's mechanism for file downloads.**
-=======
+
 ## 1.0.11
 
 ### Fixes
@@ -16,7 +15,6 @@
 ### Fixes
 
 * **Fix Pinecone connector writing empty vector error**
->>>>>>> 282c68a1
 
 ## 1.0.9
 
