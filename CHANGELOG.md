--- conflicted
+++ resolved
@@ -1,14 +1,10 @@
-<<<<<<< HEAD
-## 0.3.2-dev1
-
-### Fixes
-* **Make AstraDB uploader truncate `text` and `text_as_html` content to max 8000 bytes**
-=======
-## 0.3.2-dev3
+## 0.3.2-dev4
 
 ### Enhancements
 * **Add `precheck` to Milvus connector**
-* 
+
+### Fixes
+* **Make AstraDB uploader truncate `text` and `text_as_html` content to max 8000 bytes** 
 
 ## 0.3.2
 
@@ -22,7 +18,6 @@
 * **Remove forward slash from Google Drive relative path field**
 * **Create LanceDB test databases in unique remote locations to avoid conflicts** 
 * **Add weaviate to destination registry**
->>>>>>> 6126e728
 
 ## 0.3.1
 
