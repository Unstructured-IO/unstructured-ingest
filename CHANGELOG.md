<<<<<<< HEAD
## 0.0.25

### Enhancements

* **Support for Databricks Volumes source connector**
=======
## 0.0.24-dev0

### Enhancements

* **Migrate Outlook Source Connector to V2**
>>>>>>> 0a6b717e

## 0.0.24

### Enhancements

* **Support dynamic metadata mapping in Pinecone uploader**

## 0.0.23

### Fixes

* **Remove check for langchain dependency in embedders**

## 0.0.22

### Enhancements

* **Add documentation for developing sources/destinations**
* **Leverage `uv` for pip compile**
* **Use incoming fsspec data to populate metadata** Rather than make additional calls to collect metadata after initial file list, use connector-specific data to populate the metadata. 
* **Drop langchain as dependency for embedders**

## 0.0.21

### Fixes

* **Fix forward compatibility issues with `unstructured-client==0.26.0`.** Update syntax and create a new SDK util file for reuse in the Partitioner and Chunker

* **Update Databricks CI Test** Update to use client_id and client_secret auth. Also return files.upload method to one from open source.

* **Fix astra src bug** V1 source connector was updated to work with astrapy 1.5.0

## 0.0.20

### Enhancements

* **Support for latest AstraPy API** Add support for the modern AstraPy client interface for the Astra DB Connector.

## 0.0.19

### Fixes

* **Use validate_default to instantiate default pydantic secrets**

## 0.0.18

### Enhancements

* **Better destination precheck for blob storage** Write an empty file to the destination location when running fsspec-based precheck

## 0.0.17

### Fixes

* **Drop use of unstructued in embed** Remove remnant import from unstructured dependency in embed implementations.


## 0.0.16

### Fixes

* **Add constraint on pydantic** Make sure the version of pydantic being used with this repo pulls in the earliest version that introduces generic Secret, since this is used heavily.

## 0.0.15

### Fixes

* **Model serialization with nested models** Logic updated to properly handle serializing pydantic models that have nested configs with secret values.
* **Sharepoint permission config requirement** The sharepoint connector was expecting the permission config, even though it should have been optional.
* **Sharepoint CLI permission params made optional

### Enhancements

* **Migrate airtable connector to v2**
* **Support iteratively deleting cached content** Add a flag to delete cached content once it's no longer needed for systems that are limited in memory.

## 0.0.14

### Enhancements

* **Support async batch uploads for pinecone connector**
* **Migrate embedders** Move embedder implementations from the open source unstructured repo into this one.

### Fixes

* **Misc. Onedrive connector fixes**

## 0.0.13

### Fixes

* **Pinecone payload size fixes** Pinecone destination now has a limited set of properties it will publish as well as dynamically handles batch size to stay under 2MB pinecone payload limit.

## 0.0.12

### Enhancements

### Fixes

* **Fix invalid `replace()` calls in uncompress** - `replace()` calls meant to be on `str` versions of the path were instead called on `Path` causing errors with parameters.

## 0.0.11

### Enhancements

* **Fix OpenSearch connector** OpenSearch connector did not work when `http_auth` was not provided

## 0.0.10

### Enhancements

* "Fix tar extraction" - tar extraction function assumed archive was gzip compressed which isn't true for supported `.tar` archives. Updated to work for both compressed and uncompressed tar archives.

## 0.0.9

### Enhancements

* **Chroma dict settings should allow string inputs**
* **Move opensearch non-secret fields out of access config**
* **Support string inputs for dict type model fields** Use the `BeforeValidator` support from pydantic to map a string value to a dict if that's provided. 
* **Move opensearch non-secret fields out of access config

### Fixes

**Fix uncompress logic** Use of the uncompress process wasn't being leveraged in the pipeline correctly. Updated to use the new loca download path for where the partitioned looks for the new file.  


## 0.0.8

### Enhancements

* **Add fields_to_include option for Milvus Stager** Adds support for filtering which fields will remain in the document so user can align document structure to collection schema.
* **Add flatten_metadata option for Milvus Stager** Flattening metadata is now optional (enabled by default) step in processing the document.

## 0.0.7

### Enhancements

* **support sharing parent multiprocessing for uploaders** If an uploader needs to fan out it's process using multiprocessing, support that using the parent pipeline approach rather than handling it explicitly by the connector logic.  
* **OTEL support** If endpoint supplied, publish all traces to an otel collector. 

### Fixes

* **Weaviate access configs access** Weaviate access config uses pydantic Secret and it needs to be resolved to the secret value when being used. This was fixed. 
* **unstructured-client compatibility fix** Fix an error when accessing the fields on `PartitionParameters` in the new 0.26.0 Python client.

## 0.0.6

### Fixes

* **unstructured-client compatibility fix** Update the calls to `unstructured_client.general.partition` to avoid a breaking change in the newest version.

## 0.0.5

### Enhancements

* **Add Couchbase Source Connector** Adds support for reading artifacts from Couchbase DB for processing in unstructured
* **Drop environment from pinecone as part of v2 migration** environment is no longer required by the pinecone SDK, so that field has been removed from the ingest CLI/SDK/
* **Add KDBAI Destination Connector** Adds support for writing elements and their embeddings to KDBAI DB.

### Fixes

* **AstraDB connector configs** Configs had dataclass annotation removed since they're now pydantic data models. 
* **Local indexer recursive behavior** Local indexer was indexing directories as well as files. This was filtered out.

## 0.0.4

### Enhancements

* **Add Couchbase Destination Connector** Adds support for storing artifacts in Couchbase DB for Vector Search
* **Leverage pydantic base models** All user-supplied configs are now derived from pydantic base models to leverage better type checking and add built in support for sensitive fields.
* **Autogenerate click options from base models** Leverage the pydantic base models for all configs to autogenerate the cli options exposed when running ingest as a CLI.
* **Drop required Unstructured dependency** Unstructured was moved to an extra dependency to only be imported when needed for functionality such as local partitioning/chunking.
* **Rebrand Astra to Astra DB** The Astra DB integration was re-branded to be consistent with DataStax standard branding.

## 0.0.3

### Enhancements

* **Improve documentation** Update the README's.
* **Explicit Opensearch classes** For the connector registry entries for opensearch, use only opensearch specific classes rather than any elasticsearch ones. 
* **Add missing fsspec destination precheck** check connection in precheck for all fsspec-based destination connectors

## 0.0.2

### Enhancements

* **Use uuid for s3 identifiers** Update unique id to use uuid derived from file path rather than the filepath itself.
* **V2 connectors precheck support** All steps in the v2 pipeline support an optional precheck call, which encompasses the previous check connection functionality. 
* **Filter Step** Support dedicated step as part of the pipeline to filter documents.

## 0.0.1

### Enhancements

### Features

* **Add Milvus destination connector** Adds support storing artifacts in Milvus vector database.

### Fixes

* **Remove old repo references** Any mention of the repo this project came from was removed. 

## 0.0.0

### Features

* **Initial Migration** Create the structure of this repo from the original code in the [Unstructured](https://github.com/Unstructured-IO/unstructured) project.

### Fixes<|MERGE_RESOLUTION|>--- conflicted
+++ resolved
@@ -1,16 +1,9 @@
-<<<<<<< HEAD
-## 0.0.25
-
-### Enhancements
-
+## 0.0.24-dev1
+
+### Enhancements
+
+* **Migrate Outlook Source Connector to V2**
 * **Support for Databricks Volumes source connector**
-=======
-## 0.0.24-dev0
-
-### Enhancements
-
-* **Migrate Outlook Source Connector to V2**
->>>>>>> 0a6b717e
 
 ## 0.0.24
 
