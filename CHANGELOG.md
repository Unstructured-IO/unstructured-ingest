--- conflicted
+++ resolved
@@ -1,10 +1,9 @@
-<<<<<<< HEAD
-## 0.4.6-dev0
-
-### Fixes
-
-* **Fix bug in GoogleDrive connector**
-=======
+## 0.5.0-dev0
+
+### Fixes
+
+* **Fix Attribute Not Exist bug in GoogleDrive connector**
+
 ## 0.5.0
 
 ### Fixes
@@ -22,7 +21,6 @@
 
 * **Add missing async azure openai embedder implementation**
 * **Update Sharepoint to support new Microsoft credential sequence**
->>>>>>> 7fbd35cd
 
 ## 0.4.6
 
