## 0.5.6-dev0

### Enhancements

<<<<<<< HEAD
* **Add support for setting up destination for Pinecone**
=======
* Add name formatting to Weaviate destination uploader
>>>>>>> 5436ceb8

## 0.5.5

### Enhancements

* **Improve orig_elements handling in astra and neo4j connectors**

## 0.5.4

### Enhancements

* **Sharepoint support for nested folders and remove need for default path Shared Documents**

## 0.5.3

### Enhancements

* **Improvements on Neo4J uploader, and ability to create a vector index**
* **Optimize embedder code** - Move duplicate code to base interface, exit early if no elements have text. 

### Fixes

* **Fix bedrock embedder: rename embed_model_name to embedder_model_name**

## 0.5.2

### Enhancements

* **Improved google drive precheck mechanism**
* **Added integration tests for google drive precheck and connector**
* **Only embed elements with text** - Only embed elements with text to avoid errors from embedders and optimize calls to APIs.
* **Improved google drive precheck mechanism**
* **Added integration tests for google drive precheck and connector**

### Fixes

* **Fix Snowflake Uploader error with array variable binding**

## 0.5.1

### Fixes

* **Fix Attribute Not Exist bug in GoogleDrive connector**
* **Fix query syntax error in MotherDuck uploader**
* **Fix missing output filename suffix in DuckDB base stager**

### Enhancements

* **Allow dynamic metadata for SQL Connectors**
* **Add entities field to pinecone connector default fields**

## 0.5.0

### Fixes

* **Change aws-bedrock to bedrock**
* **Update Sharepoint tests**

### Enhancements

* **Don't raise error by default for unsupported filetypes in partitioner** - Add a flag to the partitioner to not raise an error when an unsupported filetype is encountered.

## 0.4.7

### Fixes

* **Add missing async azure openai embedder implementation**
* **Update Sharepoint to support new Microsoft credential sequence**

## 0.4.6

### Fixes

* **Fix Upload support for OneDrive connector**
* **Fix Databricks Delta Tables connector's "Service Principal" authentication method**

## 0.4.5

### Fixes

* **Fix downloading large files for OneDrive**

## 0.4.4

### Fixes

* **Fix AsyncIO support for OneDrive connector**

## 0.4.3

### Enhancements

* **Add support for allow list when downloading from raw html**
* **Add support for setting up destination as part of uploader**
* **Add batch support for all embedders**

### Fixes

* **Fix HtmlMixin error when saving downloaded files**
* **Fix Confluence Downloader error when downloading embedded files**

## 0.4.2

### Fixes

* **Fix Databricks Volume Delta Table uploader** - Use given database when uploading data.

## 0.4.1

### Enhancements

* **Support img base64 in html**
* **Fsspec support for direct URI**
* **Support href extraction to local file**
* **Added VastDB source and destination connector**

### Fixes

* **Fix how data updated before writing to sql tables based on columns in table**

## 0.4.0

### Enhancements

* **Change Confluence Source Connector authentication parameters to support password, api token, pat token and cloud authentication**

### Fixes

* **Fix SQL uploader stager** - When passed `output_filename` without a suffix it resulted in unsupported file format error. Now, it will take a suffix of `elements_filepath` and append it to `output_filename`.
* **Fix Snowflake uploader** - Unexpected `columns` argument was passed to `_fit_to_schema` method inside SnowflakeUploader `upload_dataframe` method.

## 0.3.15

### Enhancements

* **Add databricks delta table connector**

### Fixes

* **Fixed namespace issue with pinecone, and added new test**

## 0.3.14

### Fixes

* **Fix Neo4j Uploader string enum error**
* **Fix ChromaDB Destination failing integration tests** - issue lies within the newest ChromaDB release, fix freezes it's version to 0.6.2.

## 0.3.13

### Fixes

* **Fix Snowflake Uploader error**
* **Fix SQL Uploader Stager timestamp error**
* **Migrate Discord Sourced Connector to v2**
* **Add read data fallback** When reading data that could be json or ndjson, if extension is missing, fallback to trying to read it as json.

### Enhancements

* **Async support for all IO-bounded embedders**
* **Expand support to Python 3.13**

## 0.3.12

### Enhancements

* **Migrate Notion Source Connector to V2**
* **Migrate Vectara Destination Connector to v2**
* **Added Redis destination connector**
* **Improved Milvus error handling**
* **Bypass asyncio exception grouping to return more meaningful errors from OneDrive indexer**
* **Kafka destination connector checks for existence of topic**
* **Create more reflective custom errors** Provide errors to indicate if the error was due to something user provided or due to a provider issue, applicable to all steps in the pipeline.

### Fixes
* **Register Neo4j Upload Stager**
* **Fix Kafka destination connection problems**


## 0.3.11

### Enhancements

* **Support Databricks personal access token**

### Fixes

* **Fix missing source identifiers in some downloaders**

## 0.3.10

### Enhancements

* **Support more concrete FileData content for batch support**

### Fixes

* **Add Neo4J to ingest destination connector registry**
* **Fix closing SSHClient in sftp connector**

## 0.3.9

### Enhancements

* **Support ndjson files in stagers**
* **Add Neo4j destination connector**
* **Support passing data in for uploaders**

### Fixes

* **Make sure any SDK clients that support closing get called**

## 0.3.8

### Fixes

* **Prevent pinecone delete from hammering database when deleting**

## 0.3.7

### Fixes

* **Correct fsspec connectors date metadata field types** - sftp, azure, box and gcs
* **Fix Kafka source connection problems**
* **Fix Azure AI Search session handling**
* **Fixes issue with SingleStore Source Connector not being available**
* **Fixes issue with SQLite Source Connector using wrong Indexer** - Caused indexer config parameter error when trying to use SQLite Source
* **Fixes issue with Snowflake Destination Connector `nan` values** - `nan` values were not properly replaced with `None`
* **Fixes Snowflake source `'SnowflakeCursor' object has no attribute 'mogrify'` error**
* **Box source connector can now use raw JSON as access token instead of file path to JSON**
* **Fix fsspec upload paths to be OS independent**
* **Properly log elasticsearch upload errors**

### Enhancements

* **Kafka source connector has new field: group_id**
* **Support personal access token for confluence auth**
* **Leverage deterministic id for uploaded content**
* **Makes multiple SQL connectors (Snowflake, SingleStore, SQLite) more robust against SQL injection.**
* **Optimizes memory usage of Snowflake Destination Connector.**
* **Added Qdrant Cloud integration test**
* **Add DuckDB destination connector** Adds support storing artifacts in a local DuckDB database.
* **Add MotherDuck destination connector** Adds support storing artifacts in MotherDuck database.
* **Update weaviate v2 example**

## 0.3.6

### Fixes

* **Fix Azure AI Search Error handling**

## 0.3.5

### Enhancements

* **Persist record id in dedicated LanceDB column, use it to delete previous content to prevent duplicates.**

### Fixes

* **Remove client.ping() from the Elasticsearch precheck.**
* **Pinecone metadata fixes** - Fix CLI's --metadata-fields default. Always preserve record ID tracking metadata.
* **Add check to prevent querying for more than pinecone limit when deleting records**
* **Unregister Weaviate base classes** - Weaviate base classes shouldn't be registered as they are abstract and cannot be instantiated as a configuration

## 0.3.4

### Enhancements

* **Add azure openai embedder**
* **Add `collection_id` field to Couchbase `downloader_config`**

## 0.3.3

### Enhancements

* **Add `precheck` to Milvus connector**

### Fixes

* **Make AstraDB uploader truncate `text` and `text_as_html` content to max 8000 bytes**
* **Add missing LanceDb extra**
* **Weaviate cloud auth detection fixed**

## 0.3.2

### Enhancements

* **Persist record id in mongodb data, use it to delete previous content to prevent duplicates.**


### Fixes

* **Remove forward slash from Google Drive relative path field**
* **Create LanceDB test databases in unique remote locations to avoid conflicts**
* **Add weaviate to destination registry**

## 0.3.1

### Enhancements

* **LanceDB V2 Destination Connector**
* **Persist record id in milvus, use it to delete previous content to prevent duplicates.**
* **Persist record id in weaviate metadata, use it to delete previous content to prevent duplicates.**
* **Persist record id in sql metadata, use it to delete previous content to prevent duplicates.**
* **Persist record id in elasticsearch/opensearch metadata, use it to delete previous content to prevent duplicates.**

### Fixes

* **Make AstraDB precheck fail on non-existant collections**
* **Respect Pinecone's metadata size limits** crop metadata sent to Pinecone's to fit inside its limits, to avoid error responses
* **Propagate exceptions raised by delta table connector during write**

## 0.3.0

### Enhancements

* **Added V2 kafka destination connector**
* **Persist record id in pinecone metadata, use it to delete previous content to prevent duplicates.**
* **Persist record id in azure ai search, use it to delete previous content to prevent duplicates.**
* **Persist record id in astradb, use it to delete previous content to prevent duplicates.**
* **Update Azure Cognitive Search to Azure AI Search**

### Fixes

* **Fix Delta Table destination precheck** Validate AWS Region in precheck.
* **Add missing batch label to FileData where applicable**
* **Handle fsspec download file into directory** When filenames have odd characters, files are downloaded into a directory. Code added to shift it around to match expected behavior.
* **Postgres Connector Query** causing syntax error when ID column contains strings

## 0.2.2

### Enhancements
* **Remove `overwrite` field** from fsspec and databricks connectors
* **Added migration for GitLab Source V2**
* **Added V2 confluence source connector**
* **Added OneDrive destination connector**
* **Qdrant destination to v2**
* **Migrate Kafka Source Connector to V2**

## 0.2.1

### Enhancements

* **File system based indexers return a record display name**
* **Add singlestore source connector**
* **Astra DB V2 Source Connector** Create a v2 version of the Astra DB Source Connector.
* **Support native async requests from unstructured-client**
* **Support filtering element types in partitioner step**


### Fixes

* **Fix Databricks Volumes file naming** Add .json to end of upload file.
* **Fix SQL Type destination precheck** Change to context manager "with".

## 0.2.0

### Enhancements

* **Add snowflake source and destination connectors**
* **Migrate Slack Source Connector to V2**
* **Migrate Slack Source Connector to V2**
* **Add Delta Table destination to v2**
* **Migrate Slack Source Connector to V2**

## 0.1.1

### Enhancements

* **Update KDB.AI vectorstore integration to 1.4**
* **Add sqlite and postgres source connectors**
* **Add sampling functionality for indexers in fsspec connectors**

### Fixes

* **Fix Databricks Volumes destination** Fix for filenames to not be hashes.

## 0.1.0

### Enhancements

* **Move default API URL parameter value to serverless API**
* **Add check that access config always wrapped in Secret**
* **Add togetherai embedder support**
* **Refactor sqlite and postgres to be distinct connectors to support better input validation**
* **Added MongoDB source V2 connector**
* **Support optional access configs on connection configs**
* **Refactor databricks into distinct connectors based on auth type**

### Fixes

**Fix Notion Ingestion** Fix the Notion source connector to work with the latest version of the Notion API (added `in_trash` properties to `Page`, `Block` and `Database`).

## 0.0.25

### Enhancements

* **Support pinecone namespace on upload**
* **Migrate Outlook Source Connector to V2**
* **Support for Databricks Volumes source connector**

### Fixes

* **Update Sharepoint Creds and Expected docs**

## 0.0.24

### Enhancements

* **Support dynamic metadata mapping in Pinecone uploader**

## 0.0.23

### Fixes

* **Remove check for langchain dependency in embedders**

## 0.0.22

### Enhancements

* **Add documentation for developing sources/destinations**

* **Leverage `uv` for pip compile**

* **Use incoming fsspec data to populate metadata** Rather than make additional calls to collect metadata after initial file list, use connector-specific data to populate the metadata.

* **Drop langchain as dependency for embedders**

## 0.0.21

### Fixes

* **Fix forward compatibility issues with `unstructured-client==0.26.0`.** Update syntax and create a new SDK util file for reuse in the Partitioner and Chunker

* **Update Databricks CI Test** Update to use client_id and client_secret auth. Also return files.upload method to one from open source.

* **Fix astra src bug** V1 source connector was updated to work with astrapy 1.5.0

## 0.0.20

### Enhancements

* **Support for latest AstraPy API** Add support for the modern AstraPy client interface for the Astra DB Connector.

## 0.0.19

### Fixes

* **Use validate_default to instantiate default pydantic secrets**

## 0.0.18

### Enhancements

* **Better destination precheck for blob storage** Write an empty file to the destination location when running fsspec-based precheck

## 0.0.17

### Fixes

* **Drop use of unstructued in embed** Remove remnant import from unstructured dependency in embed implementations.


## 0.0.16

### Fixes

* **Add constraint on pydantic** Make sure the version of pydantic being used with this repo pulls in the earliest version that introduces generic Secret, since this is used heavily.

## 0.0.15

### Fixes

* **Model serialization with nested models** Logic updated to properly handle serializing pydantic models that have nested configs with secret values.
* **Sharepoint permission config requirement** The sharepoint connector was expecting the permission config, even though it should have been optional.
* **Sharepoint CLI permission params made optional

### Enhancements

* **Migrate airtable connector to v2**
* **Support iteratively deleting cached content** Add a flag to delete cached content once it's no longer needed for systems that are limited in memory.

## 0.0.14

### Enhancements

* **Support async batch uploads for pinecone connector**
* **Migrate embedders** Move embedder implementations from the open source unstructured repo into this one.

### Fixes

* **Misc. Onedrive connector fixes**

## 0.0.13

### Fixes

* **Pinecone payload size fixes** Pinecone destination now has a limited set of properties it will publish as well as dynamically handles batch size to stay under 2MB pinecone payload limit.

## 0.0.12

### Enhancements

### Fixes

* **Fix invalid `replace()` calls in uncompress** - `replace()` calls meant to be on `str` versions of the path were instead called on `Path` causing errors with parameters.

## 0.0.11

### Enhancements

* **Fix OpenSearch connector** OpenSearch connector did not work when `http_auth` was not provided

## 0.0.10

### Enhancements

* "Fix tar extraction" - tar extraction function assumed archive was gzip compressed which isn't true for supported `.tar` archives. Updated to work for both compressed and uncompressed tar archives.

## 0.0.9

### Enhancements

* **Chroma dict settings should allow string inputs**
* **Move opensearch non-secret fields out of access config**
* **Support string inputs for dict type model fields** Use the `BeforeValidator` support from pydantic to map a string value to a dict if that's provided.
* **Move opensearch non-secret fields out of access config

### Fixes

**Fix uncompress logic** Use of the uncompress process wasn't being leveraged in the pipeline correctly. Updated to use the new loca download path for where the partitioned looks for the new file.


## 0.0.8

### Enhancements

* **Add fields_to_include option for Milvus Stager** Adds support for filtering which fields will remain in the document so user can align document structure to collection schema.
* **Add flatten_metadata option for Milvus Stager** Flattening metadata is now optional (enabled by default) step in processing the document.

## 0.0.7

### Enhancements

* **support sharing parent multiprocessing for uploaders** If an uploader needs to fan out it's process using multiprocessing, support that using the parent pipeline approach rather than handling it explicitly by the connector logic.
* **OTEL support** If endpoint supplied, publish all traces to an otel collector.

### Fixes

* **Weaviate access configs access** Weaviate access config uses pydantic Secret and it needs to be resolved to the secret value when being used. This was fixed.
* **unstructured-client compatibility fix** Fix an error when accessing the fields on `PartitionParameters` in the new 0.26.0 Python client.

## 0.0.6

### Fixes

* **unstructured-client compatibility fix** Update the calls to `unstructured_client.general.partition` to avoid a breaking change in the newest version.

## 0.0.5

### Enhancements

* **Add Couchbase Source Connector** Adds support for reading artifacts from Couchbase DB for processing in unstructured
* **Drop environment from pinecone as part of v2 migration** environment is no longer required by the pinecone SDK, so that field has been removed from the ingest CLI/SDK/
* **Add KDBAI Destination Connector** Adds support for writing elements and their embeddings to KDBAI DB.

### Fixes

* **AstraDB connector configs** Configs had dataclass annotation removed since they're now pydantic data models.
* **Local indexer recursive behavior** Local indexer was indexing directories as well as files. This was filtered out.

## 0.0.4

### Enhancements

* **Add Couchbase Destination Connector** Adds support for storing artifacts in Couchbase DB for Vector Search
* **Leverage pydantic base models** All user-supplied configs are now derived from pydantic base models to leverage better type checking and add built in support for sensitive fields.
* **Autogenerate click options from base models** Leverage the pydantic base models for all configs to autogenerate the cli options exposed when running ingest as a CLI.
* **Drop required Unstructured dependency** Unstructured was moved to an extra dependency to only be imported when needed for functionality such as local partitioning/chunking.
* **Rebrand Astra to Astra DB** The Astra DB integration was re-branded to be consistent with DataStax standard branding.

## 0.0.3

### Enhancements

* **Improve documentation** Update the README's.
* **Explicit Opensearch classes** For the connector registry entries for opensearch, use only opensearch specific classes rather than any elasticsearch ones.
* **Add missing fsspec destination precheck** check connection in precheck for all fsspec-based destination connectors

## 0.0.2

### Enhancements

* **Use uuid for s3 identifiers** Update unique id to use uuid derived from file path rather than the filepath itself.
* **V2 connectors precheck support** All steps in the v2 pipeline support an optional precheck call, which encompasses the previous check connection functionality.
* **Filter Step** Support dedicated step as part of the pipeline to filter documents.

## 0.0.1

### Enhancements

### Features

* **Add Milvus destination connector** Adds support storing artifacts in Milvus vector database.

### Fixes

* **Remove old repo references** Any mention of the repo this project came from was removed.

## 0.0.0

### Features

* **Initial Migration** Create the structure of this repo from the original code in the [Unstructured](https://github.com/Unstructured-IO/unstructured) project.

### Fixes<|MERGE_RESOLUTION|>--- conflicted
+++ resolved
@@ -1,12 +1,9 @@
-## 0.5.6-dev0
-
-### Enhancements
-
-<<<<<<< HEAD
+## 0.5.6
+
+### Enhancements
+
 * **Add support for setting up destination for Pinecone**
-=======
 * Add name formatting to Weaviate destination uploader
->>>>>>> 5436ceb8
 
 ## 0.5.5
 
