<<<<<<< HEAD
## 0.5.20

### Enhancements
FileData and a few other types can now be imported from a narrower v2.types module. 
This avoids some of the adjacent implicit imports that were picked up with v2.interfaces.__init__.py 
=======
## 0.5.22

### Features

* **Add elasticsearch config enforcement that hosts are a list type**

## 0.5.21

### Fixes

* **Lazy load pandas and numpy** to improve startup performance

## 0.5.20

### Features 

* **Add IBM watson.data Destination connector**
>>>>>>> 6553a414

## 0.5.19

### Features

* **Add `key_prefix` field to Redis Uploader** - Allow users to input custom prefix for keys saved inside Redis connector

## 0.5.18

### Fixes

* **Fix missing support for NDJSON in stagers**

## 0.5.17

### Fixes 

* **Do not output `orig_elements` for astradb** `original_elements` has the correctly truncated field

## 0.5.16

### Fixes 

* **Fix databricks volumes table uploader precheck**
* **Zendesk fix for debug**

## 0.5.15

### Fixes 

* **Separate password and api_token for Confluence connector**

### Features 

* **Support NDJSON for data between pipeline steps for data streaming**

## 0.5.14

### Fixes

* **Fixed Zendesk connector registering method**

## 0.5.13

### Fixes 

* **Handle schema conflict on neo4j**

### Fixes

## 0.5.12

### Features 

* **Support for entities in neo4j connector**

### Fixes

Fixed zendesk dependency warning

## 0.5.11

### Features 

* **Added Zendesk as a source connector.**

### Fixes

* **Fix move metadata to top level in AstraDB destination**
* **Add option to move metadata to top level in AstraDB destination**

## 0.5.10

### Enhancements

* **Migrate Jira Source connector from V1 to V2**
* **Add Jira Source connector integration and unit tests**
* **Support custom endpoint for openai embedder**

### Fixes

* **Fix Confluence unescaped Unicode characters**
* **Update use of unstructured client to leverage new error handling**
* **Dropbox connector can now use long lived refresh token and generate access token internally**
* **Delta Tables connector can evolve schema**

## 0.5.9

### Features

* **Add auto create collection support for AstraDB destination**

### Fixes

* **Fix Confluence Source page title not being processed during partition**

## 0.5.8

### Fixes

* **Fix on pinecone index creation functionality**

## 0.5.7

### Fixes

* **Fix voyageai embedder: add multimodal embedder function**

## 0.5.6

### Enhancements

* **Add support for setting up destination for Pinecone**
* Add name formatting to Weaviate destination uploader

## 0.5.5

* **Improve orig_elements handling in astra and neo4j connectors**

## 0.5.4

### Enhancements

* **Sharepoint support for nested folders and remove need for default path Shared Documents**

## 0.5.3

### Enhancements

* **Improvements on Neo4J uploader, and ability to create a vector index**
* **Optimize embedder code** - Move duplicate code to base interface, exit early if no elements have text. 

### Fixes

* **Fix bedrock embedder: rename embed_model_name to embedder_model_name**

## 0.5.2

### Enhancements

* **Improved google drive precheck mechanism**
* **Added integration tests for google drive precheck and connector**
* **Only embed elements with text** - Only embed elements with text to avoid errors from embedders and optimize calls to APIs.
* **Improved google drive precheck mechanism**
* **Added integration tests for google drive precheck and connector**

### Fixes

* **Fix Snowflake Uploader error with array variable binding**

## 0.5.1

### Fixes

* **Fix Attribute Not Exist bug in GoogleDrive connector**
* **Fix query syntax error in MotherDuck uploader**
* **Fix missing output filename suffix in DuckDB base stager**

### Enhancements

* **Allow dynamic metadata for SQL Connectors**
* **Add entities field to pinecone connector default fields**

## 0.5.0

### Fixes

* **Change aws-bedrock to bedrock**
* **Update Sharepoint tests**

### Enhancements

* **Don't raise error by default for unsupported filetypes in partitioner** - Add a flag to the partitioner to not raise an error when an unsupported filetype is encountered.

## 0.4.7

### Fixes

* **Add missing async azure openai embedder implementation**
* **Update Sharepoint to support new Microsoft credential sequence**

## 0.4.6

### Fixes

* **Fix Upload support for OneDrive connector**
* **Fix Databricks Delta Tables connector's "Service Principal" authentication method**

## 0.4.5

### Fixes

* **Fix downloading large files for OneDrive**

## 0.4.4

### Fixes

* **Fix AsyncIO support for OneDrive connector**

## 0.4.3

### Enhancements

* **Add support for allow list when downloading from raw html**
* **Add support for setting up destination as part of uploader**
* **Add batch support for all embedders**

### Fixes

* **Fix HtmlMixin error when saving downloaded files**
* **Fix Confluence Downloader error when downloading embedded files**

## 0.4.2

### Fixes

* **Fix Databricks Volume Delta Table uploader** - Use given database when uploading data.

## 0.4.1

### Enhancements

* **Support img base64 in html**
* **Fsspec support for direct URI**
* **Support href extraction to local file**
* **Added VastDB source and destination connector**

### Fixes

* **Fix how data updated before writing to sql tables based on columns in table**

## 0.4.0

### Enhancements

* **Change Confluence Source Connector authentication parameters to support password, api token, pat token and cloud authentication**

### Fixes

* **Fix SQL uploader stager** - When passed `output_filename` without a suffix it resulted in unsupported file format error. Now, it will take a suffix of `elements_filepath` and append it to `output_filename`.
* **Fix Snowflake uploader** - Unexpected `columns` argument was passed to `_fit_to_schema` method inside SnowflakeUploader `upload_dataframe` method.

## 0.3.15

### Enhancements

* **Add databricks delta table connector**

### Fixes

* **Fixed namespace issue with pinecone, and added new test**

## 0.3.14

### Fixes

* **Fix Neo4j Uploader string enum error**
* **Fix ChromaDB Destination failing integration tests** - issue lies within the newest ChromaDB release, fix freezes it's version to 0.6.2.

## 0.3.13

### Fixes

* **Fix Snowflake Uploader error**
* **Fix SQL Uploader Stager timestamp error**
* **Migrate Discord Sourced Connector to v2**
* **Add read data fallback** When reading data that could be json or ndjson, if extension is missing, fallback to trying to read it as json.

### Enhancements

* **Async support for all IO-bounded embedders**
* **Expand support to Python 3.13**

## 0.3.12

### Enhancements

* **Migrate Notion Source Connector to V2**
* **Migrate Vectara Destination Connector to v2**
* **Added Redis destination connector**
* **Improved Milvus error handling**
* **Bypass asyncio exception grouping to return more meaningful errors from OneDrive indexer**
* **Kafka destination connector checks for existence of topic**
* **Create more reflective custom errors** Provide errors to indicate if the error was due to something user provided or due to a provider issue, applicable to all steps in the pipeline.

### Fixes
* **Register Neo4j Upload Stager**
* **Fix Kafka destination connection problems**


## 0.3.11

### Enhancements

* **Support Databricks personal access token**

### Fixes

* **Fix missing source identifiers in some downloaders**

## 0.3.10

### Enhancements

* **Support more concrete FileData content for batch support**

### Fixes

* **Add Neo4J to ingest destination connector registry**
* **Fix closing SSHClient in sftp connector**

## 0.3.9

### Enhancements

* **Support ndjson files in stagers**
* **Add Neo4j destination connector**
* **Support passing data in for uploaders**

### Fixes

* **Make sure any SDK clients that support closing get called**

## 0.3.8

### Fixes

* **Prevent pinecone delete from hammering database when deleting**

## 0.3.7

### Fixes

* **Correct fsspec connectors date metadata field types** - sftp, azure, box and gcs
* **Fix Kafka source connection problems**
* **Fix Azure AI Search session handling**
* **Fixes issue with SingleStore Source Connector not being available**
* **Fixes issue with SQLite Source Connector using wrong Indexer** - Caused indexer config parameter error when trying to use SQLite Source
* **Fixes issue with Snowflake Destination Connector `nan` values** - `nan` values were not properly replaced with `None`
* **Fixes Snowflake source `'SnowflakeCursor' object has no attribute 'mogrify'` error**
* **Box source connector can now use raw JSON as access token instead of file path to JSON**
* **Fix fsspec upload paths to be OS independent**
* **Properly log elasticsearch upload errors**

### Enhancements

* **Kafka source connector has new field: group_id**
* **Support personal access token for confluence auth**
* **Leverage deterministic id for uploaded content**
* **Makes multiple SQL connectors (Snowflake, SingleStore, SQLite) more robust against SQL injection.**
* **Optimizes memory usage of Snowflake Destination Connector.**
* **Added Qdrant Cloud integration test**
* **Add DuckDB destination connector** Adds support storing artifacts in a local DuckDB database.
* **Add MotherDuck destination connector** Adds support storing artifacts in MotherDuck database.
* **Update weaviate v2 example**

## 0.3.6

### Fixes

* **Fix Azure AI Search Error handling**

## 0.3.5

### Enhancements

* **Persist record id in dedicated LanceDB column, use it to delete previous content to prevent duplicates.**

### Fixes

* **Remove client.ping() from the Elasticsearch precheck.**
* **Pinecone metadata fixes** - Fix CLI's --metadata-fields default. Always preserve record ID tracking metadata.
* **Add check to prevent querying for more than pinecone limit when deleting records**
* **Unregister Weaviate base classes** - Weaviate base classes shouldn't be registered as they are abstract and cannot be instantiated as a configuration

## 0.3.4

### Enhancements

* **Add azure openai embedder**
* **Add `collection_id` field to Couchbase `downloader_config`**

## 0.3.3

### Enhancements

* **Add `precheck` to Milvus connector**

### Fixes

* **Make AstraDB uploader truncate `text` and `text_as_html` content to max 8000 bytes**
* **Add missing LanceDb extra**
* **Weaviate cloud auth detection fixed**

## 0.3.2

### Enhancements

* **Persist record id in mongodb data, use it to delete previous content to prevent duplicates.**


### Fixes

* **Remove forward slash from Google Drive relative path field**
* **Create LanceDB test databases in unique remote locations to avoid conflicts**
* **Add weaviate to destination registry**

## 0.3.1

### Enhancements

* **LanceDB V2 Destination Connector**
* **Persist record id in milvus, use it to delete previous content to prevent duplicates.**
* **Persist record id in weaviate metadata, use it to delete previous content to prevent duplicates.**
* **Persist record id in sql metadata, use it to delete previous content to prevent duplicates.**
* **Persist record id in elasticsearch/opensearch metadata, use it to delete previous content to prevent duplicates.**

### Fixes

* **Make AstraDB precheck fail on non-existant collections**
* **Respect Pinecone's metadata size limits** crop metadata sent to Pinecone's to fit inside its limits, to avoid error responses
* **Propagate exceptions raised by delta table connector during write**

## 0.3.0

### Enhancements

* **Added V2 kafka destination connector**
* **Persist record id in pinecone metadata, use it to delete previous content to prevent duplicates.**
* **Persist record id in azure ai search, use it to delete previous content to prevent duplicates.**
* **Persist record id in astradb, use it to delete previous content to prevent duplicates.**
* **Update Azure Cognitive Search to Azure AI Search**

### Fixes

* **Fix Delta Table destination precheck** Validate AWS Region in precheck.
* **Add missing batch label to FileData where applicable**
* **Handle fsspec download file into directory** When filenames have odd characters, files are downloaded into a directory. Code added to shift it around to match expected behavior.
* **Postgres Connector Query** causing syntax error when ID column contains strings

## 0.2.2

### Enhancements
* **Remove `overwrite` field** from fsspec and databricks connectors
* **Added migration for GitLab Source V2**
* **Added V2 confluence source connector**
* **Added OneDrive destination connector**
* **Qdrant destination to v2**
* **Migrate Kafka Source Connector to V2**

## 0.2.1

### Enhancements

* **File system based indexers return a record display name**
* **Add singlestore source connector**
* **Astra DB V2 Source Connector** Create a v2 version of the Astra DB Source Connector.
* **Support native async requests from unstructured-client**
* **Support filtering element types in partitioner step**


### Fixes

* **Fix Databricks Volumes file naming** Add .json to end of upload file.
* **Fix SQL Type destination precheck** Change to context manager "with".

## 0.2.0

### Enhancements

* **Add snowflake source and destination connectors**
* **Migrate Slack Source Connector to V2**
* **Migrate Slack Source Connector to V2**
* **Add Delta Table destination to v2**
* **Migrate Slack Source Connector to V2**

## 0.1.1

### Enhancements

* **Update KDB.AI vectorstore integration to 1.4**
* **Add sqlite and postgres source connectors**
* **Add sampling functionality for indexers in fsspec connectors**

### Fixes

* **Fix Databricks Volumes destination** Fix for filenames to not be hashes.

## 0.1.0

### Enhancements

* **Move default API URL parameter value to serverless API**
* **Add check that access config always wrapped in Secret**
* **Add togetherai embedder support**
* **Refactor sqlite and postgres to be distinct connectors to support better input validation**
* **Added MongoDB source V2 connector**
* **Support optional access configs on connection configs**
* **Refactor databricks into distinct connectors based on auth type**

### Fixes

**Fix Notion Ingestion** Fix the Notion source connector to work with the latest version of the Notion API (added `in_trash` properties to `Page`, `Block` and `Database`).

## 0.0.25

### Enhancements

* **Support pinecone namespace on upload**
* **Migrate Outlook Source Connector to V2**
* **Support for Databricks Volumes source connector**

### Fixes

* **Update Sharepoint Creds and Expected docs**

## 0.0.24

### Enhancements

* **Support dynamic metadata mapping in Pinecone uploader**

## 0.0.23

### Fixes

* **Remove check for langchain dependency in embedders**

## 0.0.22

### Enhancements

* **Add documentation for developing sources/destinations**

* **Leverage `uv` for pip compile**

* **Use incoming fsspec data to populate metadata** Rather than make additional calls to collect metadata after initial file list, use connector-specific data to populate the metadata.

* **Drop langchain as dependency for embedders**

## 0.0.21

### Fixes

* **Fix forward compatibility issues with `unstructured-client==0.26.0`.** Update syntax and create a new SDK util file for reuse in the Partitioner and Chunker

* **Update Databricks CI Test** Update to use client_id and client_secret auth. Also return files.upload method to one from open source.

* **Fix astra src bug** V1 source connector was updated to work with astrapy 1.5.0

## 0.0.20

### Enhancements

* **Support for latest AstraPy API** Add support for the modern AstraPy client interface for the Astra DB Connector.

## 0.0.19

### Fixes

* **Use validate_default to instantiate default pydantic secrets**

## 0.0.18

### Enhancements

* **Better destination precheck for blob storage** Write an empty file to the destination location when running fsspec-based precheck

## 0.0.17

### Fixes

* **Drop use of unstructued in embed** Remove remnant import from unstructured dependency in embed implementations.


## 0.0.16

### Fixes

* **Add constraint on pydantic** Make sure the version of pydantic being used with this repo pulls in the earliest version that introduces generic Secret, since this is used heavily.

## 0.0.15

### Fixes

* **Model serialization with nested models** Logic updated to properly handle serializing pydantic models that have nested configs with secret values.
* **Sharepoint permission config requirement** The sharepoint connector was expecting the permission config, even though it should have been optional.
* **Sharepoint CLI permission params made optional

### Enhancements

* **Migrate airtable connector to v2**
* **Support iteratively deleting cached content** Add a flag to delete cached content once it's no longer needed for systems that are limited in memory.

## 0.0.14

### Enhancements

* **Support async batch uploads for pinecone connector**
* **Migrate embedders** Move embedder implementations from the open source unstructured repo into this one.

### Fixes

* **Misc. Onedrive connector fixes**

## 0.0.13

### Fixes

* **Pinecone payload size fixes** Pinecone destination now has a limited set of properties it will publish as well as dynamically handles batch size to stay under 2MB pinecone payload limit.

## 0.0.12

### Enhancements

### Fixes

* **Fix invalid `replace()` calls in uncompress** - `replace()` calls meant to be on `str` versions of the path were instead called on `Path` causing errors with parameters.

## 0.0.11

### Enhancements

* **Fix OpenSearch connector** OpenSearch connector did not work when `http_auth` was not provided

## 0.0.10

### Enhancements

* "Fix tar extraction" - tar extraction function assumed archive was gzip compressed which isn't true for supported `.tar` archives. Updated to work for both compressed and uncompressed tar archives.

## 0.0.9

### Enhancements

* **Chroma dict settings should allow string inputs**
* **Move opensearch non-secret fields out of access config**
* **Support string inputs for dict type model fields** Use the `BeforeValidator` support from pydantic to map a string value to a dict if that's provided.
* **Move opensearch non-secret fields out of access config

### Fixes

**Fix uncompress logic** Use of the uncompress process wasn't being leveraged in the pipeline correctly. Updated to use the new loca download path for where the partitioned looks for the new file.


## 0.0.8

### Enhancements

* **Add fields_to_include option for Milvus Stager** Adds support for filtering which fields will remain in the document so user can align document structure to collection schema.
* **Add flatten_metadata option for Milvus Stager** Flattening metadata is now optional (enabled by default) step in processing the document.

## 0.0.7

### Enhancements

* **support sharing parent multiprocessing for uploaders** If an uploader needs to fan out it's process using multiprocessing, support that using the parent pipeline approach rather than handling it explicitly by the connector logic.
* **OTEL support** If endpoint supplied, publish all traces to an otel collector.

### Fixes

* **Weaviate access configs access** Weaviate access config uses pydantic Secret and it needs to be resolved to the secret value when being used. This was fixed.
* **unstructured-client compatibility fix** Fix an error when accessing the fields on `PartitionParameters` in the new 0.26.0 Python client.

## 0.0.6

### Fixes

* **unstructured-client compatibility fix** Update the calls to `unstructured_client.general.partition` to avoid a breaking change in the newest version.

## 0.0.5

### Enhancements

* **Add Couchbase Source Connector** Adds support for reading artifacts from Couchbase DB for processing in unstructured
* **Drop environment from pinecone as part of v2 migration** environment is no longer required by the pinecone SDK, so that field has been removed from the ingest CLI/SDK/
* **Add KDBAI Destination Connector** Adds support for writing elements and their embeddings to KDBAI DB.

### Fixes

* **AstraDB connector configs** Configs had dataclass annotation removed since they're now pydantic data models.
* **Local indexer recursive behavior** Local indexer was indexing directories as well as files. This was filtered out.

## 0.0.4

### Enhancements

* **Add Couchbase Destination Connector** Adds support for storing artifacts in Couchbase DB for Vector Search
* **Leverage pydantic base models** All user-supplied configs are now derived from pydantic base models to leverage better type checking and add built in support for sensitive fields.
* **Autogenerate click options from base models** Leverage the pydantic base models for all configs to autogenerate the cli options exposed when running ingest as a CLI.
* **Drop required Unstructured dependency** Unstructured was moved to an extra dependency to only be imported when needed for functionality such as local partitioning/chunking.
* **Rebrand Astra to Astra DB** The Astra DB integration was re-branded to be consistent with DataStax standard branding.

## 0.0.3

### Enhancements

* **Improve documentation** Update the README's.
* **Explicit Opensearch classes** For the connector registry entries for opensearch, use only opensearch specific classes rather than any elasticsearch ones.
* **Add missing fsspec destination precheck** check connection in precheck for all fsspec-based destination connectors

## 0.0.2

### Enhancements

* **Use uuid for s3 identifiers** Update unique id to use uuid derived from file path rather than the filepath itself.
* **V2 connectors precheck support** All steps in the v2 pipeline support an optional precheck call, which encompasses the previous check connection functionality.
* **Filter Step** Support dedicated step as part of the pipeline to filter documents.

## 0.0.1

### Enhancements

### Features

* **Add Milvus destination connector** Adds support storing artifacts in Milvus vector database.

### Fixes

* **Remove old repo references** Any mention of the repo this project came from was removed.

## 0.0.0

### Features

* **Initial Migration** Create the structure of this repo from the original code in the [Unstructured](https://github.com/Unstructured-IO/unstructured) project.

### Fixes<|MERGE_RESOLUTION|>--- conflicted
+++ resolved
@@ -1,10 +1,9 @@
-<<<<<<< HEAD
-## 0.5.20
+## 0.5.23
 
 ### Enhancements
 FileData and a few other types can now be imported from a narrower v2.types module. 
 This avoids some of the adjacent implicit imports that were picked up with v2.interfaces.__init__.py 
-=======
+
 ## 0.5.22
 
 ### Features
@@ -22,7 +21,6 @@
 ### Features 
 
 * **Add IBM watson.data Destination connector**
->>>>>>> 6553a414
 
 ## 0.5.19
 
