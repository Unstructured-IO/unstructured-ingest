--- conflicted
+++ resolved
@@ -1,12 +1,10 @@
-<<<<<<< HEAD
-## 0.3.3-dev2
+## 0.3.4-dev1
 
 ### Features
 
 * **Add `collection_id` field to Couchbase `downloader_config`**
-=======
+
 ## 0.3.3
->>>>>>> b1f0974a
 
 ### Enhancements
 
