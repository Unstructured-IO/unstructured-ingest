## 0.5.3-dev1

### Enhancements

<<<<<<< HEAD
* **Improvements on Neo4J uploader, and ability to create a vector index**
=======
* **Optimize embedder code** - Move duplicate code to base interface, exit early if no elements have text. 
>>>>>>> 442dbfa7

### Fixes

## 0.5.2

### Enhancements

* **Improved google drive precheck mechanism**
* **Added integration tests for google drive precheck and connector**
* **Only embed elements with text** - Only embed elements with text to avoid errors from embedders and optimize calls to APIs.
* **Improved google drive precheck mechanism**
* **Added integration tests for google drive precheck and connector**

### Fixes

* **Fix Snowflake Uploader error with array variable binding**

## 0.5.1

### Fixes

* **Fix Attribute Not Exist bug in GoogleDrive connector**
* **Fix query syntax error in MotherDuck uploader**
* **Fix missing output filename suffix in DuckDB base stager**

### Enhancements

* **Allow dynamic metadata for SQL Connectors**
* **Add entities field to pinecone connector default fields**

## 0.5.0

### Fixes

* **Change aws-bedrock to bedrock**
* **Update Sharepoint tests**

### Enhancements

* **Don't raise error by default for unsupported filetypes in partitioner** - Add a flag to the partitioner to not raise an error when an unsupported filetype is encountered.

## 0.4.7

### Fixes

* **Add missing async azure openai embedder implementation**
* **Update Sharepoint to support new Microsoft credential sequence**

## 0.4.6

### Fixes

* **Fix Upload support for OneDrive connector**
* **Fix Databricks Delta Tables connector's "Service Principal" authentication method**

## 0.4.5

### Fixes

* **Fix downloading large files for OneDrive**

## 0.4.4

### Fixes

* **Fix AsyncIO support for OneDrive connector**

## 0.4.3

### Enhancements

* **Add support for allow list when downloading from raw html**
* **Add support for setting up destination as part of uploader**
* **Add batch support for all embedders**

### Fixes

* **Fix HtmlMixin error when saving downloaded files**
* **Fix Confluence Downloader error when downloading embedded files**

## 0.4.2

### Fixes

* **Fix Databricks Volume Delta Table uploader** - Use given database when uploading data.

## 0.4.1

### Enhancements

* **Support img base64 in html**
* **Fsspec support for direct URI**
* **Support href extraction to local file**
* **Added VastDB source and destination connector**

### Fixes

* **Fix how data updated before writing to sql tables based on columns in table**

## 0.4.0

### Enhancements

* **Change Confluence Source Connector authentication parameters to support password, api token, pat token and cloud authentication**

### Fixes

* **Fix SQL uploader stager** - When passed `output_filename` without a suffix it resulted in unsupported file format error. Now, it will take a suffix of `elements_filepath` and append it to `output_filename`.
* **Fix Snowflake uploader** - Unexpected `columns` argument was passed to `_fit_to_schema` method inside SnowflakeUploader `upload_dataframe` method.

## 0.3.15

### Enhancements

* **Add databricks delta table connector**

### Fixes

* **Fixed namespace issue with pinecone, and added new test**

## 0.3.14

### Fixes

* **Fix Neo4j Uploader string enum error**
* **Fix ChromaDB Destination failing integration tests** - issue lies within the newest ChromaDB release, fix freezes it's version to 0.6.2.

## 0.3.13

### Fixes

* **Fix Snowflake Uploader error**
* **Fix SQL Uploader Stager timestamp error**
* **Migrate Discord Sourced Connector to v2**
* **Add read data fallback** When reading data that could be json or ndjson, if extension is missing, fallback to trying to read it as json.

### Enhancements

* **Async support for all IO-bounded embedders**
* **Expand support to Python 3.13**

## 0.3.12

### Enhancements

* **Migrate Notion Source Connector to V2**
* **Migrate Vectara Destination Connector to v2**
* **Added Redis destination connector**
* **Improved Milvus error handling**
* **Bypass asyncio exception grouping to return more meaningful errors from OneDrive indexer**
* **Kafka destination connector checks for existence of topic**
* **Create more reflective custom errors** Provide errors to indicate if the error was due to something user provided or due to a provider issue, applicable to all steps in the pipeline.

### Fixes
* **Register Neo4j Upload Stager**
* **Fix Kafka destination connection problems**


## 0.3.11

### Enhancements

* **Support Databricks personal access token**

### Fixes

* **Fix missing source identifiers in some downloaders**

## 0.3.10

### Enhancements

* **Support more concrete FileData content for batch support**

### Fixes

* **Add Neo4J to ingest destination connector registry**
* **Fix closing SSHClient in sftp connector**

## 0.3.9

### Enhancements

* **Support ndjson files in stagers**
* **Add Neo4j destination connector**
* **Support passing data in for uploaders**

### Fixes

* **Make sure any SDK clients that support closing get called**

## 0.3.8

### Fixes

* **Prevent pinecone delete from hammering database when deleting**

## 0.3.7

### Fixes

* **Correct fsspec connectors date metadata field types** - sftp, azure, box and gcs
* **Fix Kafka source connection problems**
* **Fix Azure AI Search session handling**
* **Fixes issue with SingleStore Source Connector not being available**
* **Fixes issue with SQLite Source Connector using wrong Indexer** - Caused indexer config parameter error when trying to use SQLite Source
* **Fixes issue with Snowflake Destination Connector `nan` values** - `nan` values were not properly replaced with `None`
* **Fixes Snowflake source `'SnowflakeCursor' object has no attribute 'mogrify'` error**
* **Box source connector can now use raw JSON as access token instead of file path to JSON**
* **Fix fsspec upload paths to be OS independent**
* **Properly log elasticsearch upload errors**

### Enhancements

* **Kafka source connector has new field: group_id**
* **Support personal access token for confluence auth**
* **Leverage deterministic id for uploaded content**
* **Makes multiple SQL connectors (Snowflake, SingleStore, SQLite) more robust against SQL injection.**
* **Optimizes memory usage of Snowflake Destination Connector.**
* **Added Qdrant Cloud integration test**
* **Add DuckDB destination connector** Adds support storing artifacts in a local DuckDB database.
* **Add MotherDuck destination connector** Adds support storing artifacts in MotherDuck database.
* **Update weaviate v2 example**

## 0.3.6

### Fixes

* **Fix Azure AI Search Error handling**

## 0.3.5

### Enhancements

* **Persist record id in dedicated LanceDB column, use it to delete previous content to prevent duplicates.**

### Fixes

* **Remove client.ping() from the Elasticsearch precheck.**
* **Pinecone metadata fixes** - Fix CLI's --metadata-fields default. Always preserve record ID tracking metadata.
* **Add check to prevent querying for more than pinecone limit when deleting records**
* **Unregister Weaviate base classes** - Weaviate base classes shouldn't be registered as they are abstract and cannot be instantiated as a configuration

## 0.3.4

### Enhancements

* **Add azure openai embedder**
* **Add `collection_id` field to Couchbase `downloader_config`**

## 0.3.3

### Enhancements

* **Add `precheck` to Milvus connector**

### Fixes

* **Make AstraDB uploader truncate `text` and `text_as_html` content to max 8000 bytes**
* **Add missing LanceDb extra**
* **Weaviate cloud auth detection fixed**

## 0.3.2

### Enhancements

* **Persist record id in mongodb data, use it to delete previous content to prevent duplicates.**


### Fixes

* **Remove forward slash from Google Drive relative path field**
* **Create LanceDB test databases in unique remote locations to avoid conflicts**
* **Add weaviate to destination registry**

## 0.3.1

### Enhancements

* **LanceDB V2 Destination Connector**
* **Persist record id in milvus, use it to delete previous content to prevent duplicates.**
* **Persist record id in weaviate metadata, use it to delete previous content to prevent duplicates.**
* **Persist record id in sql metadata, use it to delete previous content to prevent duplicates.**
* **Persist record id in elasticsearch/opensearch metadata, use it to delete previous content to prevent duplicates.**

### Fixes

* **Make AstraDB precheck fail on non-existant collections**
* **Respect Pinecone's metadata size limits** crop metadata sent to Pinecone's to fit inside its limits, to avoid error responses
* **Propagate exceptions raised by delta table connector during write**

## 0.3.0

### Enhancements

* **Added V2 kafka destination connector**
* **Persist record id in pinecone metadata, use it to delete previous content to prevent duplicates.**
* **Persist record id in azure ai search, use it to delete previous content to prevent duplicates.**
* **Persist record id in astradb, use it to delete previous content to prevent duplicates.**
* **Update Azure Cognitive Search to Azure AI Search**

### Fixes

* **Fix Delta Table destination precheck** Validate AWS Region in precheck.
* **Add missing batch label to FileData where applicable**
* **Handle fsspec download file into directory** When filenames have odd characters, files are downloaded into a directory. Code added to shift it around to match expected behavior.
* **Postgres Connector Query** causing syntax error when ID column contains strings

## 0.2.2

### Enhancements
* **Remove `overwrite` field** from fsspec and databricks connectors
* **Added migration for GitLab Source V2**
* **Added V2 confluence source connector**
* **Added OneDrive destination connector**
* **Qdrant destination to v2**
* **Migrate Kafka Source Connector to V2**

## 0.2.1

### Enhancements

* **File system based indexers return a record display name**
* **Add singlestore source connector**
* **Astra DB V2 Source Connector** Create a v2 version of the Astra DB Source Connector.
* **Support native async requests from unstructured-client**
* **Support filtering element types in partitioner step**


### Fixes

* **Fix Databricks Volumes file naming** Add .json to end of upload file.
* **Fix SQL Type destination precheck** Change to context manager "with".

## 0.2.0

### Enhancements

* **Add snowflake source and destination connectors**
* **Migrate Slack Source Connector to V2**
* **Migrate Slack Source Connector to V2**
* **Add Delta Table destination to v2**
* **Migrate Slack Source Connector to V2**

## 0.1.1

### Enhancements

* **Update KDB.AI vectorstore integration to 1.4**
* **Add sqlite and postgres source connectors**
* **Add sampling functionality for indexers in fsspec connectors**

### Fixes

* **Fix Databricks Volumes destination** Fix for filenames to not be hashes.

## 0.1.0

### Enhancements

* **Move default API URL parameter value to serverless API**
* **Add check that access config always wrapped in Secret**
* **Add togetherai embedder support**
* **Refactor sqlite and postgres to be distinct connectors to support better input validation**
* **Added MongoDB source V2 connector**
* **Support optional access configs on connection configs**
* **Refactor databricks into distinct connectors based on auth type**

### Fixes

**Fix Notion Ingestion** Fix the Notion source connector to work with the latest version of the Notion API (added `in_trash` properties to `Page`, `Block` and `Database`).

## 0.0.25

### Enhancements

* **Support pinecone namespace on upload**
* **Migrate Outlook Source Connector to V2**
* **Support for Databricks Volumes source connector**

### Fixes

* **Update Sharepoint Creds and Expected docs**

## 0.0.24

### Enhancements

* **Support dynamic metadata mapping in Pinecone uploader**

## 0.0.23

### Fixes

* **Remove check for langchain dependency in embedders**

## 0.0.22

### Enhancements

* **Add documentation for developing sources/destinations**

* **Leverage `uv` for pip compile**

* **Use incoming fsspec data to populate metadata** Rather than make additional calls to collect metadata after initial file list, use connector-specific data to populate the metadata.

* **Drop langchain as dependency for embedders**

## 0.0.21

### Fixes

* **Fix forward compatibility issues with `unstructured-client==0.26.0`.** Update syntax and create a new SDK util file for reuse in the Partitioner and Chunker

* **Update Databricks CI Test** Update to use client_id and client_secret auth. Also return files.upload method to one from open source.

* **Fix astra src bug** V1 source connector was updated to work with astrapy 1.5.0

## 0.0.20

### Enhancements

* **Support for latest AstraPy API** Add support for the modern AstraPy client interface for the Astra DB Connector.

## 0.0.19

### Fixes

* **Use validate_default to instantiate default pydantic secrets**

## 0.0.18

### Enhancements

* **Better destination precheck for blob storage** Write an empty file to the destination location when running fsspec-based precheck

## 0.0.17

### Fixes

* **Drop use of unstructued in embed** Remove remnant import from unstructured dependency in embed implementations.


## 0.0.16

### Fixes

* **Add constraint on pydantic** Make sure the version of pydantic being used with this repo pulls in the earliest version that introduces generic Secret, since this is used heavily.

## 0.0.15

### Fixes

* **Model serialization with nested models** Logic updated to properly handle serializing pydantic models that have nested configs with secret values.
* **Sharepoint permission config requirement** The sharepoint connector was expecting the permission config, even though it should have been optional.
* **Sharepoint CLI permission params made optional

### Enhancements

* **Migrate airtable connector to v2**
* **Support iteratively deleting cached content** Add a flag to delete cached content once it's no longer needed for systems that are limited in memory.

## 0.0.14

### Enhancements

* **Support async batch uploads for pinecone connector**
* **Migrate embedders** Move embedder implementations from the open source unstructured repo into this one.

### Fixes

* **Misc. Onedrive connector fixes**

## 0.0.13

### Fixes

* **Pinecone payload size fixes** Pinecone destination now has a limited set of properties it will publish as well as dynamically handles batch size to stay under 2MB pinecone payload limit.

## 0.0.12

### Enhancements

### Fixes

* **Fix invalid `replace()` calls in uncompress** - `replace()` calls meant to be on `str` versions of the path were instead called on `Path` causing errors with parameters.

## 0.0.11

### Enhancements

* **Fix OpenSearch connector** OpenSearch connector did not work when `http_auth` was not provided

## 0.0.10

### Enhancements

* "Fix tar extraction" - tar extraction function assumed archive was gzip compressed which isn't true for supported `.tar` archives. Updated to work for both compressed and uncompressed tar archives.

## 0.0.9

### Enhancements

* **Chroma dict settings should allow string inputs**
* **Move opensearch non-secret fields out of access config**
* **Support string inputs for dict type model fields** Use the `BeforeValidator` support from pydantic to map a string value to a dict if that's provided.
* **Move opensearch non-secret fields out of access config

### Fixes

**Fix uncompress logic** Use of the uncompress process wasn't being leveraged in the pipeline correctly. Updated to use the new loca download path for where the partitioned looks for the new file.


## 0.0.8

### Enhancements

* **Add fields_to_include option for Milvus Stager** Adds support for filtering which fields will remain in the document so user can align document structure to collection schema.
* **Add flatten_metadata option for Milvus Stager** Flattening metadata is now optional (enabled by default) step in processing the document.

## 0.0.7

### Enhancements

* **support sharing parent multiprocessing for uploaders** If an uploader needs to fan out it's process using multiprocessing, support that using the parent pipeline approach rather than handling it explicitly by the connector logic.
* **OTEL support** If endpoint supplied, publish all traces to an otel collector.

### Fixes

* **Weaviate access configs access** Weaviate access config uses pydantic Secret and it needs to be resolved to the secret value when being used. This was fixed.
* **unstructured-client compatibility fix** Fix an error when accessing the fields on `PartitionParameters` in the new 0.26.0 Python client.

## 0.0.6

### Fixes

* **unstructured-client compatibility fix** Update the calls to `unstructured_client.general.partition` to avoid a breaking change in the newest version.

## 0.0.5

### Enhancements

* **Add Couchbase Source Connector** Adds support for reading artifacts from Couchbase DB for processing in unstructured
* **Drop environment from pinecone as part of v2 migration** environment is no longer required by the pinecone SDK, so that field has been removed from the ingest CLI/SDK/
* **Add KDBAI Destination Connector** Adds support for writing elements and their embeddings to KDBAI DB.

### Fixes

* **AstraDB connector configs** Configs had dataclass annotation removed since they're now pydantic data models.
* **Local indexer recursive behavior** Local indexer was indexing directories as well as files. This was filtered out.

## 0.0.4

### Enhancements

* **Add Couchbase Destination Connector** Adds support for storing artifacts in Couchbase DB for Vector Search
* **Leverage pydantic base models** All user-supplied configs are now derived from pydantic base models to leverage better type checking and add built in support for sensitive fields.
* **Autogenerate click options from base models** Leverage the pydantic base models for all configs to autogenerate the cli options exposed when running ingest as a CLI.
* **Drop required Unstructured dependency** Unstructured was moved to an extra dependency to only be imported when needed for functionality such as local partitioning/chunking.
* **Rebrand Astra to Astra DB** The Astra DB integration was re-branded to be consistent with DataStax standard branding.

## 0.0.3

### Enhancements

* **Improve documentation** Update the README's.
* **Explicit Opensearch classes** For the connector registry entries for opensearch, use only opensearch specific classes rather than any elasticsearch ones.
* **Add missing fsspec destination precheck** check connection in precheck for all fsspec-based destination connectors

## 0.0.2

### Enhancements

* **Use uuid for s3 identifiers** Update unique id to use uuid derived from file path rather than the filepath itself.
* **V2 connectors precheck support** All steps in the v2 pipeline support an optional precheck call, which encompasses the previous check connection functionality.
* **Filter Step** Support dedicated step as part of the pipeline to filter documents.

## 0.0.1

### Enhancements

### Features

* **Add Milvus destination connector** Adds support storing artifacts in Milvus vector database.

### Fixes

* **Remove old repo references** Any mention of the repo this project came from was removed.

## 0.0.0

### Features

* **Initial Migration** Create the structure of this repo from the original code in the [Unstructured](https://github.com/Unstructured-IO/unstructured) project.

### Fixes<|MERGE_RESOLUTION|>--- conflicted
+++ resolved
@@ -1,12 +1,9 @@
-## 0.5.3-dev1
-
-### Enhancements
-
-<<<<<<< HEAD
+## 0.5.3-dev2
+
+### Enhancements
+
 * **Improvements on Neo4J uploader, and ability to create a vector index**
-=======
 * **Optimize embedder code** - Move duplicate code to base interface, exit early if no elements have text. 
->>>>>>> 442dbfa7
 
 ### Fixes
 
