--- conflicted
+++ resolved
@@ -1,8 +1,7 @@
-<<<<<<< HEAD
-## 1.0.24-dev1
-
-* **Fixed issue in the fsspec destination connector where files with the same name were overwriting each other**
-=======
+## 1.0.29-dev1
+
+* **Fixed issue in the blob storage destination connector where files with the same name were overwriting each other**
+
 ## 1.0.29
 
 ### Fixes
@@ -30,7 +29,6 @@
 ## 1.0.25
 
 * **Fix Notion user text and html getters**
->>>>>>> df52ae5e
 
 ## 1.0.24
 
