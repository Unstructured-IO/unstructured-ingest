--- conflicted
+++ resolved
@@ -1,11 +1,11 @@
+## 1.0.56
+
+* **Improved logging in connectors' operations with LoggingMixin class**
+
 ## 1.0.55
 
-<<<<<<< HEAD
-* **Improved logging in connectors' operations with LoggingMixin class**
-=======
 * **Fix: add precheck method to SharePoint connector**
 
->>>>>>> d9bcf354
 
 ## 1.0.54
 
