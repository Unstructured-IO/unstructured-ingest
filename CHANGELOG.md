<<<<<<< HEAD
## 0.4.4-dev

### Enhancements

* **Add support for setting up destination for Pinecone**
=======
## 0.4.8-dev0

### Fixes

* **Update Sharepoint tests**

## 0.4.7

### Fixes

* **Add missing async azure openai embedder implementation**
* **Update Sharepoint to support new Microsoft credential sequence**

## 0.4.6

### Fixes

* **Fix Upload support for OneDrive connector**
* **Fix Databricks Delta Tables connector's "Service Principal" authentication method**

## 0.4.5

### Fixes

* **Fix downloading large files for OneDrive**

## 0.4.4

### Fixes

* **Fix AsyncIO support for OneDrive connector**
>>>>>>> 99e10563

## 0.4.3

### Enhancements

* **Add support for allow list when downloading from raw html**
* **Add support for setting up destination as part of uploader**
* **Add batch support for all embedders**

### Fixes

* **Fix HtmlMixin error when saving downloaded files**
* **Fix Confluence Downloader error when downloading embedded files**

## 0.4.2

### Fixes

* **Fix Databricks Volume Delta Table uploader** - Use given database when uploading data.

## 0.4.1

### Enhancements

* **Support img base64 in html**
* **Fsspec support for direct URI**
* **Support href extraction to local file**
* **Added VastDB source and destination connector**

### Fixes

* **Fix how data updated before writing to sql tables based on columns in table**

## 0.4.0

### Enhancements

* **Change Confluence Source Connector authentication parameters to support password, api token, pat token and cloud authentication**

### Fixes

* **Fix SQL uploader stager** - When passed `output_filename` without a suffix it resulted in unsupported file format error. Now, it will take a suffix of `elements_filepath` and append it to `output_filename`.
* **Fix Snowflake uploader** - Unexpected `columns` argument was passed to `_fit_to_schema` method inside SnowflakeUploader `upload_dataframe` method.

## 0.3.15

### Enhancements

* **Add databricks delta table connector**

### Fixes

* **Fixed namespace issue with pinecone, and added new test**

## 0.3.14

### Fixes

* **Fix Neo4j Uploader string enum error**
* **Fix ChromaDB Destination failing integration tests** - issue lies within the newest ChromaDB release, fix freezes it's version to 0.6.2.

## 0.3.13

### Fixes

* **Fix Snowflake Uploader error**
* **Fix SQL Uploader Stager timestamp error**
* **Migrate Discord Sourced Connector to v2**
* **Add read data fallback** When reading data that could be json or ndjson, if extension is missing, fallback to trying to read it as json.

### Enhancements

* **Async support for all IO-bounded embedders**
* **Expand support to Python 3.13**

## 0.3.12

### Enhancements

* **Migrate Notion Source Connector to V2**
* **Migrate Vectara Destination Connector to v2**
* **Added Redis destination connector**
* **Improved Milvus error handling**
* **Bypass asyncio exception grouping to return more meaningful errors from OneDrive indexer**
* **Kafka destination connector checks for existence of topic**
* **Create more reflective custom errors** Provide errors to indicate if the error was due to something user provided or due to a provider issue, applicable to all steps in the pipeline.

### Fixes
* **Register Neo4j Upload Stager**
* **Fix Kafka destination connection problems**


## 0.3.11

### Enhancements

* **Support Databricks personal access token**

### Fixes

* **Fix missing source identifiers in some downloaders**

## 0.3.10

### Enhancements

* **Support more concrete FileData content for batch support**

### Fixes

* **Add Neo4J to ingest destination connector registry**
* **Fix closing SSHClient in sftp connector**

## 0.3.9

### Enhancements

* **Support ndjson files in stagers**
* **Add Neo4j destination connector**
* **Support passing data in for uploaders**

### Fixes

* **Make sure any SDK clients that support closing get called**

## 0.3.8

### Fixes

* **Prevent pinecone delete from hammering database when deleting**

## 0.3.7

### Fixes

* **Correct fsspec connectors date metadata field types** - sftp, azure, box and gcs
* **Fix Kafka source connection problems**
* **Fix Azure AI Search session handling**
* **Fixes issue with SingleStore Source Connector not being available**
* **Fixes issue with SQLite Source Connector using wrong Indexer** - Caused indexer config parameter error when trying to use SQLite Source
* **Fixes issue with Snowflake Destination Connector `nan` values** - `nan` values were not properly replaced with `None`
* **Fixes Snowflake source `'SnowflakeCursor' object has no attribute 'mogrify'` error**
* **Box source connector can now use raw JSON as access token instead of file path to JSON**
* **Fix fsspec upload paths to be OS independent**
* **Properly log elasticsearch upload errors**

### Enhancements

* **Kafka source connector has new field: group_id**
* **Support personal access token for confluence auth**
* **Leverage deterministic id for uploaded content**
* **Makes multiple SQL connectors (Snowflake, SingleStore, SQLite) more robust against SQL injection.**
* **Optimizes memory usage of Snowflake Destination Connector.**
* **Added Qdrant Cloud integration test**
* **Add DuckDB destination connector** Adds support storing artifacts in a local DuckDB database.
* **Add MotherDuck destination connector** Adds support storing artifacts in MotherDuck database.
* **Update weaviate v2 example**

## 0.3.6

### Fixes

* **Fix Azure AI Search Error handling**

## 0.3.5

### Enhancements

* **Persist record id in dedicated LanceDB column, use it to delete previous content to prevent duplicates.**

### Fixes

* **Remove client.ping() from the Elasticsearch precheck.**
* **Pinecone metadata fixes** - Fix CLI's --metadata-fields default. Always preserve record ID tracking metadata.
* **Add check to prevent querying for more than pinecone limit when deleting records**
* **Unregister Weaviate base classes** - Weaviate base classes shouldn't be registered as they are abstract and cannot be instantiated as a configuration

## 0.3.4

### Enhancements

* **Add azure openai embedder**
* **Add `collection_id` field to Couchbase `downloader_config`**

## 0.3.3

### Enhancements

* **Add `precheck` to Milvus connector**

### Fixes

* **Make AstraDB uploader truncate `text` and `text_as_html` content to max 8000 bytes**
* **Add missing LanceDb extra**
* **Weaviate cloud auth detection fixed**

## 0.3.2

### Enhancements

* **Persist record id in mongodb data, use it to delete previous content to prevent duplicates.**


### Fixes

* **Remove forward slash from Google Drive relative path field**
* **Create LanceDB test databases in unique remote locations to avoid conflicts**
* **Add weaviate to destination registry**

## 0.3.1

### Enhancements

* **LanceDB V2 Destination Connector**
* **Persist record id in milvus, use it to delete previous content to prevent duplicates.**
* **Persist record id in weaviate metadata, use it to delete previous content to prevent duplicates.**
* **Persist record id in sql metadata, use it to delete previous content to prevent duplicates.**
* **Persist record id in elasticsearch/opensearch metadata, use it to delete previous content to prevent duplicates.**

### Fixes

* **Make AstraDB precheck fail on non-existant collections**
* **Respect Pinecone's metadata size limits** crop metadata sent to Pinecone's to fit inside its limits, to avoid error responses
* **Propagate exceptions raised by delta table connector during write**

## 0.3.0

### Enhancements

* **Added V2 kafka destination connector**
* **Persist record id in pinecone metadata, use it to delete previous content to prevent duplicates.**
* **Persist record id in azure ai search, use it to delete previous content to prevent duplicates.**
* **Persist record id in astradb, use it to delete previous content to prevent duplicates.**
* **Update Azure Cognitive Search to Azure AI Search**

### Fixes

* **Fix Delta Table destination precheck** Validate AWS Region in precheck.
* **Add missing batch label to FileData where applicable**
* **Handle fsspec download file into directory** When filenames have odd characters, files are downloaded into a directory. Code added to shift it around to match expected behavior.
* **Postgres Connector Query** causing syntax error when ID column contains strings

## 0.2.2

### Enhancements
* **Remove `overwrite` field** from fsspec and databricks connectors
* **Added migration for GitLab Source V2**
* **Added V2 confluence source connector**
* **Added OneDrive destination connector**
* **Qdrant destination to v2**
* **Migrate Kafka Source Connector to V2**

## 0.2.1

### Enhancements

* **File system based indexers return a record display name**
* **Add singlestore source connector**
* **Astra DB V2 Source Connector** Create a v2 version of the Astra DB Source Connector.
* **Support native async requests from unstructured-client**
* **Support filtering element types in partitioner step**


### Fixes

* **Fix Databricks Volumes file naming** Add .json to end of upload file.
* **Fix SQL Type destination precheck** Change to context manager "with".

## 0.2.0

### Enhancements

* **Add snowflake source and destination connectors**
* **Migrate Slack Source Connector to V2**
* **Migrate Slack Source Connector to V2**
* **Add Delta Table destination to v2**
* **Migrate Slack Source Connector to V2**

## 0.1.1

### Enhancements

* **Update KDB.AI vectorstore integration to 1.4**
* **Add sqlite and postgres source connectors**
* **Add sampling functionality for indexers in fsspec connectors**

### Fixes

* **Fix Databricks Volumes destination** Fix for filenames to not be hashes.

## 0.1.0

### Enhancements

* **Move default API URL parameter value to serverless API**
* **Add check that access config always wrapped in Secret**
* **Add togetherai embedder support**
* **Refactor sqlite and postgres to be distinct connectors to support better input validation**
* **Added MongoDB source V2 connector**
* **Support optional access configs on connection configs**
* **Refactor databricks into distinct connectors based on auth type**

### Fixes

**Fix Notion Ingestion** Fix the Notion source connector to work with the latest version of the Notion API (added `in_trash` properties to `Page`, `Block` and `Database`).

## 0.0.25

### Enhancements

* **Support pinecone namespace on upload**
* **Migrate Outlook Source Connector to V2**
* **Support for Databricks Volumes source connector**

### Fixes

* **Update Sharepoint Creds and Expected docs**

## 0.0.24

### Enhancements

* **Support dynamic metadata mapping in Pinecone uploader**

## 0.0.23

### Fixes

* **Remove check for langchain dependency in embedders**

## 0.0.22

### Enhancements

* **Add documentation for developing sources/destinations**

* **Leverage `uv` for pip compile**

* **Use incoming fsspec data to populate metadata** Rather than make additional calls to collect metadata after initial file list, use connector-specific data to populate the metadata.

* **Drop langchain as dependency for embedders**

## 0.0.21

### Fixes

* **Fix forward compatibility issues with `unstructured-client==0.26.0`.** Update syntax and create a new SDK util file for reuse in the Partitioner and Chunker

* **Update Databricks CI Test** Update to use client_id and client_secret auth. Also return files.upload method to one from open source.

* **Fix astra src bug** V1 source connector was updated to work with astrapy 1.5.0

## 0.0.20

### Enhancements

* **Support for latest AstraPy API** Add support for the modern AstraPy client interface for the Astra DB Connector.

## 0.0.19

### Fixes

* **Use validate_default to instantiate default pydantic secrets**

## 0.0.18

### Enhancements

* **Better destination precheck for blob storage** Write an empty file to the destination location when running fsspec-based precheck

## 0.0.17

### Fixes

* **Drop use of unstructued in embed** Remove remnant import from unstructured dependency in embed implementations.


## 0.0.16

### Fixes

* **Add constraint on pydantic** Make sure the version of pydantic being used with this repo pulls in the earliest version that introduces generic Secret, since this is used heavily.

## 0.0.15

### Fixes

* **Model serialization with nested models** Logic updated to properly handle serializing pydantic models that have nested configs with secret values.
* **Sharepoint permission config requirement** The sharepoint connector was expecting the permission config, even though it should have been optional.
* **Sharepoint CLI permission params made optional

### Enhancements

* **Migrate airtable connector to v2**
* **Support iteratively deleting cached content** Add a flag to delete cached content once it's no longer needed for systems that are limited in memory.

## 0.0.14

### Enhancements

* **Support async batch uploads for pinecone connector**
* **Migrate embedders** Move embedder implementations from the open source unstructured repo into this one.

### Fixes

* **Misc. Onedrive connector fixes**

## 0.0.13

### Fixes

* **Pinecone payload size fixes** Pinecone destination now has a limited set of properties it will publish as well as dynamically handles batch size to stay under 2MB pinecone payload limit.

## 0.0.12

### Enhancements

### Fixes

* **Fix invalid `replace()` calls in uncompress** - `replace()` calls meant to be on `str` versions of the path were instead called on `Path` causing errors with parameters.

## 0.0.11

### Enhancements

* **Fix OpenSearch connector** OpenSearch connector did not work when `http_auth` was not provided

## 0.0.10

### Enhancements

* "Fix tar extraction" - tar extraction function assumed archive was gzip compressed which isn't true for supported `.tar` archives. Updated to work for both compressed and uncompressed tar archives.

## 0.0.9

### Enhancements

* **Chroma dict settings should allow string inputs**
* **Move opensearch non-secret fields out of access config**
* **Support string inputs for dict type model fields** Use the `BeforeValidator` support from pydantic to map a string value to a dict if that's provided.
* **Move opensearch non-secret fields out of access config

### Fixes

**Fix uncompress logic** Use of the uncompress process wasn't being leveraged in the pipeline correctly. Updated to use the new loca download path for where the partitioned looks for the new file.


## 0.0.8

### Enhancements

* **Add fields_to_include option for Milvus Stager** Adds support for filtering which fields will remain in the document so user can align document structure to collection schema.
* **Add flatten_metadata option for Milvus Stager** Flattening metadata is now optional (enabled by default) step in processing the document.

## 0.0.7

### Enhancements

* **support sharing parent multiprocessing for uploaders** If an uploader needs to fan out it's process using multiprocessing, support that using the parent pipeline approach rather than handling it explicitly by the connector logic.
* **OTEL support** If endpoint supplied, publish all traces to an otel collector.

### Fixes

* **Weaviate access configs access** Weaviate access config uses pydantic Secret and it needs to be resolved to the secret value when being used. This was fixed.
* **unstructured-client compatibility fix** Fix an error when accessing the fields on `PartitionParameters` in the new 0.26.0 Python client.

## 0.0.6

### Fixes

* **unstructured-client compatibility fix** Update the calls to `unstructured_client.general.partition` to avoid a breaking change in the newest version.

## 0.0.5

### Enhancements

* **Add Couchbase Source Connector** Adds support for reading artifacts from Couchbase DB for processing in unstructured
* **Drop environment from pinecone as part of v2 migration** environment is no longer required by the pinecone SDK, so that field has been removed from the ingest CLI/SDK/
* **Add KDBAI Destination Connector** Adds support for writing elements and their embeddings to KDBAI DB.

### Fixes

* **AstraDB connector configs** Configs had dataclass annotation removed since they're now pydantic data models.
* **Local indexer recursive behavior** Local indexer was indexing directories as well as files. This was filtered out.

## 0.0.4

### Enhancements

* **Add Couchbase Destination Connector** Adds support for storing artifacts in Couchbase DB for Vector Search
* **Leverage pydantic base models** All user-supplied configs are now derived from pydantic base models to leverage better type checking and add built in support for sensitive fields.
* **Autogenerate click options from base models** Leverage the pydantic base models for all configs to autogenerate the cli options exposed when running ingest as a CLI.
* **Drop required Unstructured dependency** Unstructured was moved to an extra dependency to only be imported when needed for functionality such as local partitioning/chunking.
* **Rebrand Astra to Astra DB** The Astra DB integration was re-branded to be consistent with DataStax standard branding.

## 0.0.3

### Enhancements

* **Improve documentation** Update the README's.
* **Explicit Opensearch classes** For the connector registry entries for opensearch, use only opensearch specific classes rather than any elasticsearch ones.
* **Add missing fsspec destination precheck** check connection in precheck for all fsspec-based destination connectors

## 0.0.2

### Enhancements

* **Use uuid for s3 identifiers** Update unique id to use uuid derived from file path rather than the filepath itself.
* **V2 connectors precheck support** All steps in the v2 pipeline support an optional precheck call, which encompasses the previous check connection functionality.
* **Filter Step** Support dedicated step as part of the pipeline to filter documents.

## 0.0.1

### Enhancements

### Features

* **Add Milvus destination connector** Adds support storing artifacts in Milvus vector database.

### Fixes

* **Remove old repo references** Any mention of the repo this project came from was removed.

## 0.0.0

### Features

* **Initial Migration** Create the structure of this repo from the original code in the [Unstructured](https://github.com/Unstructured-IO/unstructured) project.

### Fixes<|MERGE_RESOLUTION|>--- conflicted
+++ resolved
@@ -1,11 +1,8 @@
-<<<<<<< HEAD
-## 0.4.4-dev
+## 0.4.8-dev1
 
 ### Enhancements
 
 * **Add support for setting up destination for Pinecone**
-=======
-## 0.4.8-dev0
 
 ### Fixes
 
@@ -36,7 +33,6 @@
 ### Fixes
 
 * **Fix AsyncIO support for OneDrive connector**
->>>>>>> 99e10563
 
 ## 0.4.3
 
