--- conflicted
+++ resolved
@@ -1,8 +1,7 @@
-<<<<<<< HEAD
 ## 1.2.17-dev2
 
 * **Optimize `GoogleDriveIndexer.count_files_recursively`**
-=======
+
 ## 1.2.17-dev1
 
 * **Optimize `MilvusUploadStager.parse_date_string`**
@@ -10,7 +9,6 @@
 ## 1.2.17-dev0
 
 * **Optimize `parse_date_string` for sql connector**
->>>>>>> b2ff41ac
 
 ## 1.2.17
 
