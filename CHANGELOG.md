<<<<<<< HEAD
## 0.1.2-dev5

### Enhancements

* **Migrate Notion Source Connector to V2**

## 0.1.1-dev4
=======
## 0.3.12-dev3

### Enhancements

* **Migrate Vectara Destination Connector to v2**

## 0.3.12-dev2

### Enhancements

* **Added Redis destination connector**

## 0.3.12-dev1

* **Bypass asyncio exception grouping to return more meaningful errors from OneDrive indexer**

## 0.3.12-dev0

### Fixes

* **Fix Kafka destination connection problems**

### Enhancements

* **Kafka destination connector checks for existence of topic**
* **Create more reflective custom errors** Provide errors to indicate if the error was due to something user provided or due to a provider issue, applicable to all steps in the pipeline.
* **Bypass asyncio exception grouping to return more meaningful errors from OneDrive indexer**

## 0.3.11

### Enhancements

* **Support Databricks personal access token**

### Fixes

* **Fix missing source identifiers in some downloaders**

## 0.3.10

### Enhancements

* **Support more concrete FileData content for batch support**

### Fixes

* **Add Neo4J to ingest destination connector registry**
* **Fix closing SSHClient in sftp connector**

## 0.3.9

### Enhancements

* **Support ndjson files in stagers**
* **Add Neo4j destination connector**
* **Support passing data in for uploaders**

### Fixes

* **Make sure any SDK clients that support closing get called**

## 0.3.8

### Fixes

* **Prevent pinecone delete from hammering database when deleting**

## 0.3.7

### Fixes

* **Correct fsspec connectors date metadata field types** - sftp, azure, box and gcs
* **Fix Kafka source connection problems**
* **Fix Azure AI Search session handling**
* **Fixes issue with SingleStore Source Connector not being available**
* **Fixes issue with SQLite Source Connector using wrong Indexer** - Caused indexer config parameter error when trying to use SQLite Source
* **Fixes issue with Snowflake Destination Connector `nan` values** - `nan` values were not properly replaced with `None`
* **Fixes Snowflake source `'SnowflakeCursor' object has no attribute 'mogrify'` error**
* **Box source connector can now use raw JSON as access token instead of file path to JSON**
* **Fix fsspec upload paths to be OS independent**
* **Properly log elasticsearch upload errors**

### Enhancements

* **Kafka source connector has new field: group_id**
* **Support personal access token for confluence auth**
* **Leverage deterministic id for uploaded content**
* **Makes multiple SQL connectors (Snowflake, SingleStore, SQLite) more robust against SQL injection.**
* **Optimizes memory usage of Snowflake Destination Connector.**
* **Added Qdrant Cloud integration test**
* **Add DuckDB destination connector** Adds support storing artifacts in a local DuckDB database.
* **Add MotherDuck destination connector** Adds support storing artifacts in MotherDuck database.
* **Update weaviate v2 example**

## 0.3.6

### Fixes

* **Fix Azure AI Search Error handling**

## 0.3.5

### Enhancements

* **Persist record id in dedicated LanceDB column, use it to delete previous content to prevent duplicates.**

### Fixes

* **Remove client.ping() from the Elasticsearch precheck.**
* **Pinecone metadata fixes** - Fix CLI's --metadata-fields default. Always preserve record ID tracking metadata.
* **Add check to prevent querying for more than pinecone limit when deleting records**
* **Unregister Weaviate base classes** - Weaviate base classes shouldn't be registered as they are abstract and cannot be instantiated as a configuration

## 0.3.4

### Enhancements

* **Add azure openai embedder**
* **Add `collection_id` field to Couchbase `downloader_config`**

## 0.3.3

### Enhancements

* **Add `precheck` to Milvus connector**

### Fixes

* **Make AstraDB uploader truncate `text` and `text_as_html` content to max 8000 bytes**
* **Add missing LanceDb extra**
* **Weaviate cloud auth detection fixed**

## 0.3.2

### Enhancements

* **Persist record id in mongodb data, use it to delete previous content to prevent duplicates.**


### Fixes

* **Remove forward slash from Google Drive relative path field**
* **Create LanceDB test databases in unique remote locations to avoid conflicts** 
* **Add weaviate to destination registry**

## 0.3.1

### Enhancements

* **LanceDB V2 Destination Connector**
* **Persist record id in milvus, use it to delete previous content to prevent duplicates.**
* **Persist record id in weaviate metadata, use it to delete previous content to prevent duplicates.**
* **Persist record id in sql metadata, use it to delete previous content to prevent duplicates.**
* **Persist record id in elasticsearch/opensearch metadata, use it to delete previous content to prevent duplicates.**

### Fixes

* **Make AstraDB precheck fail on non-existant collections**
* **Respect Pinecone's metadata size limits** crop metadata sent to Pinecone's to fit inside its limits, to avoid error responses
* **Propagate exceptions raised by delta table connector during write**

## 0.3.0

### Enhancements

* **Added V2 kafka destination connector**
* **Persist record id in pinecone metadata, use it to delete previous content to prevent duplicates.**
* **Persist record id in azure ai search, use it to delete previous content to prevent duplicates.**
* **Persist record id in astradb, use it to delete previous content to prevent duplicates.**
* **Update Azure Cognitive Search to Azure AI Search**

### Fixes

* **Fix Delta Table destination precheck** Validate AWS Region in precheck. 
* **Add missing batch label to FileData where applicable** 
* **Handle fsspec download file into directory** When filenames have odd characters, files are downloaded into a directory. Code added to shift it around to match expected behavior.
* **Postgres Connector Query** causing syntax error when ID column contains strings

## 0.2.2

### Enhancements
* **Remove `overwrite` field** from fsspec and databricks connectors
* **Added migration for GitLab Source V2**
* **Added V2 confluence source connector**
* **Added OneDrive destination connector**
* **Qdrant destination to v2**
* **Migrate Kafka Source Connector to V2**

## 0.2.1

### Enhancements

* **File system based indexers return a record display name**
* **Add singlestore source connector**
* **Astra DB V2 Source Connector** Create a v2 version of the Astra DB Source Connector.
* **Support native async requests from unstructured-client**
* **Support filtering element types in partitioner step**


### Fixes

* **Fix Databricks Volumes file naming** Add .json to end of upload file.
* **Fix SQL Type destination precheck** Change to context manager "with".

## 0.2.0
>>>>>>> 5914bd9c

### Enhancements

* **Add snowflake source and destination connectors**
* **Migrate Slack Source Connector to V2**
* **Migrate Slack Source Connector to V2**
* **Add Delta Table destination to v2**
* **Migrate Slack Source Connector to V2**

## 0.1.1

### Enhancements

* **Update KDB.AI vectorstore integration to 1.4**
* **Add sqlite and postgres source connectors**
* **Add sampling functionality for indexers in fsspec connectors**

### Fixes

* **Fix Databricks Volumes destination** Fix for filenames to not be hashes.

## 0.1.0

### Enhancements

* **Move default API URL parameter value to serverless API**
* **Add check that access config always wrapped in Secret**
* **Add togetherai embedder support**
* **Refactor sqlite and postgres to be distinct connectors to support better input validation**
* **Added MongoDB source V2 connector**
* **Support optional access configs on connection configs**
* **Refactor databricks into distinct connectors based on auth type**

### Fixes

**Fix Notion Ingestion** Fix the Notion source connector to work with the latest version of the Notion API (added `in_trash` properties to `Page`, `Block` and `Database`).

## 0.0.25

### Enhancements

* **Support pinecone namespace on upload**
* **Migrate Outlook Source Connector to V2**
* **Support for Databricks Volumes source connector**

### Fixes

* **Update Sharepoint Creds and Expected docs**

## 0.0.24

### Enhancements

* **Support dynamic metadata mapping in Pinecone uploader**

## 0.0.23

### Fixes

* **Remove check for langchain dependency in embedders**

## 0.0.22

### Enhancements

* **Add documentation for developing sources/destinations**

* **Leverage `uv` for pip compile**

* **Use incoming fsspec data to populate metadata** Rather than make additional calls to collect metadata after initial file list, use connector-specific data to populate the metadata. 

* **Drop langchain as dependency for embedders**

## 0.0.21

### Fixes

* **Fix forward compatibility issues with `unstructured-client==0.26.0`.** Update syntax and create a new SDK util file for reuse in the Partitioner and Chunker

* **Update Databricks CI Test** Update to use client_id and client_secret auth. Also return files.upload method to one from open source.

* **Fix astra src bug** V1 source connector was updated to work with astrapy 1.5.0

## 0.0.20

### Enhancements

* **Support for latest AstraPy API** Add support for the modern AstraPy client interface for the Astra DB Connector.

## 0.0.19

### Fixes

* **Use validate_default to instantiate default pydantic secrets**

## 0.0.18

### Enhancements

* **Better destination precheck for blob storage** Write an empty file to the destination location when running fsspec-based precheck

## 0.0.17

### Fixes

* **Drop use of unstructued in embed** Remove remnant import from unstructured dependency in embed implementations.


## 0.0.16

### Fixes

* **Add constraint on pydantic** Make sure the version of pydantic being used with this repo pulls in the earliest version that introduces generic Secret, since this is used heavily.

## 0.0.15

### Fixes

* **Model serialization with nested models** Logic updated to properly handle serializing pydantic models that have nested configs with secret values.
* **Sharepoint permission config requirement** The sharepoint connector was expecting the permission config, even though it should have been optional.
* **Sharepoint CLI permission params made optional

### Enhancements

* **Migrate airtable connector to v2**
* **Support iteratively deleting cached content** Add a flag to delete cached content once it's no longer needed for systems that are limited in memory.

## 0.0.14

### Enhancements

* **Support async batch uploads for pinecone connector**
* **Migrate embedders** Move embedder implementations from the open source unstructured repo into this one.

### Fixes

* **Misc. Onedrive connector fixes**

## 0.0.13

### Fixes

* **Pinecone payload size fixes** Pinecone destination now has a limited set of properties it will publish as well as dynamically handles batch size to stay under 2MB pinecone payload limit.

## 0.0.12

### Enhancements

### Fixes

* **Fix invalid `replace()` calls in uncompress** - `replace()` calls meant to be on `str` versions of the path were instead called on `Path` causing errors with parameters.

## 0.0.11

### Enhancements

* **Fix OpenSearch connector** OpenSearch connector did not work when `http_auth` was not provided

## 0.0.10

### Enhancements

* "Fix tar extraction" - tar extraction function assumed archive was gzip compressed which isn't true for supported `.tar` archives. Updated to work for both compressed and uncompressed tar archives.

## 0.0.9

### Enhancements

* **Chroma dict settings should allow string inputs**
* **Move opensearch non-secret fields out of access config**
* **Support string inputs for dict type model fields** Use the `BeforeValidator` support from pydantic to map a string value to a dict if that's provided. 
* **Move opensearch non-secret fields out of access config

### Fixes

**Fix uncompress logic** Use of the uncompress process wasn't being leveraged in the pipeline correctly. Updated to use the new loca download path for where the partitioned looks for the new file.  


## 0.0.8

### Enhancements

* **Add fields_to_include option for Milvus Stager** Adds support for filtering which fields will remain in the document so user can align document structure to collection schema.
* **Add flatten_metadata option for Milvus Stager** Flattening metadata is now optional (enabled by default) step in processing the document.

## 0.0.7

### Enhancements

* **support sharing parent multiprocessing for uploaders** If an uploader needs to fan out it's process using multiprocessing, support that using the parent pipeline approach rather than handling it explicitly by the connector logic.  
* **OTEL support** If endpoint supplied, publish all traces to an otel collector. 

### Fixes

* **Weaviate access configs access** Weaviate access config uses pydantic Secret and it needs to be resolved to the secret value when being used. This was fixed. 
* **unstructured-client compatibility fix** Fix an error when accessing the fields on `PartitionParameters` in the new 0.26.0 Python client.

## 0.0.6

### Fixes

* **unstructured-client compatibility fix** Update the calls to `unstructured_client.general.partition` to avoid a breaking change in the newest version.

## 0.0.5

### Enhancements

* **Add Couchbase Source Connector** Adds support for reading artifacts from Couchbase DB for processing in unstructured
* **Drop environment from pinecone as part of v2 migration** environment is no longer required by the pinecone SDK, so that field has been removed from the ingest CLI/SDK/
* **Add KDBAI Destination Connector** Adds support for writing elements and their embeddings to KDBAI DB.

### Fixes

* **AstraDB connector configs** Configs had dataclass annotation removed since they're now pydantic data models. 
* **Local indexer recursive behavior** Local indexer was indexing directories as well as files. This was filtered out.

## 0.0.4

### Enhancements

* **Add Couchbase Destination Connector** Adds support for storing artifacts in Couchbase DB for Vector Search
* **Leverage pydantic base models** All user-supplied configs are now derived from pydantic base models to leverage better type checking and add built in support for sensitive fields.
* **Autogenerate click options from base models** Leverage the pydantic base models for all configs to autogenerate the cli options exposed when running ingest as a CLI.
* **Drop required Unstructured dependency** Unstructured was moved to an extra dependency to only be imported when needed for functionality such as local partitioning/chunking.
* **Rebrand Astra to Astra DB** The Astra DB integration was re-branded to be consistent with DataStax standard branding.

## 0.0.3

### Enhancements

* **Improve documentation** Update the README's.
* **Explicit Opensearch classes** For the connector registry entries for opensearch, use only opensearch specific classes rather than any elasticsearch ones. 
* **Add missing fsspec destination precheck** check connection in precheck for all fsspec-based destination connectors

## 0.0.2

### Enhancements

* **Use uuid for s3 identifiers** Update unique id to use uuid derived from file path rather than the filepath itself.
* **V2 connectors precheck support** All steps in the v2 pipeline support an optional precheck call, which encompasses the previous check connection functionality. 
* **Filter Step** Support dedicated step as part of the pipeline to filter documents.

## 0.0.1

### Enhancements

### Features

* **Add Milvus destination connector** Adds support storing artifacts in Milvus vector database.

### Fixes

* **Remove old repo references** Any mention of the repo this project came from was removed. 

## 0.0.0

### Features

* **Initial Migration** Create the structure of this repo from the original code in the [Unstructured](https://github.com/Unstructured-IO/unstructured) project.

### Fixes<|MERGE_RESOLUTION|>--- conflicted
+++ resolved
@@ -1,12 +1,9 @@
-<<<<<<< HEAD
-## 0.1.2-dev5
+## 0.3.12-dev4
 
 ### Enhancements
 
 * **Migrate Notion Source Connector to V2**
 
-## 0.1.1-dev4
-=======
 ## 0.3.12-dev3
 
 ### Enhancements
@@ -212,7 +209,6 @@
 * **Fix SQL Type destination precheck** Change to context manager "with".
 
 ## 0.2.0
->>>>>>> 5914bd9c
 
 ### Enhancements
 
