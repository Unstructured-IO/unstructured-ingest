## 0.3.1-dev2
<<<<<<< HEAD
=======

### Enhancements

* **Persist record id in milvus, use it to delete previous content to prevent duplicates.**
>>>>>>> 597cb93a

### Fixes
* **LanceDB V2 Destination Connector**
* **Make AstraDB precheck fail on non-existant collections**
* **Respect Pinecone's metadata size limits** crop metadata sent to Pinecone's to fit inside its limits, to avoid error responses

## 0.3.0

### Enhancements

* **Added V2 kafka destination connector**
* **Persist record id in pinecone metadata, use it to delete previous content to prevent duplicates.**
* **Persist record id in azure ai search, use it to delete previous content to prevent duplicates.**
* **Persist record id in astradb, use it to delete previous content to prevent duplicates.**
* **Update Azure Cognitive Search to Azure AI Search**

### Fixes

* **Fix Delta Table destination precheck** Validate AWS Region in precheck. 
* **Add missing batch label to FileData where applicable** 
* **Handle fsspec download file into directory** When filenames have odd characters, files are downloaded into a directory. Code added to shift it around to match expected behavior.
* **Postgres Connector Query** causing syntax error when ID column contains strings

## 0.2.2

### Enhancements
* **Remove `overwrite` field** from fsspec and databricks connectors
* **Added migration for GitLab Source V2**
* **Added V2 confluence source connector**
* **Added OneDrive destination connector**
* **Qdrant destination to v2**
* **Migrate Kafka Source Connector to V2**

## 0.2.1

### Enhancements

* **File system based indexers return a record display name**
* **Add singlestore source connector**
* **Astra DB V2 Source Connector** Create a v2 version of the Astra DB Source Connector.
* **Support native async requests from unstructured-client**
* **Support filtering element types in partitioner step**


### Fixes

* **Fix Databricks Volumes file naming** Add .json to end of upload file.
* **Fix SQL Type destination precheck** Change to context manager "with".

## 0.2.0

### Enhancements

* **Add snowflake source and destination connectors**
* **Migrate Slack Source Connector to V2**
* **Migrate Slack Source Connector to V2**
* **Add Delta Table destination to v2**
* **Migrate Slack Source Connector to V2**

## 0.1.1

### Enhancements

* **Update KDB.AI vectorstore integration to 1.4**
* **Add sqlite and postgres source connectors**
* **Add sampling functionality for indexers in fsspec connectors**

### Fixes

* **Fix Databricks Volumes destination** Fix for filenames to not be hashes.

## 0.1.0

### Enhancements

* **Move default API URL parameter value to serverless API**
* **Add check that access config always wrapped in Secret**
* **Add togetherai embedder support**
* **Refactor sqlite and postgres to be distinct connectors to support better input validation**
* **Added MongoDB source V2 connector**
* **Support optional access configs on connection configs**
* **Refactor databricks into distinct connectors based on auth type**

### Fixes

**Fix Notion Ingestion** Fix the Notion source connector to work with the latest version of the Notion API (added `in_trash` properties to `Page`, `Block` and `Database`).

## 0.0.25

### Enhancements

* **Support pinecone namespace on upload**
* **Migrate Outlook Source Connector to V2**
* **Support for Databricks Volumes source connector**

### Fixes

* **Update Sharepoint Creds and Expected docs**

## 0.0.24

### Enhancements

* **Support dynamic metadata mapping in Pinecone uploader**

## 0.0.23

### Fixes

* **Remove check for langchain dependency in embedders**

## 0.0.22

### Enhancements

* **Add documentation for developing sources/destinations**

* **Leverage `uv` for pip compile**

* **Use incoming fsspec data to populate metadata** Rather than make additional calls to collect metadata after initial file list, use connector-specific data to populate the metadata. 

* **Drop langchain as dependency for embedders**

## 0.0.21

### Fixes

* **Fix forward compatibility issues with `unstructured-client==0.26.0`.** Update syntax and create a new SDK util file for reuse in the Partitioner and Chunker

* **Update Databricks CI Test** Update to use client_id and client_secret auth. Also return files.upload method to one from open source.

* **Fix astra src bug** V1 source connector was updated to work with astrapy 1.5.0

## 0.0.20

### Enhancements

* **Support for latest AstraPy API** Add support for the modern AstraPy client interface for the Astra DB Connector.

## 0.0.19

### Fixes

* **Use validate_default to instantiate default pydantic secrets**

## 0.0.18

### Enhancements

* **Better destination precheck for blob storage** Write an empty file to the destination location when running fsspec-based precheck

## 0.0.17

### Fixes

* **Drop use of unstructued in embed** Remove remnant import from unstructured dependency in embed implementations.


## 0.0.16

### Fixes

* **Add constraint on pydantic** Make sure the version of pydantic being used with this repo pulls in the earliest version that introduces generic Secret, since this is used heavily.

## 0.0.15

### Fixes

* **Model serialization with nested models** Logic updated to properly handle serializing pydantic models that have nested configs with secret values.
* **Sharepoint permission config requirement** The sharepoint connector was expecting the permission config, even though it should have been optional.
* **Sharepoint CLI permission params made optional

### Enhancements

* **Migrate airtable connector to v2**
* **Support iteratively deleting cached content** Add a flag to delete cached content once it's no longer needed for systems that are limited in memory.

## 0.0.14

### Enhancements

* **Support async batch uploads for pinecone connector**
* **Migrate embedders** Move embedder implementations from the open source unstructured repo into this one.

### Fixes

* **Misc. Onedrive connector fixes**

## 0.0.13

### Fixes

* **Pinecone payload size fixes** Pinecone destination now has a limited set of properties it will publish as well as dynamically handles batch size to stay under 2MB pinecone payload limit.

## 0.0.12

### Enhancements

### Fixes

* **Fix invalid `replace()` calls in uncompress** - `replace()` calls meant to be on `str` versions of the path were instead called on `Path` causing errors with parameters.

## 0.0.11

### Enhancements

* **Fix OpenSearch connector** OpenSearch connector did not work when `http_auth` was not provided

## 0.0.10

### Enhancements

* "Fix tar extraction" - tar extraction function assumed archive was gzip compressed which isn't true for supported `.tar` archives. Updated to work for both compressed and uncompressed tar archives.

## 0.0.9

### Enhancements

* **Chroma dict settings should allow string inputs**
* **Move opensearch non-secret fields out of access config**
* **Support string inputs for dict type model fields** Use the `BeforeValidator` support from pydantic to map a string value to a dict if that's provided. 
* **Move opensearch non-secret fields out of access config

### Fixes

**Fix uncompress logic** Use of the uncompress process wasn't being leveraged in the pipeline correctly. Updated to use the new loca download path for where the partitioned looks for the new file.  


## 0.0.8

### Enhancements

* **Add fields_to_include option for Milvus Stager** Adds support for filtering which fields will remain in the document so user can align document structure to collection schema.
* **Add flatten_metadata option for Milvus Stager** Flattening metadata is now optional (enabled by default) step in processing the document.

## 0.0.7

### Enhancements

* **support sharing parent multiprocessing for uploaders** If an uploader needs to fan out it's process using multiprocessing, support that using the parent pipeline approach rather than handling it explicitly by the connector logic.  
* **OTEL support** If endpoint supplied, publish all traces to an otel collector. 

### Fixes

* **Weaviate access configs access** Weaviate access config uses pydantic Secret and it needs to be resolved to the secret value when being used. This was fixed. 
* **unstructured-client compatibility fix** Fix an error when accessing the fields on `PartitionParameters` in the new 0.26.0 Python client.

## 0.0.6

### Fixes

* **unstructured-client compatibility fix** Update the calls to `unstructured_client.general.partition` to avoid a breaking change in the newest version.

## 0.0.5

### Enhancements

* **Add Couchbase Source Connector** Adds support for reading artifacts from Couchbase DB for processing in unstructured
* **Drop environment from pinecone as part of v2 migration** environment is no longer required by the pinecone SDK, so that field has been removed from the ingest CLI/SDK/
* **Add KDBAI Destination Connector** Adds support for writing elements and their embeddings to KDBAI DB.

### Fixes

* **AstraDB connector configs** Configs had dataclass annotation removed since they're now pydantic data models. 
* **Local indexer recursive behavior** Local indexer was indexing directories as well as files. This was filtered out.

## 0.0.4

### Enhancements

* **Add Couchbase Destination Connector** Adds support for storing artifacts in Couchbase DB for Vector Search
* **Leverage pydantic base models** All user-supplied configs are now derived from pydantic base models to leverage better type checking and add built in support for sensitive fields.
* **Autogenerate click options from base models** Leverage the pydantic base models for all configs to autogenerate the cli options exposed when running ingest as a CLI.
* **Drop required Unstructured dependency** Unstructured was moved to an extra dependency to only be imported when needed for functionality such as local partitioning/chunking.
* **Rebrand Astra to Astra DB** The Astra DB integration was re-branded to be consistent with DataStax standard branding.

## 0.0.3

### Enhancements

* **Improve documentation** Update the README's.
* **Explicit Opensearch classes** For the connector registry entries for opensearch, use only opensearch specific classes rather than any elasticsearch ones. 
* **Add missing fsspec destination precheck** check connection in precheck for all fsspec-based destination connectors

## 0.0.2

### Enhancements

* **Use uuid for s3 identifiers** Update unique id to use uuid derived from file path rather than the filepath itself.
* **V2 connectors precheck support** All steps in the v2 pipeline support an optional precheck call, which encompasses the previous check connection functionality. 
* **Filter Step** Support dedicated step as part of the pipeline to filter documents.

## 0.0.1

### Enhancements

### Features

* **Add Milvus destination connector** Adds support storing artifacts in Milvus vector database.

### Fixes

* **Remove old repo references** Any mention of the repo this project came from was removed. 

## 0.0.0

### Features

* **Initial Migration** Create the structure of this repo from the original code in the [Unstructured](https://github.com/Unstructured-IO/unstructured) project.

### Fixes<|MERGE_RESOLUTION|>--- conflicted
+++ resolved
@@ -1,14 +1,11 @@
 ## 0.3.1-dev2
-<<<<<<< HEAD
-=======
-
-### Enhancements
-
+
+### Enhancements
+
+* **LanceDB V2 Destination Connector**
 * **Persist record id in milvus, use it to delete previous content to prevent duplicates.**
->>>>>>> 597cb93a
-
-### Fixes
-* **LanceDB V2 Destination Connector**
+
+### Fixes
 * **Make AstraDB precheck fail on non-existant collections**
 * **Respect Pinecone's metadata size limits** crop metadata sent to Pinecone's to fit inside its limits, to avoid error responses
 
