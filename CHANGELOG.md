## 1.0.44

<<<<<<< HEAD
### Fixes

* **Fix downloading files that have special characters (like `[` or `]`) inside their names, when using `fsspec` based connectors**
=======
* **Improve DeltaTable ingestion process and reliability**
>>>>>>> 663254bb

## 1.0.43

* **Fix document limits in Confluence connectr**

## 1.0.42

* **Replace no longer supported TogetherAI test model**

## 1.0.41

* **Add `display_name` to FileData in 14 connectors**

## 1.0.40

* **Fix extracting embedded files from Confluence pages**

## 1.0.39

* **Added metadata export to milvus destination connector**

## 1.0.38

* **Fix pinecone serverless_region default value to be compatible with starter plans**

## 1.0.37

* **Added ability to use libraries in Sharepoint connector**

## 1.0.36

* **Added Notion connector sync block handling by teddysupercuts**

## 1.0.35

* **Fix output path in blob storage destination connector**

## 1.0.34

* **Improve Confluence Indexer's precheck** - validate access to each space

## 1.0.33

* **Fix google drive not setting the display_name property on the FileData object**

## 1.0.32

* **Fix google drive connector's dependencies**

## 1.0.31

* **Cap redis client version to 5.3.0**

## 1.0.30

* **Fixed issue in the blob storage destination connector where files with the same name were overwriting each other**
* **Added more descriptive Redis connector error messages**

## 1.0.29

### Fixes

* **Fix Redis connector shouldn't require `port` and `ssl` params if URI is provided**

## 1.0.28

### Fixes

* **Fix Makes user_pname optional for Sharepoint**
* **Fix Google Drive download links and enhance download method to use LRO for large files**

## 1.0.27

### Fixes

* **Fix table schema example for Snowflake Destination connector**
* **Fix Snowflake Destination issue with dropping/removing case insensitive column names when populating the table**
* **Fix Snowflake Destination issue with `embeddings` column when using `VECTOR` type**

## 1.0.26

* **Fix Notion connector error with FileIcons**

## 1.0.25

* **Fix Notion user text and html getters**

## 1.0.24

* **Handle both cloud and non-cloud jira instances**

## 1.0.23

* **Migrate to new Mixedbread Python SDK**
* **Support better filtering in jira connector and downloading attachments**

## 1.0.22

* **Fix Notion connector missing database properties fields**

## 1.0.21

* **Fix Jira connector cloud option not working issue**
* **Fix Weaviate connector issue with names being wrongly transformed to match collections naming conventions**

## 1.0.19

* **Fix databricks delta table name edge cases**

## 1.0.18

* **Enforce api key if SDK defaults to os env var**

## 1.0.17

* **Support optional API keys for embedders**

## 1.0.16

* **Add embedder config field descriptions**

## 1.0.15

### Fixes

* **Fix bedrock embedder precheck**

## 1.0.14

### Enhancements

* **Add precheck support for embedders that support listing models**

## 1.0.13

### Fixes

* **Fix Notion connector database property missing 'description' attribute error**
* **Retry IBM watsonx S3 upload on connection error**

## 1.0.12

### Fixes

* **Replaced google drive connector's mechanism for file downloads.**
* **Fix Token expiration error in IBM watsonx.data connector**

## 1.0.11

### Fixes

* **Change IBM Watsonx Uploader `max_retries` upper limit to 500**
* **Fix Pinecone connector writing empty vector error**
* **Google Drive connector also include shared drive**

## 1.0.8

### Enhancements

* **Update Neo4J Entity Support** to support NER + RE(Relationship extraction)

## 1.0.7

### Fixes

* **Fix release version**

## 1.0.6

### Fixes

* **Google Drive connector now strips the leading dot in extensions properly**
* **Google Drive permissions conform to FileData schema**
* **Confluence permissions conform to FileData schema**

## 1.0.5

### Fixes

* **Fix Pydantic validation for permissions_data field**

## 1.0.4

### Features

* **Normalize user and group permissions in Google Drive source connector**

## 1.0.3

### Features

**Add permission metadata to Confluence source connector**

## 1.0.2

### Features

* **Update astra source connector to use new astrapy client**

## 1.0.1

### Features

* **Migrate project to use pyproject.toml and uv**

## 0.7.2

### Features

* **Add `username password` authentication to Onedrive and Sharepoint**

## 0.7.0

### Features

* **Drop V1**

## 0.6.4

### Features

* **Support env var for user agent settings**

### Fixes

* **Expose Github connector**

## 0.6.3

### Features

* **Migrate Github connector to v2**

## 0.6.2

### Features

* **Support opinionated writes in databricks delta table connector**
* **Update databricks volume connector to emit user agent**
* **Delete previous content from databricks delta tables**

## 0.6.1

### Fixes

* **Handle NDJSON when using local chunker**

## 0.6.0

### Features

* **Isolate FileData to limit dependencies**

## 0.5.25

### Features

* **Support dynamic schema management for Databricks Delta Table uploader**

## 0.5.24

### Features

* **Add warning to s3 if characters to avoid are present in path**

## 0.5.23

### Enhancements
FileData and a few other types can now be imported from a narrower v2.types module. 
This avoids some of the adjacent implicit imports that were picked up with v2.interfaces.__init__.py 

## 0.5.22

### Features

* **Add elasticsearch config enforcement that hosts are a list type**

## 0.5.21

### Fixes

* **Lazy load pandas and numpy** to improve startup performance

## 0.5.20

### Features 

* **Add IBM watson.data Destination connector**

## 0.5.19

### Features

* **Add `key_prefix` field to Redis Uploader** - Allow users to input custom prefix for keys saved inside Redis connector

## 0.5.18

### Fixes

* **Fix missing support for NDJSON in stagers**

## 0.5.17

### Fixes 

* **Do not output `orig_elements` for astradb** `original_elements` has the correctly truncated field

## 0.5.16

### Fixes 

* **Fix databricks volumes table uploader precheck**
* **Zendesk fix for debug**

## 0.5.15

### Fixes 

* **Separate password and api_token for Confluence connector**

### Features 

* **Support NDJSON for data between pipeline steps for data streaming**

## 0.5.14

### Fixes

* **Fixed Zendesk connector registering method**

## 0.5.13

### Fixes 

* **Handle schema conflict on neo4j**

### Fixes

## 0.5.12

### Features 

* **Support for entities in neo4j connector**

### Fixes

Fixed zendesk dependency warning

## 0.5.11

### Features 

* **Added Zendesk as a source connector.**

### Fixes

* **Fix move metadata to top level in AstraDB destination**
* **Add option to move metadata to top level in AstraDB destination**

## 0.5.10

### Enhancements

* **Migrate Jira Source connector from V1 to V2**
* **Add Jira Source connector integration and unit tests**
* **Support custom endpoint for openai embedder**

### Fixes

* **Fix Confluence unescaped Unicode characters**
* **Update use of unstructured client to leverage new error handling**
* **Dropbox connector can now use long lived refresh token and generate access token internally**
* **Delta Tables connector can evolve schema**

## 0.5.9

### Features

* **Add auto create collection support for AstraDB destination**

### Fixes

* **Fix Confluence Source page title not being processed during partition**

## 0.5.8

### Fixes

* **Fix on pinecone index creation functionality**

## 0.5.7

### Fixes

* **Fix voyageai embedder: add multimodal embedder function**

## 0.5.6

### Enhancements

* **Add support for setting up destination for Pinecone**
* Add name formatting to Weaviate destination uploader

## 0.5.5

* **Improve orig_elements handling in astra and neo4j connectors**

## 0.5.4

### Enhancements

* **Sharepoint support for nested folders and remove need for default path Shared Documents**

## 0.5.3

### Enhancements

* **Improvements on Neo4J uploader, and ability to create a vector index**
* **Optimize embedder code** - Move duplicate code to base interface, exit early if no elements have text. 

### Fixes

* **Fix bedrock embedder: rename embed_model_name to embedder_model_name**

## 0.5.2

### Enhancements

* **Improved google drive precheck mechanism**
* **Added integration tests for google drive precheck and connector**
* **Only embed elements with text** - Only embed elements with text to avoid errors from embedders and optimize calls to APIs.
* **Improved google drive precheck mechanism**
* **Added integration tests for google drive precheck and connector**

### Fixes

* **Fix Snowflake Uploader error with array variable binding**

## 0.5.1

### Fixes

* **Fix Attribute Not Exist bug in GoogleDrive connector**
* **Fix query syntax error in MotherDuck uploader**
* **Fix missing output filename suffix in DuckDB base stager**

### Enhancements

* **Allow dynamic metadata for SQL Connectors**
* **Add entities field to pinecone connector default fields**

## 0.5.0

### Fixes

* **Change aws-bedrock to bedrock**
* **Update Sharepoint tests**

### Enhancements

* **Don't raise error by default for unsupported filetypes in partitioner** - Add a flag to the partitioner to not raise an error when an unsupported filetype is encountered.

## 0.4.7

### Fixes

* **Add missing async azure openai embedder implementation**
* **Update Sharepoint to support new Microsoft credential sequence**

## 0.4.6

### Fixes

* **Fix Upload support for OneDrive connector**
* **Fix Databricks Delta Tables connector's "Service Principal" authentication method**

## 0.4.5

### Fixes

* **Fix downloading large files for OneDrive**

## 0.4.4

### Fixes

* **Fix AsyncIO support for OneDrive connector**

## 0.4.3

### Enhancements

* **Add support for allow list when downloading from raw html**
* **Add support for setting up destination as part of uploader**
* **Add batch support for all embedders**

### Fixes

* **Fix HtmlMixin error when saving downloaded files**
* **Fix Confluence Downloader error when downloading embedded files**

## 0.4.2

### Fixes

* **Fix Databricks Volume Delta Table uploader** - Use given database when uploading data.

## 0.4.1

### Enhancements

* **Support img base64 in html**
* **Fsspec support for direct URI**
* **Support href extraction to local file**
* **Added VastDB source and destination connector**

### Fixes

* **Fix how data updated before writing to sql tables based on columns in table**

## 0.4.0

### Enhancements

* **Change Confluence Source Connector authentication parameters to support password, api token, pat token and cloud authentication**

### Fixes

* **Fix SQL uploader stager** - When passed `output_filename` without a suffix it resulted in unsupported file format error. Now, it will take a suffix of `elements_filepath` and append it to `output_filename`.
* **Fix Snowflake uploader** - Unexpected `columns` argument was passed to `_fit_to_schema` method inside SnowflakeUploader `upload_dataframe` method.

## 0.3.15

### Enhancements

* **Add databricks delta table connector**

### Fixes

* **Fixed namespace issue with pinecone, and added new test**

## 0.3.14

### Fixes

* **Fix Neo4j Uploader string enum error**
* **Fix ChromaDB Destination failing integration tests** - issue lies within the newest ChromaDB release, fix freezes it's version to 0.6.2.

## 0.3.13

### Fixes

* **Fix Snowflake Uploader error**
* **Fix SQL Uploader Stager timestamp error**
* **Migrate Discord Sourced Connector to v2**
* **Add read data fallback** When reading data that could be json or ndjson, if extension is missing, fallback to trying to read it as json.

### Enhancements

* **Async support for all IO-bounded embedders**
* **Expand support to Python 3.13**

## 0.3.12

### Enhancements

* **Migrate Notion Source Connector to V2**
* **Migrate Vectara Destination Connector to v2**
* **Added Redis destination connector**
* **Improved Milvus error handling**
* **Bypass asyncio exception grouping to return more meaningful errors from OneDrive indexer**
* **Kafka destination connector checks for existence of topic**
* **Create more reflective custom errors** Provide errors to indicate if the error was due to something user provided or due to a provider issue, applicable to all steps in the pipeline.

### Fixes
* **Register Neo4j Upload Stager**
* **Fix Kafka destination connection problems**


## 0.3.11

### Enhancements

* **Support Databricks personal access token**

### Fixes

* **Fix missing source identifiers in some downloaders**

## 0.3.10

### Enhancements

* **Support more concrete FileData content for batch support**

### Fixes

* **Add Neo4J to ingest destination connector registry**
* **Fix closing SSHClient in sftp connector**

## 0.3.9

### Enhancements

* **Support ndjson files in stagers**
* **Add Neo4j destination connector**
* **Support passing data in for uploaders**

### Fixes

* **Make sure any SDK clients that support closing get called**

## 0.3.8

### Fixes

* **Prevent pinecone delete from hammering database when deleting**

## 0.3.7

### Fixes

* **Correct fsspec connectors date metadata field types** - sftp, azure, box and gcs
* **Fix Kafka source connection problems**
* **Fix Azure AI Search session handling**
* **Fixes issue with SingleStore Source Connector not being available**
* **Fixes issue with SQLite Source Connector using wrong Indexer** - Caused indexer config parameter error when trying to use SQLite Source
* **Fixes issue with Snowflake Destination Connector `nan` values** - `nan` values were not properly replaced with `None`
* **Fixes Snowflake source `'SnowflakeCursor' object has no attribute 'mogrify'` error**
* **Box source connector can now use raw JSON as access token instead of file path to JSON**
* **Fix fsspec upload paths to be OS independent**
* **Properly log elasticsearch upload errors**

### Enhancements

* **Kafka source connector has new field: group_id**
* **Support personal access token for confluence auth**
* **Leverage deterministic id for uploaded content**
* **Makes multiple SQL connectors (Snowflake, SingleStore, SQLite) more robust against SQL injection.**
* **Optimizes memory usage of Snowflake Destination Connector.**
* **Added Qdrant Cloud integration test**
* **Add DuckDB destination connector** Adds support storing artifacts in a local DuckDB database.
* **Add MotherDuck destination connector** Adds support storing artifacts in MotherDuck database.
* **Update weaviate v2 example**

## 0.3.6

### Fixes

* **Fix Azure AI Search Error handling**

## 0.3.5

### Enhancements

* **Persist record id in dedicated LanceDB column, use it to delete previous content to prevent duplicates.**

### Fixes

* **Remove client.ping() from the Elasticsearch precheck.**
* **Pinecone metadata fixes** - Fix CLI's --metadata-fields default. Always preserve record ID tracking metadata.
* **Add check to prevent querying for more than pinecone limit when deleting records**
* **Unregister Weaviate base classes** - Weaviate base classes shouldn't be registered as they are abstract and cannot be instantiated as a configuration

## 0.3.4

### Enhancements

* **Add azure openai embedder**
* **Add `collection_id` field to Couchbase `downloader_config`**

## 0.3.3

### Enhancements

* **Add `precheck` to Milvus connector**

### Fixes

* **Make AstraDB uploader truncate `text` and `text_as_html` content to max 8000 bytes**
* **Add missing LanceDb extra**
* **Weaviate cloud auth detection fixed**

## 0.3.2

### Enhancements

* **Persist record id in mongodb data, use it to delete previous content to prevent duplicates.**


### Fixes

* **Remove forward slash from Google Drive relative path field**
* **Create LanceDB test databases in unique remote locations to avoid conflicts**
* **Add weaviate to destination registry**

## 0.3.1

### Enhancements

* **LanceDB V2 Destination Connector**
* **Persist record id in milvus, use it to delete previous content to prevent duplicates.**
* **Persist record id in weaviate metadata, use it to delete previous content to prevent duplicates.**
* **Persist record id in sql metadata, use it to delete previous content to prevent duplicates.**
* **Persist record id in elasticsearch/opensearch metadata, use it to delete previous content to prevent duplicates.**

### Fixes

* **Make AstraDB precheck fail on non-existant collections**
* **Respect Pinecone's metadata size limits** crop metadata sent to Pinecone's to fit inside its limits, to avoid error responses
* **Propagate exceptions raised by delta table connector during write**

## 0.3.0

### Enhancements

* **Added V2 kafka destination connector**
* **Persist record id in pinecone metadata, use it to delete previous content to prevent duplicates.**
* **Persist record id in azure ai search, use it to delete previous content to prevent duplicates.**
* **Persist record id in astradb, use it to delete previous content to prevent duplicates.**
* **Update Azure Cognitive Search to Azure AI Search**

### Fixes

* **Fix Delta Table destination precheck** Validate AWS Region in precheck.
* **Add missing batch label to FileData where applicable**
* **Handle fsspec download file into directory** When filenames have odd characters, files are downloaded into a directory. Code added to shift it around to match expected behavior.
* **Postgres Connector Query** causing syntax error when ID column contains strings

## 0.2.2

### Enhancements
* **Remove `overwrite` field** from fsspec and databricks connectors
* **Added migration for GitLab Source V2**
* **Added V2 confluence source connector**
* **Added OneDrive destination connector**
* **Qdrant destination to v2**
* **Migrate Kafka Source Connector to V2**

## 0.2.1

### Enhancements

* **File system based indexers return a record display name**
* **Add singlestore source connector**
* **Astra DB V2 Source Connector** Create a v2 version of the Astra DB Source Connector.
* **Support native async requests from unstructured-client**
* **Support filtering element types in partitioner step**


### Fixes

* **Fix Databricks Volumes file naming** Add .json to end of upload file.
* **Fix SQL Type destination precheck** Change to context manager "with".

## 0.2.0

### Enhancements

* **Add snowflake source and destination connectors**
* **Migrate Slack Source Connector to V2**
* **Migrate Slack Source Connector to V2**
* **Add Delta Table destination to v2**
* **Migrate Slack Source Connector to V2**

## 0.1.1

### Enhancements

* **Update KDB.AI vectorstore integration to 1.4**
* **Add sqlite and postgres source connectors**
* **Add sampling functionality for indexers in fsspec connectors**

### Fixes

* **Fix Databricks Volumes destination** Fix for filenames to not be hashes.

## 0.1.0

### Enhancements

* **Move default API URL parameter value to serverless API**
* **Add check that access config always wrapped in Secret**
* **Add togetherai embedder support**
* **Refactor sqlite and postgres to be distinct connectors to support better input validation**
* **Added MongoDB source V2 connector**
* **Support optional access configs on connection configs**
* **Refactor databricks into distinct connectors based on auth type**

### Fixes

**Fix Notion Ingestion** Fix the Notion source connector to work with the latest version of the Notion API (added `in_trash` properties to `Page`, `Block` and `Database`).

## 0.0.25

### Enhancements

* **Support pinecone namespace on upload**
* **Migrate Outlook Source Connector to V2**
* **Support for Databricks Volumes source connector**

### Fixes

* **Update Sharepoint Creds and Expected docs**

## 0.0.24

### Enhancements

* **Support dynamic metadata mapping in Pinecone uploader**

## 0.0.23

### Fixes

* **Remove check for langchain dependency in embedders**

## 0.0.22

### Enhancements

* **Add documentation for developing sources/destinations**

* **Leverage `uv` for pip compile**

* **Use incoming fsspec data to populate metadata** Rather than make additional calls to collect metadata after initial file list, use connector-specific data to populate the metadata.

* **Drop langchain as dependency for embedders**

## 0.0.21

### Fixes

* **Fix forward compatibility issues with `unstructured-client==0.26.0`.** Update syntax and create a new SDK util file for reuse in the Partitioner and Chunker

* **Update Databricks CI Test** Update to use client_id and client_secret auth. Also return files.upload method to one from open source.

* **Fix astra src bug** V1 source connector was updated to work with astrapy 1.5.0

## 0.0.20

### Enhancements

* **Support for latest AstraPy API** Add support for the modern AstraPy client interface for the Astra DB Connector.

## 0.0.19

### Fixes

* **Use validate_default to instantiate default pydantic secrets**

## 0.0.18

### Enhancements

* **Better destination precheck for blob storage** Write an empty file to the destination location when running fsspec-based precheck

## 0.0.17

### Fixes

* **Drop use of unstructued in embed** Remove remnant import from unstructured dependency in embed implementations.


## 0.0.16

### Fixes

* **Add constraint on pydantic** Make sure the version of pydantic being used with this repo pulls in the earliest version that introduces generic Secret, since this is used heavily.

## 0.0.15

### Fixes

* **Model serialization with nested models** Logic updated to properly handle serializing pydantic models that have nested configs with secret values.
* **Sharepoint permission config requirement** The sharepoint connector was expecting the permission config, even though it should have been optional.
* **Sharepoint CLI permission params made optional

### Enhancements

* **Migrate airtable connector to v2**
* **Support iteratively deleting cached content** Add a flag to delete cached content once it's no longer needed for systems that are limited in memory.

## 0.0.14

### Enhancements

* **Support async batch uploads for pinecone connector**
* **Migrate embedders** Move embedder implementations from the open source unstructured repo into this one.

### Fixes

* **Misc. Onedrive connector fixes**

## 0.0.13

### Fixes

* **Pinecone payload size fixes** Pinecone destination now has a limited set of properties it will publish as well as dynamically handles batch size to stay under 2MB pinecone payload limit.

## 0.0.12

### Enhancements

### Fixes

* **Fix invalid `replace()` calls in uncompress** - `replace()` calls meant to be on `str` versions of the path were instead called on `Path` causing errors with parameters.

## 0.0.11

### Enhancements

* **Fix OpenSearch connector** OpenSearch connector did not work when `http_auth` was not provided

## 0.0.10

### Enhancements

* "Fix tar extraction" - tar extraction function assumed archive was gzip compressed which isn't true for supported `.tar` archives. Updated to work for both compressed and uncompressed tar archives.

## 0.0.9

### Enhancements

* **Chroma dict settings should allow string inputs**
* **Move opensearch non-secret fields out of access config**
* **Support string inputs for dict type model fields** Use the `BeforeValidator` support from pydantic to map a string value to a dict if that's provided.
* **Move opensearch non-secret fields out of access config

### Fixes

**Fix uncompress logic** Use of the uncompress process wasn't being leveraged in the pipeline correctly. Updated to use the new loca download path for where the partitioned looks for the new file.


## 0.0.8

### Enhancements

* **Add fields_to_include option for Milvus Stager** Adds support for filtering which fields will remain in the document so user can align document structure to collection schema.
* **Add flatten_metadata option for Milvus Stager** Flattening metadata is now optional (enabled by default) step in processing the document.

## 0.0.7

### Enhancements

* **support sharing parent multiprocessing for uploaders** If an uploader needs to fan out it's process using multiprocessing, support that using the parent pipeline approach rather than handling it explicitly by the connector logic.
* **OTEL support** If endpoint supplied, publish all traces to an otel collector.

### Fixes

* **Weaviate access configs access** Weaviate access config uses pydantic Secret and it needs to be resolved to the secret value when being used. This was fixed.
* **unstructured-client compatibility fix** Fix an error when accessing the fields on `PartitionParameters` in the new 0.26.0 Python client.

## 0.0.6

### Fixes

* **unstructured-client compatibility fix** Update the calls to `unstructured_client.general.partition` to avoid a breaking change in the newest version.

## 0.0.5

### Enhancements

* **Add Couchbase Source Connector** Adds support for reading artifacts from Couchbase DB for processing in unstructured
* **Drop environment from pinecone as part of v2 migration** environment is no longer required by the pinecone SDK, so that field has been removed from the ingest CLI/SDK/
* **Add KDBAI Destination Connector** Adds support for writing elements and their embeddings to KDBAI DB.

### Fixes

* **AstraDB connector configs** Configs had dataclass annotation removed since they're now pydantic data models.
* **Local indexer recursive behavior** Local indexer was indexing directories as well as files. This was filtered out.

## 0.0.4

### Enhancements

* **Add Couchbase Destination Connector** Adds support for storing artifacts in Couchbase DB for Vector Search
* **Leverage pydantic base models** All user-supplied configs are now derived from pydantic base models to leverage better type checking and add built in support for sensitive fields.
* **Autogenerate click options from base models** Leverage the pydantic base models for all configs to autogenerate the cli options exposed when running ingest as a CLI.
* **Drop required Unstructured dependency** Unstructured was moved to an extra dependency to only be imported when needed for functionality such as local partitioning/chunking.
* **Rebrand Astra to Astra DB** The Astra DB integration was re-branded to be consistent with DataStax standard branding.

## 0.0.3

### Enhancements

* **Improve documentation** Update the README's.
* **Explicit Opensearch classes** For the connector registry entries for opensearch, use only opensearch specific classes rather than any elasticsearch ones.
* **Add missing fsspec destination precheck** check connection in precheck for all fsspec-based destination connectors

## 0.0.2

### Enhancements

* **Use uuid for s3 identifiers** Update unique id to use uuid derived from file path rather than the filepath itself.
* **V2 connectors precheck support** All steps in the v2 pipeline support an optional precheck call, which encompasses the previous check connection functionality.
* **Filter Step** Support dedicated step as part of the pipeline to filter documents.

## 0.0.1

### Enhancements

### Features

* **Add Milvus destination connector** Adds support storing artifacts in Milvus vector database.

### Fixes

* **Remove old repo references** Any mention of the repo this project came from was removed.

## 0.0.0

### Features

* **Initial Migration** Create the structure of this repo from the original code in the [Unstructured](https://github.com/Unstructured-IO/unstructured) project.

### Fixes<|MERGE_RESOLUTION|>--- conflicted
+++ resolved
@@ -1,12 +1,12 @@
+## 1.0.45
+
+### Fixes
+
+* **Fix downloading files that have special characters (like `[` or `]`) inside their names, when using `fsspec` based connectors**
+
 ## 1.0.44
 
-<<<<<<< HEAD
-### Fixes
-
-* **Fix downloading files that have special characters (like `[` or `]`) inside their names, when using `fsspec` based connectors**
-=======
 * **Improve DeltaTable ingestion process and reliability**
->>>>>>> 663254bb
 
 ## 1.0.43
 
