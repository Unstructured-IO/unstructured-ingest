<<<<<<< HEAD
## 0.5.9-dev0

### Fixes

* **Dropbox connector can now use long lived refresh token and generate access token internally**
=======
## 0.5.9

### Features

* Add auto create collection support for AstraDB destination

### Fixes

* **Fix Confluence Source page title not being processed during partition**
>>>>>>> cf556ed0

## 0.5.8

### Fixes

* **Fix on pinecone index creation functionality**

## 0.5.7

### Fixes

* **Fix voyageai embedder: add multimodal embedder function**

## 0.5.6

### Enhancements

* **Add support for setting up destination for Pinecone**
* Add name formatting to Weaviate destination uploader

## 0.5.5

### Enhancements

* **Improve orig_elements handling in astra and neo4j connectors**

## 0.5.4

### Enhancements

* **Sharepoint support for nested folders and remove need for default path Shared Documents**

## 0.5.3

### Enhancements

* **Improvements on Neo4J uploader, and ability to create a vector index**
* **Optimize embedder code** - Move duplicate code to base interface, exit early if no elements have text. 

### Fixes

* **Fix bedrock embedder: rename embed_model_name to embedder_model_name**

## 0.5.2

### Enhancements

* **Improved google drive precheck mechanism**
* **Added integration tests for google drive precheck and connector**
* **Only embed elements with text** - Only embed elements with text to avoid errors from embedders and optimize calls to APIs.
* **Improved google drive precheck mechanism**
* **Added integration tests for google drive precheck and connector**

### Fixes

* **Fix Snowflake Uploader error with array variable binding**

## 0.5.1

### Fixes

* **Fix Attribute Not Exist bug in GoogleDrive connector**
* **Fix query syntax error in MotherDuck uploader**
* **Fix missing output filename suffix in DuckDB base stager**

### Enhancements

* **Allow dynamic metadata for SQL Connectors**
* **Add entities field to pinecone connector default fields**

## 0.5.0

### Fixes

* **Change aws-bedrock to bedrock**
* **Update Sharepoint tests**

### Enhancements

* **Don't raise error by default for unsupported filetypes in partitioner** - Add a flag to the partitioner to not raise an error when an unsupported filetype is encountered.

## 0.4.7

### Fixes

* **Add missing async azure openai embedder implementation**
* **Update Sharepoint to support new Microsoft credential sequence**

## 0.4.6

### Fixes

* **Fix Upload support for OneDrive connector**
* **Fix Databricks Delta Tables connector's "Service Principal" authentication method**

## 0.4.5

### Fixes

* **Fix downloading large files for OneDrive**

## 0.4.4

### Fixes

* **Fix AsyncIO support for OneDrive connector**

## 0.4.3

### Enhancements

* **Add support for allow list when downloading from raw html**
* **Add support for setting up destination as part of uploader**
* **Add batch support for all embedders**

### Fixes

* **Fix HtmlMixin error when saving downloaded files**
* **Fix Confluence Downloader error when downloading embedded files**

## 0.4.2

### Fixes

* **Fix Databricks Volume Delta Table uploader** - Use given database when uploading data.

## 0.4.1

### Enhancements

* **Support img base64 in html**
* **Fsspec support for direct URI**
* **Support href extraction to local file**
* **Added VastDB source and destination connector**

### Fixes

* **Fix how data updated before writing to sql tables based on columns in table**

## 0.4.0

### Enhancements

* **Change Confluence Source Connector authentication parameters to support password, api token, pat token and cloud authentication**

### Fixes

* **Fix SQL uploader stager** - When passed `output_filename` without a suffix it resulted in unsupported file format error. Now, it will take a suffix of `elements_filepath` and append it to `output_filename`.
* **Fix Snowflake uploader** - Unexpected `columns` argument was passed to `_fit_to_schema` method inside SnowflakeUploader `upload_dataframe` method.

## 0.3.15

### Enhancements

* **Add databricks delta table connector**

### Fixes

* **Fixed namespace issue with pinecone, and added new test**

## 0.3.14

### Fixes

* **Fix Neo4j Uploader string enum error**
* **Fix ChromaDB Destination failing integration tests** - issue lies within the newest ChromaDB release, fix freezes it's version to 0.6.2.

## 0.3.13

### Fixes

* **Fix Snowflake Uploader error**
* **Fix SQL Uploader Stager timestamp error**
* **Migrate Discord Sourced Connector to v2**
* **Add read data fallback** When reading data that could be json or ndjson, if extension is missing, fallback to trying to read it as json.

### Enhancements

* **Async support for all IO-bounded embedders**
* **Expand support to Python 3.13**

## 0.3.12

### Enhancements

* **Migrate Notion Source Connector to V2**
* **Migrate Vectara Destination Connector to v2**
* **Added Redis destination connector**
* **Improved Milvus error handling**
* **Bypass asyncio exception grouping to return more meaningful errors from OneDrive indexer**
* **Kafka destination connector checks for existence of topic**
* **Create more reflective custom errors** Provide errors to indicate if the error was due to something user provided or due to a provider issue, applicable to all steps in the pipeline.

### Fixes
* **Register Neo4j Upload Stager**
* **Fix Kafka destination connection problems**


## 0.3.11

### Enhancements

* **Support Databricks personal access token**

### Fixes

* **Fix missing source identifiers in some downloaders**

## 0.3.10

### Enhancements

* **Support more concrete FileData content for batch support**

### Fixes

* **Add Neo4J to ingest destination connector registry**
* **Fix closing SSHClient in sftp connector**

## 0.3.9

### Enhancements

* **Support ndjson files in stagers**
* **Add Neo4j destination connector**
* **Support passing data in for uploaders**

### Fixes

* **Make sure any SDK clients that support closing get called**

## 0.3.8

### Fixes

* **Prevent pinecone delete from hammering database when deleting**

## 0.3.7

### Fixes

* **Correct fsspec connectors date metadata field types** - sftp, azure, box and gcs
* **Fix Kafka source connection problems**
* **Fix Azure AI Search session handling**
* **Fixes issue with SingleStore Source Connector not being available**
* **Fixes issue with SQLite Source Connector using wrong Indexer** - Caused indexer config parameter error when trying to use SQLite Source
* **Fixes issue with Snowflake Destination Connector `nan` values** - `nan` values were not properly replaced with `None`
* **Fixes Snowflake source `'SnowflakeCursor' object has no attribute 'mogrify'` error**
* **Box source connector can now use raw JSON as access token instead of file path to JSON**
* **Fix fsspec upload paths to be OS independent**
* **Properly log elasticsearch upload errors**

### Enhancements

* **Kafka source connector has new field: group_id**
* **Support personal access token for confluence auth**
* **Leverage deterministic id for uploaded content**
* **Makes multiple SQL connectors (Snowflake, SingleStore, SQLite) more robust against SQL injection.**
* **Optimizes memory usage of Snowflake Destination Connector.**
* **Added Qdrant Cloud integration test**
* **Add DuckDB destination connector** Adds support storing artifacts in a local DuckDB database.
* **Add MotherDuck destination connector** Adds support storing artifacts in MotherDuck database.
* **Update weaviate v2 example**

## 0.3.6

### Fixes

* **Fix Azure AI Search Error handling**

## 0.3.5

### Enhancements

* **Persist record id in dedicated LanceDB column, use it to delete previous content to prevent duplicates.**

### Fixes

* **Remove client.ping() from the Elasticsearch precheck.**
* **Pinecone metadata fixes** - Fix CLI's --metadata-fields default. Always preserve record ID tracking metadata.
* **Add check to prevent querying for more than pinecone limit when deleting records**
* **Unregister Weaviate base classes** - Weaviate base classes shouldn't be registered as they are abstract and cannot be instantiated as a configuration

## 0.3.4

### Enhancements

* **Add azure openai embedder**
* **Add `collection_id` field to Couchbase `downloader_config`**

## 0.3.3

### Enhancements

* **Add `precheck` to Milvus connector**

### Fixes

* **Make AstraDB uploader truncate `text` and `text_as_html` content to max 8000 bytes**
* **Add missing LanceDb extra**
* **Weaviate cloud auth detection fixed**

## 0.3.2

### Enhancements

* **Persist record id in mongodb data, use it to delete previous content to prevent duplicates.**


### Fixes

* **Remove forward slash from Google Drive relative path field**
* **Create LanceDB test databases in unique remote locations to avoid conflicts**
* **Add weaviate to destination registry**

## 0.3.1

### Enhancements

* **LanceDB V2 Destination Connector**
* **Persist record id in milvus, use it to delete previous content to prevent duplicates.**
* **Persist record id in weaviate metadata, use it to delete previous content to prevent duplicates.**
* **Persist record id in sql metadata, use it to delete previous content to prevent duplicates.**
* **Persist record id in elasticsearch/opensearch metadata, use it to delete previous content to prevent duplicates.**

### Fixes

* **Make AstraDB precheck fail on non-existant collections**
* **Respect Pinecone's metadata size limits** crop metadata sent to Pinecone's to fit inside its limits, to avoid error responses
* **Propagate exceptions raised by delta table connector during write**

## 0.3.0

### Enhancements

* **Added V2 kafka destination connector**
* **Persist record id in pinecone metadata, use it to delete previous content to prevent duplicates.**
* **Persist record id in azure ai search, use it to delete previous content to prevent duplicates.**
* **Persist record id in astradb, use it to delete previous content to prevent duplicates.**
* **Update Azure Cognitive Search to Azure AI Search**

### Fixes

* **Fix Delta Table destination precheck** Validate AWS Region in precheck.
* **Add missing batch label to FileData where applicable**
* **Handle fsspec download file into directory** When filenames have odd characters, files are downloaded into a directory. Code added to shift it around to match expected behavior.
* **Postgres Connector Query** causing syntax error when ID column contains strings

## 0.2.2

### Enhancements
* **Remove `overwrite` field** from fsspec and databricks connectors
* **Added migration for GitLab Source V2**
* **Added V2 confluence source connector**
* **Added OneDrive destination connector**
* **Qdrant destination to v2**
* **Migrate Kafka Source Connector to V2**

## 0.2.1

### Enhancements

* **File system based indexers return a record display name**
* **Add singlestore source connector**
* **Astra DB V2 Source Connector** Create a v2 version of the Astra DB Source Connector.
* **Support native async requests from unstructured-client**
* **Support filtering element types in partitioner step**


### Fixes

* **Fix Databricks Volumes file naming** Add .json to end of upload file.
* **Fix SQL Type destination precheck** Change to context manager "with".

## 0.2.0

### Enhancements

* **Add snowflake source and destination connectors**
* **Migrate Slack Source Connector to V2**
* **Migrate Slack Source Connector to V2**
* **Add Delta Table destination to v2**
* **Migrate Slack Source Connector to V2**

## 0.1.1

### Enhancements

* **Update KDB.AI vectorstore integration to 1.4**
* **Add sqlite and postgres source connectors**
* **Add sampling functionality for indexers in fsspec connectors**

### Fixes

* **Fix Databricks Volumes destination** Fix for filenames to not be hashes.

## 0.1.0

### Enhancements

* **Move default API URL parameter value to serverless API**
* **Add check that access config always wrapped in Secret**
* **Add togetherai embedder support**
* **Refactor sqlite and postgres to be distinct connectors to support better input validation**
* **Added MongoDB source V2 connector**
* **Support optional access configs on connection configs**
* **Refactor databricks into distinct connectors based on auth type**

### Fixes

**Fix Notion Ingestion** Fix the Notion source connector to work with the latest version of the Notion API (added `in_trash` properties to `Page`, `Block` and `Database`).

## 0.0.25

### Enhancements

* **Support pinecone namespace on upload**
* **Migrate Outlook Source Connector to V2**
* **Support for Databricks Volumes source connector**

### Fixes

* **Update Sharepoint Creds and Expected docs**

## 0.0.24

### Enhancements

* **Support dynamic metadata mapping in Pinecone uploader**

## 0.0.23

### Fixes

* **Remove check for langchain dependency in embedders**

## 0.0.22

### Enhancements

* **Add documentation for developing sources/destinations**

* **Leverage `uv` for pip compile**

* **Use incoming fsspec data to populate metadata** Rather than make additional calls to collect metadata after initial file list, use connector-specific data to populate the metadata.

* **Drop langchain as dependency for embedders**

## 0.0.21

### Fixes

* **Fix forward compatibility issues with `unstructured-client==0.26.0`.** Update syntax and create a new SDK util file for reuse in the Partitioner and Chunker

* **Update Databricks CI Test** Update to use client_id and client_secret auth. Also return files.upload method to one from open source.

* **Fix astra src bug** V1 source connector was updated to work with astrapy 1.5.0

## 0.0.20

### Enhancements

* **Support for latest AstraPy API** Add support for the modern AstraPy client interface for the Astra DB Connector.

## 0.0.19

### Fixes

* **Use validate_default to instantiate default pydantic secrets**

## 0.0.18

### Enhancements

* **Better destination precheck for blob storage** Write an empty file to the destination location when running fsspec-based precheck

## 0.0.17

### Fixes

* **Drop use of unstructued in embed** Remove remnant import from unstructured dependency in embed implementations.


## 0.0.16

### Fixes

* **Add constraint on pydantic** Make sure the version of pydantic being used with this repo pulls in the earliest version that introduces generic Secret, since this is used heavily.

## 0.0.15

### Fixes

* **Model serialization with nested models** Logic updated to properly handle serializing pydantic models that have nested configs with secret values.
* **Sharepoint permission config requirement** The sharepoint connector was expecting the permission config, even though it should have been optional.
* **Sharepoint CLI permission params made optional

### Enhancements

* **Migrate airtable connector to v2**
* **Support iteratively deleting cached content** Add a flag to delete cached content once it's no longer needed for systems that are limited in memory.

## 0.0.14

### Enhancements

* **Support async batch uploads for pinecone connector**
* **Migrate embedders** Move embedder implementations from the open source unstructured repo into this one.

### Fixes

* **Misc. Onedrive connector fixes**

## 0.0.13

### Fixes

* **Pinecone payload size fixes** Pinecone destination now has a limited set of properties it will publish as well as dynamically handles batch size to stay under 2MB pinecone payload limit.

## 0.0.12

### Enhancements

### Fixes

* **Fix invalid `replace()` calls in uncompress** - `replace()` calls meant to be on `str` versions of the path were instead called on `Path` causing errors with parameters.

## 0.0.11

### Enhancements

* **Fix OpenSearch connector** OpenSearch connector did not work when `http_auth` was not provided

## 0.0.10

### Enhancements

* "Fix tar extraction" - tar extraction function assumed archive was gzip compressed which isn't true for supported `.tar` archives. Updated to work for both compressed and uncompressed tar archives.

## 0.0.9

### Enhancements

* **Chroma dict settings should allow string inputs**
* **Move opensearch non-secret fields out of access config**
* **Support string inputs for dict type model fields** Use the `BeforeValidator` support from pydantic to map a string value to a dict if that's provided.
* **Move opensearch non-secret fields out of access config

### Fixes

**Fix uncompress logic** Use of the uncompress process wasn't being leveraged in the pipeline correctly. Updated to use the new loca download path for where the partitioned looks for the new file.


## 0.0.8

### Enhancements

* **Add fields_to_include option for Milvus Stager** Adds support for filtering which fields will remain in the document so user can align document structure to collection schema.
* **Add flatten_metadata option for Milvus Stager** Flattening metadata is now optional (enabled by default) step in processing the document.

## 0.0.7

### Enhancements

* **support sharing parent multiprocessing for uploaders** If an uploader needs to fan out it's process using multiprocessing, support that using the parent pipeline approach rather than handling it explicitly by the connector logic.
* **OTEL support** If endpoint supplied, publish all traces to an otel collector.

### Fixes

* **Weaviate access configs access** Weaviate access config uses pydantic Secret and it needs to be resolved to the secret value when being used. This was fixed.
* **unstructured-client compatibility fix** Fix an error when accessing the fields on `PartitionParameters` in the new 0.26.0 Python client.

## 0.0.6

### Fixes

* **unstructured-client compatibility fix** Update the calls to `unstructured_client.general.partition` to avoid a breaking change in the newest version.

## 0.0.5

### Enhancements

* **Add Couchbase Source Connector** Adds support for reading artifacts from Couchbase DB for processing in unstructured
* **Drop environment from pinecone as part of v2 migration** environment is no longer required by the pinecone SDK, so that field has been removed from the ingest CLI/SDK/
* **Add KDBAI Destination Connector** Adds support for writing elements and their embeddings to KDBAI DB.

### Fixes

* **AstraDB connector configs** Configs had dataclass annotation removed since they're now pydantic data models.
* **Local indexer recursive behavior** Local indexer was indexing directories as well as files. This was filtered out.

## 0.0.4

### Enhancements

* **Add Couchbase Destination Connector** Adds support for storing artifacts in Couchbase DB for Vector Search
* **Leverage pydantic base models** All user-supplied configs are now derived from pydantic base models to leverage better type checking and add built in support for sensitive fields.
* **Autogenerate click options from base models** Leverage the pydantic base models for all configs to autogenerate the cli options exposed when running ingest as a CLI.
* **Drop required Unstructured dependency** Unstructured was moved to an extra dependency to only be imported when needed for functionality such as local partitioning/chunking.
* **Rebrand Astra to Astra DB** The Astra DB integration was re-branded to be consistent with DataStax standard branding.

## 0.0.3

### Enhancements

* **Improve documentation** Update the README's.
* **Explicit Opensearch classes** For the connector registry entries for opensearch, use only opensearch specific classes rather than any elasticsearch ones.
* **Add missing fsspec destination precheck** check connection in precheck for all fsspec-based destination connectors

## 0.0.2

### Enhancements

* **Use uuid for s3 identifiers** Update unique id to use uuid derived from file path rather than the filepath itself.
* **V2 connectors precheck support** All steps in the v2 pipeline support an optional precheck call, which encompasses the previous check connection functionality.
* **Filter Step** Support dedicated step as part of the pipeline to filter documents.

## 0.0.1

### Enhancements

### Features

* **Add Milvus destination connector** Adds support storing artifacts in Milvus vector database.

### Fixes

* **Remove old repo references** Any mention of the repo this project came from was removed.

## 0.0.0

### Features

* **Initial Migration** Create the structure of this repo from the original code in the [Unstructured](https://github.com/Unstructured-IO/unstructured) project.

### Fixes<|MERGE_RESOLUTION|>--- conflicted
+++ resolved
@@ -1,10 +1,9 @@
-<<<<<<< HEAD
-## 0.5.9-dev0
+## 0.5.10-dev0
 
 ### Fixes
 
 * **Dropbox connector can now use long lived refresh token and generate access token internally**
-=======
+
 ## 0.5.9
 
 ### Features
@@ -14,7 +13,6 @@
 ### Fixes
 
 * **Fix Confluence Source page title not being processed during partition**
->>>>>>> cf556ed0
 
 ## 0.5.8
 
