<<<<<<< HEAD
## 0.0.25

### Enhancements

* **Databricks Delta Table destination to v2**

=======
>>>>>>> b3add2ab
## 0.0.24

### Enhancements

* **Support dynamic metadata mapping in Pinecone uploader**

## 0.0.23

### Fixes

* **Remove check for langchain dependency in embedders**

## 0.0.22

### Enhancements

* **Add documentation for developing sources/destinations**
* **Leverage `uv` for pip compile**
* **Use incoming fsspec data to populate metadata** Rather than make additional calls to collect metadata after initial file list, use connector-specific data to populate the metadata. 
* **Drop langchain as dependency for embedders**

## 0.0.21

### Fixes

* **Fix forward compatibility issues with `unstructured-client==0.26.0`.** Update syntax and create a new SDK util file for reuse in the Partitioner and Chunker

* **Update Databricks CI Test** Update to use client_id and client_secret auth. Also return files.upload method to one from open source.

* **Fix astra src bug** V1 source connector was updated to work with astrapy 1.5.0

## 0.0.20

### Enhancements

* **Support for latest AstraPy API** Add support for the modern AstraPy client interface for the Astra DB Connector.

## 0.0.19

### Fixes

* **Use validate_default to instantiate default pydantic secrets**

## 0.0.18

### Enhancements

* **Better destination precheck for blob storage** Write an empty file to the destination location when running fsspec-based precheck

## 0.0.17

### Fixes

* **Drop use of unstructued in embed** Remove remnant import from unstructured dependency in embed implementations.


## 0.0.16

### Fixes

* **Add constraint on pydantic** Make sure the version of pydantic being used with this repo pulls in the earliest version that introduces generic Secret, since this is used heavily.

## 0.0.15

### Fixes

* **Model serialization with nested models** Logic updated to properly handle serializing pydantic models that have nested configs with secret values.
* **Sharepoint permission config requirement** The sharepoint connector was expecting the permission config, even though it should have been optional.
* **Sharepoint CLI permission params made optional

### Enhancements

* **Migrate airtable connector to v2**
* **Support iteratively deleting cached content** Add a flag to delete cached content once it's no longer needed for systems that are limited in memory.

## 0.0.14

### Enhancements

* **Support async batch uploads for pinecone connector**
* **Migrate embedders** Move embedder implementations from the open source unstructured repo into this one.

### Fixes

* **Misc. Onedrive connector fixes**

## 0.0.13

### Fixes

* **Pinecone payload size fixes** Pinecone destination now has a limited set of properties it will publish as well as dynamically handles batch size to stay under 2MB pinecone payload limit.

## 0.0.12

### Enhancements

### Fixes

* **Fix invalid `replace()` calls in uncompress** - `replace()` calls meant to be on `str` versions of the path were instead called on `Path` causing errors with parameters.

## 0.0.11

### Enhancements

* **Fix OpenSearch connector** OpenSearch connector did not work when `http_auth` was not provided

## 0.0.10

### Enhancements

* "Fix tar extraction" - tar extraction function assumed archive was gzip compressed which isn't true for supported `.tar` archives. Updated to work for both compressed and uncompressed tar archives.

## 0.0.9

### Enhancements

* **Chroma dict settings should allow string inputs**
* **Move opensearch non-secret fields out of access config**
* **Support string inputs for dict type model fields** Use the `BeforeValidator` support from pydantic to map a string value to a dict if that's provided. 
* **Move opensearch non-secret fields out of access config

### Fixes

**Fix uncompress logic** Use of the uncompress process wasn't being leveraged in the pipeline correctly. Updated to use the new loca download path for where the partitioned looks for the new file.  


## 0.0.8

### Enhancements

* **Add fields_to_include option for Milvus Stager** Adds support for filtering which fields will remain in the document so user can align document structure to collection schema.
* **Add flatten_metadata option for Milvus Stager** Flattening metadata is now optional (enabled by default) step in processing the document.

## 0.0.7

### Enhancements

* **support sharing parent multiprocessing for uploaders** If an uploader needs to fan out it's process using multiprocessing, support that using the parent pipeline approach rather than handling it explicitly by the connector logic.  
* **OTEL support** If endpoint supplied, publish all traces to an otel collector. 

### Fixes

* **Weaviate access configs access** Weaviate access config uses pydantic Secret and it needs to be resolved to the secret value when being used. This was fixed. 
* **unstructured-client compatibility fix** Fix an error when accessing the fields on `PartitionParameters` in the new 0.26.0 Python client.

## 0.0.6

### Fixes

* **unstructured-client compatibility fix** Update the calls to `unstructured_client.general.partition` to avoid a breaking change in the newest version.

## 0.0.5

### Enhancements

* **Add Couchbase Source Connector** Adds support for reading artifacts from Couchbase DB for processing in unstructured
* **Drop environment from pinecone as part of v2 migration** environment is no longer required by the pinecone SDK, so that field has been removed from the ingest CLI/SDK/
* **Add KDBAI Destination Connector** Adds support for writing elements and their embeddings to KDBAI DB.

### Fixes

* **AstraDB connector configs** Configs had dataclass annotation removed since they're now pydantic data models. 
* **Local indexer recursive behavior** Local indexer was indexing directories as well as files. This was filtered out.

## 0.0.4

### Enhancements

* **Add Couchbase Destination Connector** Adds support for storing artifacts in Couchbase DB for Vector Search
* **Leverage pydantic base models** All user-supplied configs are now derived from pydantic base models to leverage better type checking and add built in support for sensitive fields.
* **Autogenerate click options from base models** Leverage the pydantic base models for all configs to autogenerate the cli options exposed when running ingest as a CLI.
* **Drop required Unstructured dependency** Unstructured was moved to an extra dependency to only be imported when needed for functionality such as local partitioning/chunking.
* **Rebrand Astra to Astra DB** The Astra DB integration was re-branded to be consistent with DataStax standard branding.

## 0.0.3

### Enhancements

* **Improve documentation** Update the README's.
* **Explicit Opensearch classes** For the connector registry entries for opensearch, use only opensearch specific classes rather than any elasticsearch ones. 
* **Add missing fsspec destination precheck** check connection in precheck for all fsspec-based destination connectors

## 0.0.2

### Enhancements

* **Use uuid for s3 identifiers** Update unique id to use uuid derived from file path rather than the filepath itself.
* **V2 connectors precheck support** All steps in the v2 pipeline support an optional precheck call, which encompasses the previous check connection functionality. 
* **Filter Step** Support dedicated step as part of the pipeline to filter documents.

## 0.0.1

### Enhancements

### Features

* **Add Milvus destination connector** Adds support storing artifacts in Milvus vector database.

### Fixes

* **Remove old repo references** Any mention of the repo this project came from was removed. 

## 0.0.0

### Features

* **Initial Migration** Create the structure of this repo from the original code in the [Unstructured](https://github.com/Unstructured-IO/unstructured) project.

### Fixes<|MERGE_RESOLUTION|>--- conflicted
+++ resolved
@@ -1,12 +1,9 @@
-<<<<<<< HEAD
-## 0.0.25
+## 0.0.25-dev0
 
 ### Enhancements
 
 * **Databricks Delta Table destination to v2**
 
-=======
->>>>>>> b3add2ab
 ## 0.0.24
 
 ### Enhancements
