## 1.0.56

<<<<<<< HEAD
* **Improved logging in connectors' operations with LoggingMixin class**
=======
- **Fix: set correct display_name in HtmlMixin produced FileData**
>>>>>>> 6bce3c4f

## 1.0.55

* **Fix: add precheck method to SharePoint connector**


## 1.0.54

* **Fix bump Togetherai dependency**

## 1.0.53

* **Handle SharePoint site access failure properly**

## 1.0.52

* **Fix mkdir race condition in concurrent operations**

## 1.0.51

* **Fix SharePoint connector UnboundLocalError when site not found**

## 1.0.50-dev0

* **Update ingest cli and docs readme files**

## 1.0.49

* **Improve MongoDB SCRAM-SHA-1 authentication error message**

## 1.0.48

* **Improve Jira attachment path results**

## 1.0.47

* **Fix delta-table: normalize S3 LocationConstraint values to handle us-east-1 and EU buckets**

## 1.0.46

* **Fix delta-table `pyo3_runtime.PanicException: Forked process detected` on Linux**

## 1.0.45

### Fixes

* **Fix downloading files that have special characters (like `[` or `]`) inside their names, when using `fsspec` based connectors**

## 1.0.44

* **Improve DeltaTable ingestion process and reliability**

## 1.0.43

* **Fix document limits in Confluence connectr**

## 1.0.42

* **Replace no longer supported TogetherAI test model**

## 1.0.41

* **Add `display_name` to FileData in 14 connectors**

## 1.0.40

* **Fix extracting embedded files from Confluence pages**

## 1.0.39

* **Added metadata export to milvus destination connector**

## 1.0.38

* **Fix pinecone serverless_region default value to be compatible with starter plans**

## 1.0.37

* **Added ability to use libraries in Sharepoint connector**

## 1.0.36

* **Added Notion connector sync block handling by teddysupercuts**

## 1.0.35

* **Fix output path in blob storage destination connector**

## 1.0.34

* **Improve Confluence Indexer's precheck** - validate access to each space

## 1.0.33

* **Fix google drive not setting the display_name property on the FileData object**

## 1.0.32

* **Fix google drive connector's dependencies**

## 1.0.31

* **Cap redis client version to 5.3.0**

## 1.0.30

* **Fixed issue in the blob storage destination connector where files with the same name were overwriting each other**
* **Added more descriptive Redis connector error messages**

## 1.0.29

### Fixes

* **Fix Redis connector shouldn't require `port` and `ssl` params if URI is provided**

## 1.0.28

### Fixes

* **Fix Makes user_pname optional for Sharepoint**
* **Fix Google Drive download links and enhance download method to use LRO for large files**

## 1.0.27

### Fixes

* **Fix table schema example for Snowflake Destination connector**
* **Fix Snowflake Destination issue with dropping/removing case insensitive column names when populating the table**
* **Fix Snowflake Destination issue with `embeddings` column when using `VECTOR` type**

## 1.0.26

* **Fix Notion connector error with FileIcons**

## 1.0.25

* **Fix Notion user text and html getters**

## 1.0.24

* **Handle both cloud and non-cloud jira instances**

## 1.0.23

* **Migrate to new Mixedbread Python SDK**
* **Support better filtering in jira connector and downloading attachments**

## 1.0.22

* **Fix Notion connector missing database properties fields**

## 1.0.21

* **Fix Jira connector cloud option not working issue**
* **Fix Weaviate connector issue with names being wrongly transformed to match collections naming conventions**

## 1.0.19

* **Fix databricks delta table name edge cases**

## 1.0.18

* **Enforce api key if SDK defaults to os env var**

## 1.0.17

* **Support optional API keys for embedders**

## 1.0.16

* **Add embedder config field descriptions**

## 1.0.15

### Fixes

* **Fix bedrock embedder precheck**

## 1.0.14

### Enhancements

* **Add precheck support for embedders that support listing models**

## 1.0.13

### Fixes

* **Fix Notion connector database property missing 'description' attribute error**
* **Retry IBM watsonx S3 upload on connection error**

## 1.0.12

### Fixes

* **Replaced google drive connector's mechanism for file downloads.**
* **Fix Token expiration error in IBM watsonx.data connector**

## 1.0.11

### Fixes

* **Change IBM Watsonx Uploader `max_retries` upper limit to 500**
* **Fix Pinecone connector writing empty vector error**
* **Google Drive connector also include shared drive**

## 1.0.8

### Enhancements

* **Update Neo4J Entity Support** to support NER + RE(Relationship extraction)

## 1.0.7

### Fixes

* **Fix release version**

## 1.0.6

### Fixes

* **Google Drive connector now strips the leading dot in extensions properly**
* **Google Drive permissions conform to FileData schema**
* **Confluence permissions conform to FileData schema**

## 1.0.5

### Fixes

* **Fix Pydantic validation for permissions_data field**

## 1.0.4

### Features

* **Normalize user and group permissions in Google Drive source connector**

## 1.0.3

### Features

**Add permission metadata to Confluence source connector**

## 1.0.2

### Features

* **Update astra source connector to use new astrapy client**

## 1.0.1

### Features

* **Migrate project to use pyproject.toml and uv**

## 0.7.2

### Features

* **Add `username password` authentication to Onedrive and Sharepoint**

## 0.7.0

### Features

* **Drop V1**

## 0.6.4

### Features

* **Support env var for user agent settings**

### Fixes

* **Expose Github connector**

## 0.6.3

### Features

* **Migrate Github connector to v2**

## 0.6.2

### Features

* **Support opinionated writes in databricks delta table connector**
* **Update databricks volume connector to emit user agent**
* **Delete previous content from databricks delta tables**

## 0.6.1

### Fixes

* **Handle NDJSON when using local chunker**

## 0.6.0

### Features

* **Isolate FileData to limit dependencies**

## 0.5.25

### Features

* **Support dynamic schema management for Databricks Delta Table uploader**

## 0.5.24

### Features

* **Add warning to s3 if characters to avoid are present in path**

## 0.5.23

### Enhancements
FileData and a few other types can now be imported from a narrower v2.types module. 
This avoids some of the adjacent implicit imports that were picked up with v2.interfaces.__init__.py 

## 0.5.22

### Features

* **Add elasticsearch config enforcement that hosts are a list type**

## 0.5.21

### Fixes

* **Lazy load pandas and numpy** to improve startup performance

## 0.5.20

### Features 

* **Add IBM watson.data Destination connector**

## 0.5.19

### Features

* **Add `key_prefix` field to Redis Uploader** - Allow users to input custom prefix for keys saved inside Redis connector

## 0.5.18

### Fixes

* **Fix missing support for NDJSON in stagers**

## 0.5.17

### Fixes 

* **Do not output `orig_elements` for astradb** `original_elements` has the correctly truncated field

## 0.5.16

### Fixes 

* **Fix databricks volumes table uploader precheck**
* **Zendesk fix for debug**

## 0.5.15

### Fixes 

* **Separate password and api_token for Confluence connector**

### Features 

* **Support NDJSON for data between pipeline steps for data streaming**

## 0.5.14

### Fixes

* **Fixed Zendesk connector registering method**

## 0.5.13

### Fixes 

* **Handle schema conflict on neo4j**

### Fixes

## 0.5.12

### Features 

* **Support for entities in neo4j connector**

### Fixes

Fixed zendesk dependency warning

## 0.5.11

### Features 

* **Added Zendesk as a source connector.**

### Fixes

* **Fix move metadata to top level in AstraDB destination**
* **Add option to move metadata to top level in AstraDB destination**

## 0.5.10

### Enhancements

* **Migrate Jira Source connector from V1 to V2**
* **Add Jira Source connector integration and unit tests**
* **Support custom endpoint for openai embedder**

### Fixes

* **Fix Confluence unescaped Unicode characters**
* **Update use of unstructured client to leverage new error handling**
* **Dropbox connector can now use long lived refresh token and generate access token internally**
* **Delta Tables connector can evolve schema**

## 0.5.9

### Features

* **Add auto create collection support for AstraDB destination**

### Fixes

* **Fix Confluence Source page title not being processed during partition**

## 0.5.8

### Fixes

* **Fix on pinecone index creation functionality**

## 0.5.7

### Fixes

* **Fix voyageai embedder: add multimodal embedder function**

## 0.5.6

### Enhancements

* **Add support for setting up destination for Pinecone**
* Add name formatting to Weaviate destination uploader

## 0.5.5

* **Improve orig_elements handling in astra and neo4j connectors**

## 0.5.4

### Enhancements

* **Sharepoint support for nested folders and remove need for default path Shared Documents**

## 0.5.3

### Enhancements

* **Improvements on Neo4J uploader, and ability to create a vector index**
* **Optimize embedder code** - Move duplicate code to base interface, exit early if no elements have text. 

### Fixes

* **Fix bedrock embedder: rename embed_model_name to embedder_model_name**

## 0.5.2

### Enhancements

* **Improved google drive precheck mechanism**
* **Added integration tests for google drive precheck and connector**
* **Only embed elements with text** - Only embed elements with text to avoid errors from embedders and optimize calls to APIs.
* **Improved google drive precheck mechanism**
* **Added integration tests for google drive precheck and connector**

### Fixes

* **Fix Snowflake Uploader error with array variable binding**

## 0.5.1

### Fixes

* **Fix Attribute Not Exist bug in GoogleDrive connector**
* **Fix query syntax error in MotherDuck uploader**
* **Fix missing output filename suffix in DuckDB base stager**

### Enhancements

* **Allow dynamic metadata for SQL Connectors**
* **Add entities field to pinecone connector default fields**

## 0.5.0

### Fixes

* **Change aws-bedrock to bedrock**
* **Update Sharepoint tests**

### Enhancements

* **Don't raise error by default for unsupported filetypes in partitioner** - Add a flag to the partitioner to not raise an error when an unsupported filetype is encountered.

## 0.4.7

### Fixes

* **Add missing async azure openai embedder implementation**
* **Update Sharepoint to support new Microsoft credential sequence**

## 0.4.6

### Fixes

* **Fix Upload support for OneDrive connector**
* **Fix Databricks Delta Tables connector's "Service Principal" authentication method**

## 0.4.5

### Fixes

* **Fix downloading large files for OneDrive**

## 0.4.4

### Fixes

* **Fix AsyncIO support for OneDrive connector**

## 0.4.3

### Enhancements

* **Add support for allow list when downloading from raw html**
* **Add support for setting up destination as part of uploader**
* **Add batch support for all embedders**

### Fixes

* **Fix HtmlMixin error when saving downloaded files**
* **Fix Confluence Downloader error when downloading embedded files**

## 0.4.2

### Fixes

* **Fix Databricks Volume Delta Table uploader** - Use given database when uploading data.

## 0.4.1

### Enhancements

* **Support img base64 in html**
* **Fsspec support for direct URI**
* **Support href extraction to local file**
* **Added VastDB source and destination connector**

### Fixes

* **Fix how data updated before writing to sql tables based on columns in table**

## 0.4.0

### Enhancements

* **Change Confluence Source Connector authentication parameters to support password, api token, pat token and cloud authentication**

### Fixes

* **Fix SQL uploader stager** - When passed `output_filename` without a suffix it resulted in unsupported file format error. Now, it will take a suffix of `elements_filepath` and append it to `output_filename`.
* **Fix Snowflake uploader** - Unexpected `columns` argument was passed to `_fit_to_schema` method inside SnowflakeUploader `upload_dataframe` method.

## 0.3.15

### Enhancements

* **Add databricks delta table connector**

### Fixes

* **Fixed namespace issue with pinecone, and added new test**

## 0.3.14

### Fixes

* **Fix Neo4j Uploader string enum error**
* **Fix ChromaDB Destination failing integration tests** - issue lies within the newest ChromaDB release, fix freezes it's version to 0.6.2.

## 0.3.13

### Fixes

* **Fix Snowflake Uploader error**
* **Fix SQL Uploader Stager timestamp error**
* **Migrate Discord Sourced Connector to v2**
* **Add read data fallback** When reading data that could be json or ndjson, if extension is missing, fallback to trying to read it as json.

### Enhancements

* **Async support for all IO-bounded embedders**
* **Expand support to Python 3.13**

## 0.3.12

### Enhancements

* **Migrate Notion Source Connector to V2**
* **Migrate Vectara Destination Connector to v2**
* **Added Redis destination connector**
* **Improved Milvus error handling**
* **Bypass asyncio exception grouping to return more meaningful errors from OneDrive indexer**
* **Kafka destination connector checks for existence of topic**
* **Create more reflective custom errors** Provide errors to indicate if the error was due to something user provided or due to a provider issue, applicable to all steps in the pipeline.

### Fixes
* **Register Neo4j Upload Stager**
* **Fix Kafka destination connection problems**


## 0.3.11

### Enhancements

* **Support Databricks personal access token**

### Fixes

* **Fix missing source identifiers in some downloaders**

## 0.3.10

### Enhancements

* **Support more concrete FileData content for batch support**

### Fixes

* **Add Neo4J to ingest destination connector registry**
* **Fix closing SSHClient in sftp connector**

## 0.3.9

### Enhancements

* **Support ndjson files in stagers**
* **Add Neo4j destination connector**
* **Support passing data in for uploaders**

### Fixes

* **Make sure any SDK clients that support closing get called**

## 0.3.8

### Fixes

* **Prevent pinecone delete from hammering database when deleting**

## 0.3.7

### Fixes

* **Correct fsspec connectors date metadata field types** - sftp, azure, box and gcs
* **Fix Kafka source connection problems**
* **Fix Azure AI Search session handling**
* **Fixes issue with SingleStore Source Connector not being available**
* **Fixes issue with SQLite Source Connector using wrong Indexer** - Caused indexer config parameter error when trying to use SQLite Source
* **Fixes issue with Snowflake Destination Connector `nan` values** - `nan` values were not properly replaced with `None`
* **Fixes Snowflake source `'SnowflakeCursor' object has no attribute 'mogrify'` error**
* **Box source connector can now use raw JSON as access token instead of file path to JSON**
* **Fix fsspec upload paths to be OS independent**
* **Properly log elasticsearch upload errors**

### Enhancements

* **Kafka source connector has new field: group_id**
* **Support personal access token for confluence auth**
* **Leverage deterministic id for uploaded content**
* **Makes multiple SQL connectors (Snowflake, SingleStore, SQLite) more robust against SQL injection.**
* **Optimizes memory usage of Snowflake Destination Connector.**
* **Added Qdrant Cloud integration test**
* **Add DuckDB destination connector** Adds support storing artifacts in a local DuckDB database.
* **Add MotherDuck destination connector** Adds support storing artifacts in MotherDuck database.
* **Update weaviate v2 example**

## 0.3.6

### Fixes

* **Fix Azure AI Search Error handling**

## 0.3.5

### Enhancements

* **Persist record id in dedicated LanceDB column, use it to delete previous content to prevent duplicates.**

### Fixes

* **Remove client.ping() from the Elasticsearch precheck.**
* **Pinecone metadata fixes** - Fix CLI's --metadata-fields default. Always preserve record ID tracking metadata.
* **Add check to prevent querying for more than pinecone limit when deleting records**
* **Unregister Weaviate base classes** - Weaviate base classes shouldn't be registered as they are abstract and cannot be instantiated as a configuration

## 0.3.4

### Enhancements

* **Add azure openai embedder**
* **Add `collection_id` field to Couchbase `downloader_config`**

## 0.3.3

### Enhancements

* **Add `precheck` to Milvus connector**

### Fixes

* **Make AstraDB uploader truncate `text` and `text_as_html` content to max 8000 bytes**
* **Add missing LanceDb extra**
* **Weaviate cloud auth detection fixed**

## 0.3.2

### Enhancements

* **Persist record id in mongodb data, use it to delete previous content to prevent duplicates.**


### Fixes

* **Remove forward slash from Google Drive relative path field**
* **Create LanceDB test databases in unique remote locations to avoid conflicts**
* **Add weaviate to destination registry**

## 0.3.1

### Enhancements

* **LanceDB V2 Destination Connector**
* **Persist record id in milvus, use it to delete previous content to prevent duplicates.**
* **Persist record id in weaviate metadata, use it to delete previous content to prevent duplicates.**
* **Persist record id in sql metadata, use it to delete previous content to prevent duplicates.**
* **Persist record id in elasticsearch/opensearch metadata, use it to delete previous content to prevent duplicates.**

### Fixes

* **Make AstraDB precheck fail on non-existant collections**
* **Respect Pinecone's metadata size limits** crop metadata sent to Pinecone's to fit inside its limits, to avoid error responses
* **Propagate exceptions raised by delta table connector during write**

## 0.3.0

### Enhancements

* **Added V2 kafka destination connector**
* **Persist record id in pinecone metadata, use it to delete previous content to prevent duplicates.**
* **Persist record id in azure ai search, use it to delete previous content to prevent duplicates.**
* **Persist record id in astradb, use it to delete previous content to prevent duplicates.**
* **Update Azure Cognitive Search to Azure AI Search**

### Fixes

* **Fix Delta Table destination precheck** Validate AWS Region in precheck.
* **Add missing batch label to FileData where applicable**
* **Handle fsspec download file into directory** When filenames have odd characters, files are downloaded into a directory. Code added to shift it around to match expected behavior.
* **Postgres Connector Query** causing syntax error when ID column contains strings

## 0.2.2

### Enhancements
* **Remove `overwrite` field** from fsspec and databricks connectors
* **Added migration for GitLab Source V2**
* **Added V2 confluence source connector**
* **Added OneDrive destination connector**
* **Qdrant destination to v2**
* **Migrate Kafka Source Connector to V2**

## 0.2.1

### Enhancements

* **File system based indexers return a record display name**
* **Add singlestore source connector**
* **Astra DB V2 Source Connector** Create a v2 version of the Astra DB Source Connector.
* **Support native async requests from unstructured-client**
* **Support filtering element types in partitioner step**


### Fixes

* **Fix Databricks Volumes file naming** Add .json to end of upload file.
* **Fix SQL Type destination precheck** Change to context manager "with".

## 0.2.0

### Enhancements

* **Add snowflake source and destination connectors**
* **Migrate Slack Source Connector to V2**
* **Migrate Slack Source Connector to V2**
* **Add Delta Table destination to v2**
* **Migrate Slack Source Connector to V2**

## 0.1.1

### Enhancements

* **Update KDB.AI vectorstore integration to 1.4**
* **Add sqlite and postgres source connectors**
* **Add sampling functionality for indexers in fsspec connectors**

### Fixes

* **Fix Databricks Volumes destination** Fix for filenames to not be hashes.

## 0.1.0

### Enhancements

* **Move default API URL parameter value to serverless API**
* **Add check that access config always wrapped in Secret**
* **Add togetherai embedder support**
* **Refactor sqlite and postgres to be distinct connectors to support better input validation**
* **Added MongoDB source V2 connector**
* **Support optional access configs on connection configs**
* **Refactor databricks into distinct connectors based on auth type**

### Fixes

**Fix Notion Ingestion** Fix the Notion source connector to work with the latest version of the Notion API (added `in_trash` properties to `Page`, `Block` and `Database`).

## 0.0.25

### Enhancements

* **Support pinecone namespace on upload**
* **Migrate Outlook Source Connector to V2**
* **Support for Databricks Volumes source connector**

### Fixes

* **Update Sharepoint Creds and Expected docs**

## 0.0.24

### Enhancements

* **Support dynamic metadata mapping in Pinecone uploader**

## 0.0.23

### Fixes

* **Remove check for langchain dependency in embedders**

## 0.0.22

### Enhancements

* **Add documentation for developing sources/destinations**

* **Leverage `uv` for pip compile**

* **Use incoming fsspec data to populate metadata** Rather than make additional calls to collect metadata after initial file list, use connector-specific data to populate the metadata.

* **Drop langchain as dependency for embedders**

## 0.0.21

### Fixes

* **Fix forward compatibility issues with `unstructured-client==0.26.0`.** Update syntax and create a new SDK util file for reuse in the Partitioner and Chunker

* **Update Databricks CI Test** Update to use client_id and client_secret auth. Also return files.upload method to one from open source.

* **Fix astra src bug** V1 source connector was updated to work with astrapy 1.5.0

## 0.0.20

### Enhancements

* **Support for latest AstraPy API** Add support for the modern AstraPy client interface for the Astra DB Connector.

## 0.0.19

### Fixes

* **Use validate_default to instantiate default pydantic secrets**

## 0.0.18

### Enhancements

* **Better destination precheck for blob storage** Write an empty file to the destination location when running fsspec-based precheck

## 0.0.17

### Fixes

* **Drop use of unstructued in embed** Remove remnant import from unstructured dependency in embed implementations.


## 0.0.16

### Fixes

* **Add constraint on pydantic** Make sure the version of pydantic being used with this repo pulls in the earliest version that introduces generic Secret, since this is used heavily.

## 0.0.15

### Fixes

* **Model serialization with nested models** Logic updated to properly handle serializing pydantic models that have nested configs with secret values.
* **Sharepoint permission config requirement** The sharepoint connector was expecting the permission config, even though it should have been optional.
* **Sharepoint CLI permission params made optional

### Enhancements

* **Migrate airtable connector to v2**
* **Support iteratively deleting cached content** Add a flag to delete cached content once it's no longer needed for systems that are limited in memory.

## 0.0.14

### Enhancements

* **Support async batch uploads for pinecone connector**
* **Migrate embedders** Move embedder implementations from the open source unstructured repo into this one.

### Fixes

* **Misc. Onedrive connector fixes**

## 0.0.13

### Fixes

* **Pinecone payload size fixes** Pinecone destination now has a limited set of properties it will publish as well as dynamically handles batch size to stay under 2MB pinecone payload limit.

## 0.0.12

### Enhancements

### Fixes

* **Fix invalid `replace()` calls in uncompress** - `replace()` calls meant to be on `str` versions of the path were instead called on `Path` causing errors with parameters.

## 0.0.11

### Enhancements

* **Fix OpenSearch connector** OpenSearch connector did not work when `http_auth` was not provided

## 0.0.10

### Enhancements

* "Fix tar extraction" - tar extraction function assumed archive was gzip compressed which isn't true for supported `.tar` archives. Updated to work for both compressed and uncompressed tar archives.

## 0.0.9

### Enhancements

* **Chroma dict settings should allow string inputs**
* **Move opensearch non-secret fields out of access config**
* **Support string inputs for dict type model fields** Use the `BeforeValidator` support from pydantic to map a string value to a dict if that's provided.
* **Move opensearch non-secret fields out of access config

### Fixes

**Fix uncompress logic** Use of the uncompress process wasn't being leveraged in the pipeline correctly. Updated to use the new loca download path for where the partitioned looks for the new file.


## 0.0.8

### Enhancements

* **Add fields_to_include option for Milvus Stager** Adds support for filtering which fields will remain in the document so user can align document structure to collection schema.
* **Add flatten_metadata option for Milvus Stager** Flattening metadata is now optional (enabled by default) step in processing the document.

## 0.0.7

### Enhancements

* **support sharing parent multiprocessing for uploaders** If an uploader needs to fan out it's process using multiprocessing, support that using the parent pipeline approach rather than handling it explicitly by the connector logic.
* **OTEL support** If endpoint supplied, publish all traces to an otel collector.

### Fixes

* **Weaviate access configs access** Weaviate access config uses pydantic Secret and it needs to be resolved to the secret value when being used. This was fixed.
* **unstructured-client compatibility fix** Fix an error when accessing the fields on `PartitionParameters` in the new 0.26.0 Python client.

## 0.0.6

### Fixes

* **unstructured-client compatibility fix** Update the calls to `unstructured_client.general.partition` to avoid a breaking change in the newest version.

## 0.0.5

### Enhancements

* **Add Couchbase Source Connector** Adds support for reading artifacts from Couchbase DB for processing in unstructured
* **Drop environment from pinecone as part of v2 migration** environment is no longer required by the pinecone SDK, so that field has been removed from the ingest CLI/SDK/
* **Add KDBAI Destination Connector** Adds support for writing elements and their embeddings to KDBAI DB.

### Fixes

* **AstraDB connector configs** Configs had dataclass annotation removed since they're now pydantic data models.
* **Local indexer recursive behavior** Local indexer was indexing directories as well as files. This was filtered out.

## 0.0.4

### Enhancements

* **Add Couchbase Destination Connector** Adds support for storing artifacts in Couchbase DB for Vector Search
* **Leverage pydantic base models** All user-supplied configs are now derived from pydantic base models to leverage better type checking and add built in support for sensitive fields.
* **Autogenerate click options from base models** Leverage the pydantic base models for all configs to autogenerate the cli options exposed when running ingest as a CLI.
* **Drop required Unstructured dependency** Unstructured was moved to an extra dependency to only be imported when needed for functionality such as local partitioning/chunking.
* **Rebrand Astra to Astra DB** The Astra DB integration was re-branded to be consistent with DataStax standard branding.

## 0.0.3

### Enhancements

* **Improve documentation** Update the README's.
* **Explicit Opensearch classes** For the connector registry entries for opensearch, use only opensearch specific classes rather than any elasticsearch ones.
* **Add missing fsspec destination precheck** check connection in precheck for all fsspec-based destination connectors

## 0.0.2

### Enhancements

* **Use uuid for s3 identifiers** Update unique id to use uuid derived from file path rather than the filepath itself.
* **V2 connectors precheck support** All steps in the v2 pipeline support an optional precheck call, which encompasses the previous check connection functionality.
* **Filter Step** Support dedicated step as part of the pipeline to filter documents.

## 0.0.1

### Enhancements

### Features

* **Add Milvus destination connector** Adds support storing artifacts in Milvus vector database.

### Fixes

* **Remove old repo references** Any mention of the repo this project came from was removed.

## 0.0.0

### Features

* **Initial Migration** Create the structure of this repo from the original code in the [Unstructured](https://github.com/Unstructured-IO/unstructured) project.

### Fixes<|MERGE_RESOLUTION|>--- conflicted
+++ resolved
@@ -1,10 +1,10 @@
+## 1.0.57
+
+* **Improved logging in connectors' operations with LoggingMixin class**
+
 ## 1.0.56
 
-<<<<<<< HEAD
-* **Improved logging in connectors' operations with LoggingMixin class**
-=======
 - **Fix: set correct display_name in HtmlMixin produced FileData**
->>>>>>> 6bce3c4f
 
 ## 1.0.55
 
