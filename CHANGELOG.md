--- conflicted
+++ resolved
@@ -1,11 +1,10 @@
-<<<<<<< HEAD
-## 0.5.9-dev0
+## 0.5.10-dev0
 
 ### Enhancements
 
 * **Migrate Jira Source connector from V1 to V2**
 * **Add Jira Source connector integration and unit tests**
-=======
+
 ## 0.5.9
 
 ### Features
@@ -15,7 +14,6 @@
 ### Fixes
 
 * **Fix Confluence Source page title not being processed during partition**
->>>>>>> cf556ed0
 
 ## 0.5.8
 
