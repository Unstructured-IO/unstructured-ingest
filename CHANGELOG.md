<<<<<<< HEAD
## 0.0.25-dev0

### Enhancements

* **Databricks Delta Table destination to v2**
=======
## 0.0.24-dev0

### Enhancements

* **Migrate Outlook Source Connector to V2**
>>>>>>> 0a6b717e

## 0.0.24

### Enhancements

* **Support dynamic metadata mapping in Pinecone uploader**

## 0.0.23

### Fixes

* **Remove check for langchain dependency in embedders**

## 0.0.22

### Enhancements

* **Add documentation for developing sources/destinations**
* **Leverage `uv` for pip compile**
* **Use incoming fsspec data to populate metadata** Rather than make additional calls to collect metadata after initial file list, use connector-specific data to populate the metadata. 
* **Drop langchain as dependency for embedders**

## 0.0.21

### Fixes

* **Fix forward compatibility issues with `unstructured-client==0.26.0`.** Update syntax and create a new SDK util file for reuse in the Partitioner and Chunker

* **Update Databricks CI Test** Update to use client_id and client_secret auth. Also return files.upload method to one from open source.

* **Fix astra src bug** V1 source connector was updated to work with astrapy 1.5.0

## 0.0.20

### Enhancements

* **Support for latest AstraPy API** Add support for the modern AstraPy client interface for the Astra DB Connector.

## 0.0.19

### Fixes

* **Use validate_default to instantiate default pydantic secrets**

## 0.0.18

### Enhancements

* **Better destination precheck for blob storage** Write an empty file to the destination location when running fsspec-based precheck

## 0.0.17

### Fixes

* **Drop use of unstructued in embed** Remove remnant import from unstructured dependency in embed implementations.


## 0.0.16

### Fixes

* **Add constraint on pydantic** Make sure the version of pydantic being used with this repo pulls in the earliest version that introduces generic Secret, since this is used heavily.

## 0.0.15

### Fixes

* **Model serialization with nested models** Logic updated to properly handle serializing pydantic models that have nested configs with secret values.
* **Sharepoint permission config requirement** The sharepoint connector was expecting the permission config, even though it should have been optional.
* **Sharepoint CLI permission params made optional

### Enhancements

* **Migrate airtable connector to v2**
* **Support iteratively deleting cached content** Add a flag to delete cached content once it's no longer needed for systems that are limited in memory.

## 0.0.14

### Enhancements

* **Support async batch uploads for pinecone connector**
* **Migrate embedders** Move embedder implementations from the open source unstructured repo into this one.

### Fixes

* **Misc. Onedrive connector fixes**

## 0.0.13

### Fixes

* **Pinecone payload size fixes** Pinecone destination now has a limited set of properties it will publish as well as dynamically handles batch size to stay under 2MB pinecone payload limit.

## 0.0.12

### Enhancements

### Fixes

* **Fix invalid `replace()` calls in uncompress** - `replace()` calls meant to be on `str` versions of the path were instead called on `Path` causing errors with parameters.

## 0.0.11

### Enhancements

* **Fix OpenSearch connector** OpenSearch connector did not work when `http_auth` was not provided

## 0.0.10

### Enhancements

* "Fix tar extraction" - tar extraction function assumed archive was gzip compressed which isn't true for supported `.tar` archives. Updated to work for both compressed and uncompressed tar archives.

## 0.0.9

### Enhancements

* **Chroma dict settings should allow string inputs**
* **Move opensearch non-secret fields out of access config**
* **Support string inputs for dict type model fields** Use the `BeforeValidator` support from pydantic to map a string value to a dict if that's provided. 
* **Move opensearch non-secret fields out of access config

### Fixes

**Fix uncompress logic** Use of the uncompress process wasn't being leveraged in the pipeline correctly. Updated to use the new loca download path for where the partitioned looks for the new file.  


## 0.0.8

### Enhancements

* **Add fields_to_include option for Milvus Stager** Adds support for filtering which fields will remain in the document so user can align document structure to collection schema.
* **Add flatten_metadata option for Milvus Stager** Flattening metadata is now optional (enabled by default) step in processing the document.

## 0.0.7

### Enhancements

* **support sharing parent multiprocessing for uploaders** If an uploader needs to fan out it's process using multiprocessing, support that using the parent pipeline approach rather than handling it explicitly by the connector logic.  
* **OTEL support** If endpoint supplied, publish all traces to an otel collector. 

### Fixes

* **Weaviate access configs access** Weaviate access config uses pydantic Secret and it needs to be resolved to the secret value when being used. This was fixed. 
* **unstructured-client compatibility fix** Fix an error when accessing the fields on `PartitionParameters` in the new 0.26.0 Python client.

## 0.0.6

### Fixes

* **unstructured-client compatibility fix** Update the calls to `unstructured_client.general.partition` to avoid a breaking change in the newest version.

## 0.0.5

### Enhancements

* **Add Couchbase Source Connector** Adds support for reading artifacts from Couchbase DB for processing in unstructured
* **Drop environment from pinecone as part of v2 migration** environment is no longer required by the pinecone SDK, so that field has been removed from the ingest CLI/SDK/
* **Add KDBAI Destination Connector** Adds support for writing elements and their embeddings to KDBAI DB.

### Fixes

* **AstraDB connector configs** Configs had dataclass annotation removed since they're now pydantic data models. 
* **Local indexer recursive behavior** Local indexer was indexing directories as well as files. This was filtered out.

## 0.0.4

### Enhancements

* **Add Couchbase Destination Connector** Adds support for storing artifacts in Couchbase DB for Vector Search
* **Leverage pydantic base models** All user-supplied configs are now derived from pydantic base models to leverage better type checking and add built in support for sensitive fields.
* **Autogenerate click options from base models** Leverage the pydantic base models for all configs to autogenerate the cli options exposed when running ingest as a CLI.
* **Drop required Unstructured dependency** Unstructured was moved to an extra dependency to only be imported when needed for functionality such as local partitioning/chunking.
* **Rebrand Astra to Astra DB** The Astra DB integration was re-branded to be consistent with DataStax standard branding.

## 0.0.3

### Enhancements

* **Improve documentation** Update the README's.
* **Explicit Opensearch classes** For the connector registry entries for opensearch, use only opensearch specific classes rather than any elasticsearch ones. 
* **Add missing fsspec destination precheck** check connection in precheck for all fsspec-based destination connectors

## 0.0.2

### Enhancements

* **Use uuid for s3 identifiers** Update unique id to use uuid derived from file path rather than the filepath itself.
* **V2 connectors precheck support** All steps in the v2 pipeline support an optional precheck call, which encompasses the previous check connection functionality. 
* **Filter Step** Support dedicated step as part of the pipeline to filter documents.

## 0.0.1

### Enhancements

### Features

* **Add Milvus destination connector** Adds support storing artifacts in Milvus vector database.

### Fixes

* **Remove old repo references** Any mention of the repo this project came from was removed. 

## 0.0.0

### Features

* **Initial Migration** Create the structure of this repo from the original code in the [Unstructured](https://github.com/Unstructured-IO/unstructured) project.

### Fixes<|MERGE_RESOLUTION|>--- conflicted
+++ resolved
@@ -1,16 +1,10 @@
-<<<<<<< HEAD
-## 0.0.25-dev0
-
-### Enhancements
-
+## 0.0.24-dev1
+
+### Enhancements
+
+* **Migrate Outlook Source Connector to V2**
 * **Databricks Delta Table destination to v2**
-=======
-## 0.0.24-dev0
-
-### Enhancements
-
-* **Migrate Outlook Source Connector to V2**
->>>>>>> 0a6b717e
+
 
 ## 0.0.24
 
