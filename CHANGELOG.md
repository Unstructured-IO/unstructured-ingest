--- conflicted
+++ resolved
@@ -1,10 +1,9 @@
-<<<<<<< HEAD
-## 0.3.7-dev0
+## 0.3.7-dev2
 
 ### Fixes
 
 * **Fix Azure AI Search session handling**
-=======
+
 ## 0.3.7-dev1
 
 ### Fixes
@@ -14,7 +13,6 @@
 ### Enhancements
 
 * **Kafka source connector has new field: group_id**
->>>>>>> 6b1a05ac
 
 ## 0.3.6
 
