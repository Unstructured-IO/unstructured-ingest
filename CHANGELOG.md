--- conflicted
+++ resolved
@@ -1,23 +1,14 @@
-<<<<<<< HEAD
-## 0.0.7-dev1
+## 0.0.7-dev3
 
 ### Enhancements
 
+* **support sharing parent multiprocessing for uploaders** If an uploader needs to fan out it's process using multiprocessing, support that using the parent pipeline approach rather than handling it explicitly by the connector logic.
 * **Add fields_to_include option for Milvus Stager** Adds support for filtering which fields will remain in the document so user can align document structure to collection schema.
 * **Add flatten_metadata option for Milvus Stager** Flattening metadata is now optional (enabled by default) step in processing the document.
-
-## 0.0.7-dev0
-=======
-## 0.0.7-dev2
-
-### Enhancements
-
-* **support sharing parent multiprocessing for uploaders** If an uploader needs to fan out it's process using multiprocessing, support that using the parent pipeline approach rather than handling it explicitly by the connector logic.  
 
 ### Fixes
 
 * **Weaviate access configs access** Weaviate access config uses pydantic Secret and it needs to be resolved to the secret value when being used. This was fixed. 
->>>>>>> 85c165f3
 
 ## 0.0.6
 
