--- conflicted
+++ resolved
@@ -1,16 +1,14 @@
-<<<<<<< HEAD
+## 1.0.41
+
+* **Add `display_name` to FileData in 14 connectors**
+
+## 1.0.40
+
+* **Fix extracting embedded files from Confluence pages**
+
 ## 1.0.39
 
-* **Add `display_name` to FileData in 14 connectors**
-=======
-## 1.0.40
-
-* **Fix extracting embedded files from Confluence pages**
-
-## 1.0.39
-
 * **Added metadata export to milvus destination connector**
->>>>>>> b5d32686
 
 ## 1.0.38
 
