--- conflicted
+++ resolved
@@ -1,8 +1,4 @@
-<<<<<<< HEAD
 ## 0.0.7
-=======
-## 0.0.7-dev3
->>>>>>> 6dcdae8e
 
 ### Enhancements
 
