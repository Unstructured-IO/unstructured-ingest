<<<<<<< HEAD
## 0.0.21

### Fixes

* **fix bug**
=======
## 0.0.21-dev0

### Fixes

* **Fix forward compatibility issues with `unstructured-client==0.26.0`. Update syntax and create a new SDK util file for reuse in the Partitioner and Chunker
>>>>>>> cece0fa2

## 0.0.20

### Enhancements

* **Support for latest AstraPy API** Add support for the modern AstraPy client interface for the Astra DB Connector.

## 0.0.19

### Fixes

* **Use validate_default to instantiate default pydantic secrets**

## 0.0.18

### Enhancements

* **Better destination precheck for blob storage** Write an empty file to the destination location when running fsspec-based precheck

## 0.0.17

### Fixes

* **Drop use of unstructued in embed** Remove remnant import from unstructured dependency in embed implementations.


## 0.0.16

### Fixes

* **Add constraint on pydantic** Make sure the version of pydantic being used with this repo pulls in the earliest version that introduces generic Secret, since this is used heavily.

## 0.0.15

### Fixes

* **Model serialization with nested models** Logic updated to properly handle serializing pydantic models that have nested configs with secret values.
* **Sharepoint permission config requirement** The sharepoint connector was expecting the permission config, even though it should have been optional.
* **Sharepoint CLI permission params made optional

### Enhancements

* **Migrate airtable connector to v2**
* **Support iteratively deleting cached content** Add a flag to delete cached content once it's no longer needed for systems that are limited in memory.

## 0.0.14

### Enhancements

* **Support async batch uploads for pinecone connector**
* **Migrate embedders** Move embedder implementations from the open source unstructured repo into this one.

### Fixes

* **Misc. Onedrive connector fixes**

## 0.0.13

### Fixes

* **Pinecone payload size fixes** Pinecone destination now has a limited set of properties it will publish as well as dynamically handles batch size to stay under 2MB pinecone payload limit.

## 0.0.12

### Enhancements

### Fixes

* **Fix invalid `replace()` calls in uncompress** - `replace()` calls meant to be on `str` versions of the path were instead called on `Path` causing errors with parameters.

## 0.0.11

### Enhancements

* **Fix OpenSearch connector** OpenSearch connector did not work when `http_auth` was not provided

## 0.0.10

### Enhancements

* "Fix tar extraction" - tar extraction function assumed archive was gzip compressed which isn't true for supported `.tar` archives. Updated to work for both compressed and uncompressed tar archives.

## 0.0.9

### Enhancements

* **Chroma dict settings should allow string inputs**
* **Move opensearch non-secret fields out of access config**
* **Support string inputs for dict type model fields** Use the `BeforeValidator` support from pydantic to map a string value to a dict if that's provided. 
* **Move opensearch non-secret fields out of access config

### Fixes

**Fix uncompress logic** Use of the uncompress process wasn't being leveraged in the pipeline correctly. Updated to use the new loca download path for where the partitioned looks for the new file.  


## 0.0.8

### Enhancements

* **Add fields_to_include option for Milvus Stager** Adds support for filtering which fields will remain in the document so user can align document structure to collection schema.
* **Add flatten_metadata option for Milvus Stager** Flattening metadata is now optional (enabled by default) step in processing the document.

## 0.0.7

### Enhancements

* **support sharing parent multiprocessing for uploaders** If an uploader needs to fan out it's process using multiprocessing, support that using the parent pipeline approach rather than handling it explicitly by the connector logic.  
* **OTEL support** If endpoint supplied, publish all traces to an otel collector. 

### Fixes

* **Weaviate access configs access** Weaviate access config uses pydantic Secret and it needs to be resolved to the secret value when being used. This was fixed. 
* **unstructured-client compatibility fix** Fix an error when accessing the fields on `PartitionParameters` in the new 0.26.0 Python client.

## 0.0.6

### Fixes

* **unstructured-client compatibility fix** Update the calls to `unstructured_client.general.partition` to avoid a breaking change in the newest version.

## 0.0.5

### Enhancements

* **Add Couchbase Source Connector** Adds support for reading artifacts from Couchbase DB for processing in unstructured
* **Drop environment from pinecone as part of v2 migration** environment is no longer required by the pinecone SDK, so that field has been removed from the ingest CLI/SDK/
* **Add KDBAI Destination Connector** Adds support for writing elements and their embeddings to KDBAI DB.

### Fixes

* **AstraDB connector configs** Configs had dataclass annotation removed since they're now pydantic data models. 
* **Local indexer recursive behavior** Local indexer was indexing directories as well as files. This was filtered out.

## 0.0.4

### Enhancements

* **Add Couchbase Destination Connector** Adds support for storing artifacts in Couchbase DB for Vector Search
* **Leverage pydantic base models** All user-supplied configs are now derived from pydantic base models to leverage better type checking and add built in support for sensitive fields.
* **Autogenerate click options from base models** Leverage the pydantic base models for all configs to autogenerate the cli options exposed when running ingest as a CLI.
* **Drop required Unstructured dependency** Unstructured was moved to an extra dependency to only be imported when needed for functionality such as local partitioning/chunking.
* **Rebrand Astra to Astra DB** The Astra DB integration was re-branded to be consistent with DataStax standard branding.

## 0.0.3

### Enhancements

* **Improve documentation** Update the README's.
* **Explicit Opensearch classes** For the connector registry entries for opensearch, use only opensearch specific classes rather than any elasticsearch ones. 
* **Add missing fsspec destination precheck** check connection in precheck for all fsspec-based destination connectors

## 0.0.2

### Enhancements

* **Use uuid for s3 identifiers** Update unique id to use uuid derived from file path rather than the filepath itself.
* **V2 connectors precheck support** All steps in the v2 pipeline support an optional precheck call, which encompasses the previous check connection functionality. 
* **Filter Step** Support dedicated step as part of the pipeline to filter documents.

## 0.0.1

### Enhancements

### Features

* **Add Milvus destination connector** Adds support storing artifacts in Milvus vector database.

### Fixes

* **Remove old repo references** Any mention of the repo this project came from was removed. 

## 0.0.0

### Features

* **Initial Migration** Create the structure of this repo from the original code in the [Unstructured](https://github.com/Unstructured-IO/unstructured) project.

### Fixes<|MERGE_RESOLUTION|>--- conflicted
+++ resolved
@@ -1,16 +1,10 @@
-<<<<<<< HEAD
-## 0.0.21
-
-### Fixes
-
-* **fix bug**
-=======
-## 0.0.21-dev0
+## 0.0.21-dev1
 
 ### Fixes
 
 * **Fix forward compatibility issues with `unstructured-client==0.26.0`. Update syntax and create a new SDK util file for reuse in the Partitioner and Chunker
->>>>>>> cece0fa2
+
+* **fix astra src bug**
 
 ## 0.0.20
 
