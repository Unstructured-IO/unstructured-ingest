<<<<<<< HEAD
## 0.0.30

### Enhancements

* **Migrate Discord Source Connector to V2**

## 0.0.26-dev4
=======
## 0.0.26-dev5

### Enhancements

* **Added MongoDB source V2 connector**

## 0.0.26-dev3
>>>>>>> df10231b

### Enhancements

* **Move default API URL parameter value to serverless API**
* **Add check that access config always wrapped in Secret**
* **Add togetherai embedder support**

### Fixes

**Fix Notion Ingestion** Fix the Notion source connector to work with the latest version of the Notion API (added `in_trash` properties to `Page`, `Block` and `Database`).

## 0.0.25

### Enhancements

* **Support pinecone namespace on upload**
* **Migrate Outlook Source Connector to V2**
* **Support for Databricks Volumes source connector**

### Fixes

* **Update Sharepoint Creds and Expected docs**

## 0.0.24

### Enhancements

* **Support dynamic metadata mapping in Pinecone uploader**

## 0.0.23

### Fixes

* **Remove check for langchain dependency in embedders**

## 0.0.22

### Enhancements

* **Add documentation for developing sources/destinations**

* **Leverage `uv` for pip compile**

* **Use incoming fsspec data to populate metadata** Rather than make additional calls to collect metadata after initial file list, use connector-specific data to populate the metadata. 

* **Drop langchain as dependency for embedders**

## 0.0.21

### Fixes

* **Fix forward compatibility issues with `unstructured-client==0.26.0`.** Update syntax and create a new SDK util file for reuse in the Partitioner and Chunker

* **Update Databricks CI Test** Update to use client_id and client_secret auth. Also return files.upload method to one from open source.

* **Fix astra src bug** V1 source connector was updated to work with astrapy 1.5.0

## 0.0.20

### Enhancements

* **Support for latest AstraPy API** Add support for the modern AstraPy client interface for the Astra DB Connector.

## 0.0.19

### Fixes

* **Use validate_default to instantiate default pydantic secrets**

## 0.0.18

### Enhancements

* **Better destination precheck for blob storage** Write an empty file to the destination location when running fsspec-based precheck

## 0.0.17

### Fixes

* **Drop use of unstructued in embed** Remove remnant import from unstructured dependency in embed implementations.


## 0.0.16

### Fixes

* **Add constraint on pydantic** Make sure the version of pydantic being used with this repo pulls in the earliest version that introduces generic Secret, since this is used heavily.

## 0.0.15

### Fixes

* **Model serialization with nested models** Logic updated to properly handle serializing pydantic models that have nested configs with secret values.
* **Sharepoint permission config requirement** The sharepoint connector was expecting the permission config, even though it should have been optional.
* **Sharepoint CLI permission params made optional

### Enhancements

* **Migrate airtable connector to v2**
* **Support iteratively deleting cached content** Add a flag to delete cached content once it's no longer needed for systems that are limited in memory.

## 0.0.14

### Enhancements

* **Support async batch uploads for pinecone connector**
* **Migrate embedders** Move embedder implementations from the open source unstructured repo into this one.

### Fixes

* **Misc. Onedrive connector fixes**

## 0.0.13

### Fixes

* **Pinecone payload size fixes** Pinecone destination now has a limited set of properties it will publish as well as dynamically handles batch size to stay under 2MB pinecone payload limit.

## 0.0.12

### Enhancements

### Fixes

* **Fix invalid `replace()` calls in uncompress** - `replace()` calls meant to be on `str` versions of the path were instead called on `Path` causing errors with parameters.

## 0.0.11

### Enhancements

* **Fix OpenSearch connector** OpenSearch connector did not work when `http_auth` was not provided

## 0.0.10

### Enhancements

* "Fix tar extraction" - tar extraction function assumed archive was gzip compressed which isn't true for supported `.tar` archives. Updated to work for both compressed and uncompressed tar archives.

## 0.0.9

### Enhancements

* **Chroma dict settings should allow string inputs**
* **Move opensearch non-secret fields out of access config**
* **Support string inputs for dict type model fields** Use the `BeforeValidator` support from pydantic to map a string value to a dict if that's provided. 
* **Move opensearch non-secret fields out of access config

### Fixes

**Fix uncompress logic** Use of the uncompress process wasn't being leveraged in the pipeline correctly. Updated to use the new loca download path for where the partitioned looks for the new file.  


## 0.0.8

### Enhancements

* **Add fields_to_include option for Milvus Stager** Adds support for filtering which fields will remain in the document so user can align document structure to collection schema.
* **Add flatten_metadata option for Milvus Stager** Flattening metadata is now optional (enabled by default) step in processing the document.

## 0.0.7

### Enhancements

* **support sharing parent multiprocessing for uploaders** If an uploader needs to fan out it's process using multiprocessing, support that using the parent pipeline approach rather than handling it explicitly by the connector logic.  
* **OTEL support** If endpoint supplied, publish all traces to an otel collector. 

### Fixes

* **Weaviate access configs access** Weaviate access config uses pydantic Secret and it needs to be resolved to the secret value when being used. This was fixed. 
* **unstructured-client compatibility fix** Fix an error when accessing the fields on `PartitionParameters` in the new 0.26.0 Python client.

## 0.0.6

### Fixes

* **unstructured-client compatibility fix** Update the calls to `unstructured_client.general.partition` to avoid a breaking change in the newest version.

## 0.0.5

### Enhancements

* **Add Couchbase Source Connector** Adds support for reading artifacts from Couchbase DB for processing in unstructured
* **Drop environment from pinecone as part of v2 migration** environment is no longer required by the pinecone SDK, so that field has been removed from the ingest CLI/SDK/
* **Add KDBAI Destination Connector** Adds support for writing elements and their embeddings to KDBAI DB.

### Fixes

* **AstraDB connector configs** Configs had dataclass annotation removed since they're now pydantic data models. 
* **Local indexer recursive behavior** Local indexer was indexing directories as well as files. This was filtered out.

## 0.0.4

### Enhancements

* **Add Couchbase Destination Connector** Adds support for storing artifacts in Couchbase DB for Vector Search
* **Leverage pydantic base models** All user-supplied configs are now derived from pydantic base models to leverage better type checking and add built in support for sensitive fields.
* **Autogenerate click options from base models** Leverage the pydantic base models for all configs to autogenerate the cli options exposed when running ingest as a CLI.
* **Drop required Unstructured dependency** Unstructured was moved to an extra dependency to only be imported when needed for functionality such as local partitioning/chunking.
* **Rebrand Astra to Astra DB** The Astra DB integration was re-branded to be consistent with DataStax standard branding.

## 0.0.3

### Enhancements

* **Improve documentation** Update the README's.
* **Explicit Opensearch classes** For the connector registry entries for opensearch, use only opensearch specific classes rather than any elasticsearch ones. 
* **Add missing fsspec destination precheck** check connection in precheck for all fsspec-based destination connectors

## 0.0.2

### Enhancements

* **Use uuid for s3 identifiers** Update unique id to use uuid derived from file path rather than the filepath itself.
* **V2 connectors precheck support** All steps in the v2 pipeline support an optional precheck call, which encompasses the previous check connection functionality. 
* **Filter Step** Support dedicated step as part of the pipeline to filter documents.

## 0.0.1

### Enhancements

### Features

* **Add Milvus destination connector** Adds support storing artifacts in Milvus vector database.

### Fixes

* **Remove old repo references** Any mention of the repo this project came from was removed. 

## 0.0.0

### Features

* **Initial Migration** Create the structure of this repo from the original code in the [Unstructured](https://github.com/Unstructured-IO/unstructured) project.

### Fixes<|MERGE_RESOLUTION|>--- conflicted
+++ resolved
@@ -1,12 +1,10 @@
-<<<<<<< HEAD
-## 0.0.30
+## 0.0.26-dev6
 
 ### Enhancements
 
 * **Migrate Discord Source Connector to V2**
 
-## 0.0.26-dev4
-=======
+
 ## 0.0.26-dev5
 
 ### Enhancements
@@ -14,7 +12,6 @@
 * **Added MongoDB source V2 connector**
 
 ## 0.0.26-dev3
->>>>>>> df10231b
 
 ### Enhancements
 
