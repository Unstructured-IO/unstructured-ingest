--- conflicted
+++ resolved
@@ -1,33 +1,31 @@
-<<<<<<< HEAD
-## 0.3.12-dev2
-
-* **Bypass asyncio exception grouping to return more meaningful errors from OneDrive indexer**
-
-=======
-## 0.3.12-dev3
-
-### Enhancements
-
-* **Migrate Vectara Destination Connector to v2**
-
-## 0.3.12-dev2
-
-### Enhancements
-
-* **Added Redis destination connector**
-
-## 0.3.12-dev1
-
-* **Bypass asyncio exception grouping to return more meaningful errors from OneDrive indexer**
-
-## 0.3.12-dev0
-
->>>>>>> 5914bd9c
-### Fixes
-
-* **Fix Kafka destination connection problems**
+## 0.3.12-dev4
+
+### Fixes
+
 * **Fix Snowflake Uploader error**
 * **Fix SQL Uploader Stager timestamp error**
+
+## 0.3.12-dev3
+
+### Enhancements
+
+* **Migrate Vectara Destination Connector to v2**
+
+## 0.3.12-dev2
+
+### Enhancements
+
+* **Added Redis destination connector**
+
+## 0.3.12-dev1
+
+* **Bypass asyncio exception grouping to return more meaningful errors from OneDrive indexer**
+
+## 0.3.12-dev0
+
+### Fixes
+
+* **Fix Kafka destination connection problems**
 
 ### Enhancements
 
