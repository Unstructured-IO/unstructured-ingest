--- conflicted
+++ resolved
@@ -1,18 +1,15 @@
-<<<<<<< HEAD
-## 0.0.21
+## 0.0.22
 
 ### Enhancements
 
 * **Astra DB V2 Source Connector** Create a v2 version of the Astra DB Source Connector.
-=======
+
 ## 0.0.21-dev1
 
 ### Fixes
 
 * **Fix forward compatibility issues with `unstructured-client==0.26.0`. Update syntax and create a new SDK util file for reuse in the Partitioner and Chunker
-
 * **fix astra src bug**
->>>>>>> 3cf0bf9b
 
 ## 0.0.20
 
