--- conflicted
+++ resolved
@@ -1,18 +1,15 @@
-<<<<<<< HEAD
-## 0.4.7-dev1
-
-### Fixes
-
+## 0.4.8-dev0
+
+### Fixes
+
+* **Update Sharepoint tests**
+
+## 0.4.7
+
+### Fixes
+
+* **Add missing async azure openai embedder implementation**
 * **Update Sharepoint to support new Microsoft credential sequence**
-* **Update Sharepoint tests**
-=======
-## 0.4.7
-
-### Fixes
-
-* **Add missing async azure openai embedder implementation**
-* **Update Sharepont to support new Microsoft credential sequence**
->>>>>>> 477214bd
 
 ## 0.4.6
 
