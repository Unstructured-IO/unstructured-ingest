--- conflicted
+++ resolved
@@ -1,10 +1,10 @@
+## 1.2.14
+
+* **Fix: IBM watsonx.data S3 bucket authentication fix**
+
 ## 1.2.13
 
-<<<<<<< HEAD
-* **Fix: IBM watsonx.data S3 bucket authentication fix**
-=======
 * **Feat: Make Bedrock embedding credentials optional and add IAM support**
->>>>>>> faa01c9e
 
 ## 1.2.12
 
