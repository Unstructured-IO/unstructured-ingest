## 0.3.5-dev1
<<<<<<< HEAD

### Fixes

* **Box source connector can now use raw JSON as access token instead of file path to JSON**

## 0.3.5-dev0
=======
>>>>>>> 87a90a0f

### Fixes

* **Remove client.ping() from the Elasticsearch precheck.**
* **Persist record id in dedicated LanceDB column, use it to delete previous content to prevent duplicates.**

## 0.3.4

### Enhancements

* **Add azure openai embedder**
* **Add `collection_id` field to Couchbase `downloader_config`**

## 0.3.3

### Enhancements

* **Add `precheck` to Milvus connector**

### Fixes

* **Make AstraDB uploader truncate `text` and `text_as_html` content to max 8000 bytes**
* **Add missing LanceDb extra**
* **Weaviate cloud auth detection fixed**

## 0.3.2

### Enhancements

* **Persist record id in mongodb data, use it to delete previous content to prevent duplicates.**


### Fixes

* **Remove forward slash from Google Drive relative path field**
* **Create LanceDB test databases in unique remote locations to avoid conflicts** 
* **Add weaviate to destination registry**

## 0.3.1

### Enhancements

* **LanceDB V2 Destination Connector**
* **Persist record id in milvus, use it to delete previous content to prevent duplicates.**
* **Persist record id in weaviate metadata, use it to delete previous content to prevent duplicates.**
* **Persist record id in sql metadata, use it to delete previous content to prevent duplicates.**
* **Persist record id in elasticsearch/opensearch metadata, use it to delete previous content to prevent duplicates.**

### Fixes

* **Make AstraDB precheck fail on non-existant collections**
* **Respect Pinecone's metadata size limits** crop metadata sent to Pinecone's to fit inside its limits, to avoid error responses
* **Propagate exceptions raised by delta table connector during write**

## 0.3.0

### Enhancements

* **Added V2 kafka destination connector**
* **Persist record id in pinecone metadata, use it to delete previous content to prevent duplicates.**
* **Persist record id in azure ai search, use it to delete previous content to prevent duplicates.**
* **Persist record id in astradb, use it to delete previous content to prevent duplicates.**
* **Update Azure Cognitive Search to Azure AI Search**

### Fixes

* **Fix Delta Table destination precheck** Validate AWS Region in precheck. 
* **Add missing batch label to FileData where applicable** 
* **Handle fsspec download file into directory** When filenames have odd characters, files are downloaded into a directory. Code added to shift it around to match expected behavior.
* **Postgres Connector Query** causing syntax error when ID column contains strings

## 0.2.2

### Enhancements
* **Remove `overwrite` field** from fsspec and databricks connectors
* **Added migration for GitLab Source V2**
* **Added V2 confluence source connector**
* **Added OneDrive destination connector**
* **Qdrant destination to v2**
* **Migrate Kafka Source Connector to V2**

## 0.2.1

### Enhancements

* **File system based indexers return a record display name**
* **Add singlestore source connector**
* **Astra DB V2 Source Connector** Create a v2 version of the Astra DB Source Connector.
* **Support native async requests from unstructured-client**
* **Support filtering element types in partitioner step**


### Fixes

* **Fix Databricks Volumes file naming** Add .json to end of upload file.
* **Fix SQL Type destination precheck** Change to context manager "with".

## 0.2.0

### Enhancements

* **Add snowflake source and destination connectors**
* **Migrate Slack Source Connector to V2**
* **Migrate Slack Source Connector to V2**
* **Add Delta Table destination to v2**
* **Migrate Slack Source Connector to V2**

## 0.1.1

### Enhancements

* **Update KDB.AI vectorstore integration to 1.4**
* **Add sqlite and postgres source connectors**
* **Add sampling functionality for indexers in fsspec connectors**

### Fixes

* **Fix Databricks Volumes destination** Fix for filenames to not be hashes.

## 0.1.0

### Enhancements

* **Move default API URL parameter value to serverless API**
* **Add check that access config always wrapped in Secret**
* **Add togetherai embedder support**
* **Refactor sqlite and postgres to be distinct connectors to support better input validation**
* **Added MongoDB source V2 connector**
* **Support optional access configs on connection configs**
* **Refactor databricks into distinct connectors based on auth type**

### Fixes

**Fix Notion Ingestion** Fix the Notion source connector to work with the latest version of the Notion API (added `in_trash` properties to `Page`, `Block` and `Database`).

## 0.0.25

### Enhancements

* **Support pinecone namespace on upload**
* **Migrate Outlook Source Connector to V2**
* **Support for Databricks Volumes source connector**

### Fixes

* **Update Sharepoint Creds and Expected docs**

## 0.0.24

### Enhancements

* **Support dynamic metadata mapping in Pinecone uploader**

## 0.0.23

### Fixes

* **Remove check for langchain dependency in embedders**

## 0.0.22

### Enhancements

* **Add documentation for developing sources/destinations**

* **Leverage `uv` for pip compile**

* **Use incoming fsspec data to populate metadata** Rather than make additional calls to collect metadata after initial file list, use connector-specific data to populate the metadata. 

* **Drop langchain as dependency for embedders**

## 0.0.21

### Fixes

* **Fix forward compatibility issues with `unstructured-client==0.26.0`.** Update syntax and create a new SDK util file for reuse in the Partitioner and Chunker

* **Update Databricks CI Test** Update to use client_id and client_secret auth. Also return files.upload method to one from open source.

* **Fix astra src bug** V1 source connector was updated to work with astrapy 1.5.0

## 0.0.20

### Enhancements

* **Support for latest AstraPy API** Add support for the modern AstraPy client interface for the Astra DB Connector.

## 0.0.19

### Fixes

* **Use validate_default to instantiate default pydantic secrets**

## 0.0.18

### Enhancements

* **Better destination precheck for blob storage** Write an empty file to the destination location when running fsspec-based precheck

## 0.0.17

### Fixes

* **Drop use of unstructued in embed** Remove remnant import from unstructured dependency in embed implementations.


## 0.0.16

### Fixes

* **Add constraint on pydantic** Make sure the version of pydantic being used with this repo pulls in the earliest version that introduces generic Secret, since this is used heavily.

## 0.0.15

### Fixes

* **Model serialization with nested models** Logic updated to properly handle serializing pydantic models that have nested configs with secret values.
* **Sharepoint permission config requirement** The sharepoint connector was expecting the permission config, even though it should have been optional.
* **Sharepoint CLI permission params made optional

### Enhancements

* **Migrate airtable connector to v2**
* **Support iteratively deleting cached content** Add a flag to delete cached content once it's no longer needed for systems that are limited in memory.

## 0.0.14

### Enhancements

* **Support async batch uploads for pinecone connector**
* **Migrate embedders** Move embedder implementations from the open source unstructured repo into this one.

### Fixes

* **Misc. Onedrive connector fixes**

## 0.0.13

### Fixes

* **Pinecone payload size fixes** Pinecone destination now has a limited set of properties it will publish as well as dynamically handles batch size to stay under 2MB pinecone payload limit.

## 0.0.12

### Enhancements

### Fixes

* **Fix invalid `replace()` calls in uncompress** - `replace()` calls meant to be on `str` versions of the path were instead called on `Path` causing errors with parameters.

## 0.0.11

### Enhancements

* **Fix OpenSearch connector** OpenSearch connector did not work when `http_auth` was not provided

## 0.0.10

### Enhancements

* "Fix tar extraction" - tar extraction function assumed archive was gzip compressed which isn't true for supported `.tar` archives. Updated to work for both compressed and uncompressed tar archives.

## 0.0.9

### Enhancements

* **Chroma dict settings should allow string inputs**
* **Move opensearch non-secret fields out of access config**
* **Support string inputs for dict type model fields** Use the `BeforeValidator` support from pydantic to map a string value to a dict if that's provided. 
* **Move opensearch non-secret fields out of access config

### Fixes

**Fix uncompress logic** Use of the uncompress process wasn't being leveraged in the pipeline correctly. Updated to use the new loca download path for where the partitioned looks for the new file.  


## 0.0.8

### Enhancements

* **Add fields_to_include option for Milvus Stager** Adds support for filtering which fields will remain in the document so user can align document structure to collection schema.
* **Add flatten_metadata option for Milvus Stager** Flattening metadata is now optional (enabled by default) step in processing the document.

## 0.0.7

### Enhancements

* **support sharing parent multiprocessing for uploaders** If an uploader needs to fan out it's process using multiprocessing, support that using the parent pipeline approach rather than handling it explicitly by the connector logic.  
* **OTEL support** If endpoint supplied, publish all traces to an otel collector. 

### Fixes

* **Weaviate access configs access** Weaviate access config uses pydantic Secret and it needs to be resolved to the secret value when being used. This was fixed. 
* **unstructured-client compatibility fix** Fix an error when accessing the fields on `PartitionParameters` in the new 0.26.0 Python client.

## 0.0.6

### Fixes

* **unstructured-client compatibility fix** Update the calls to `unstructured_client.general.partition` to avoid a breaking change in the newest version.

## 0.0.5

### Enhancements

* **Add Couchbase Source Connector** Adds support for reading artifacts from Couchbase DB for processing in unstructured
* **Drop environment from pinecone as part of v2 migration** environment is no longer required by the pinecone SDK, so that field has been removed from the ingest CLI/SDK/
* **Add KDBAI Destination Connector** Adds support for writing elements and their embeddings to KDBAI DB.

### Fixes

* **AstraDB connector configs** Configs had dataclass annotation removed since they're now pydantic data models. 
* **Local indexer recursive behavior** Local indexer was indexing directories as well as files. This was filtered out.

## 0.0.4

### Enhancements

* **Add Couchbase Destination Connector** Adds support for storing artifacts in Couchbase DB for Vector Search
* **Leverage pydantic base models** All user-supplied configs are now derived from pydantic base models to leverage better type checking and add built in support for sensitive fields.
* **Autogenerate click options from base models** Leverage the pydantic base models for all configs to autogenerate the cli options exposed when running ingest as a CLI.
* **Drop required Unstructured dependency** Unstructured was moved to an extra dependency to only be imported when needed for functionality such as local partitioning/chunking.
* **Rebrand Astra to Astra DB** The Astra DB integration was re-branded to be consistent with DataStax standard branding.

## 0.0.3

### Enhancements

* **Improve documentation** Update the README's.
* **Explicit Opensearch classes** For the connector registry entries for opensearch, use only opensearch specific classes rather than any elasticsearch ones. 
* **Add missing fsspec destination precheck** check connection in precheck for all fsspec-based destination connectors

## 0.0.2

### Enhancements

* **Use uuid for s3 identifiers** Update unique id to use uuid derived from file path rather than the filepath itself.
* **V2 connectors precheck support** All steps in the v2 pipeline support an optional precheck call, which encompasses the previous check connection functionality. 
* **Filter Step** Support dedicated step as part of the pipeline to filter documents.

## 0.0.1

### Enhancements

### Features

* **Add Milvus destination connector** Adds support storing artifacts in Milvus vector database.

### Fixes

* **Remove old repo references** Any mention of the repo this project came from was removed. 

## 0.0.0

### Features

* **Initial Migration** Create the structure of this repo from the original code in the [Unstructured](https://github.com/Unstructured-IO/unstructured) project.

### Fixes<|MERGE_RESOLUTION|>--- conflicted
+++ resolved
@@ -1,13 +1,10 @@
-## 0.3.5-dev1
-<<<<<<< HEAD
+## 0.3.5-dev2
 
 ### Fixes
 
 * **Box source connector can now use raw JSON as access token instead of file path to JSON**
 
 ## 0.3.5-dev0
-=======
->>>>>>> 87a90a0f
 
 ### Fixes
 
