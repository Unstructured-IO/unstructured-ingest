--- conflicted
+++ resolved
@@ -1,10 +1,9 @@
-<<<<<<< HEAD
-## 0.3.1-dev3
+## 0.3.11-dev1
 
 ### Enhancements
 
 * **Added Redis destination connector**
-=======
+
 ## 0.3.11-dev0
 
 ### Enhancements
@@ -16,7 +15,6 @@
 ### Enhancements
 
 * **Support more concrete FileData content for batch support**
->>>>>>> fcb1d305
 
 ### Fixes
 
