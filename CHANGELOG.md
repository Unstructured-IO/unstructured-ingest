--- conflicted
+++ resolved
@@ -1,12 +1,10 @@
-<<<<<<< HEAD
 ## 0.2.2-dev1
 
 ## Enchancements
 
 * **Added V2 confluence source connector**
 
-=======
->>>>>>> d42d3c64
+
 ## 0.2.2-dev0
 
 ### Enhancements
