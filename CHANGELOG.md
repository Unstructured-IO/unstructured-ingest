<<<<<<< HEAD
## 0.1.2

### Features

* **Add DuckDB destination connector** Adds support storing artifacts in a local DuckDB database.
* **Add MotherDuck destination connector** Adds support storing artifacts in MotherDuck database.

## 0.1.1-dev1
=======
## 0.2.2

### Enhancements

* **Remove `overwrite` field** from fsspec and databricks connectors
* **Added migration for GitLab Source V2**
* **Added V2 confluence source connector**
* **Added OneDrive destination connector**
* **Qdrant destination to v2**
* **Migrate Kafka Source Connector to V2**

## 0.2.1

### Enhancements

* **File system based indexers return a record display name**
* **Add singlestore source connector**
* **Astra DB V2 Source Connector** Create a v2 version of the Astra DB Source Connector.
* **Support native async requests from unstructured-client**
* **Support filtering element types in partitioner step**

### Fixes

* **Fix Databricks Volumes file naming** Add .json to end of upload file.
* **Fix SQL Type destination precheck** Change to context manager "with".

## 0.2.0

### Enhancements

* **Add snowflake source and destination connectors**
* **Migrate Slack Source Connector to V2**
* **Migrate Slack Source Connector to V2**
* **Add Delta Table destination to v2**
* **Migrate Slack Source Connector to V2**

## 0.1.1
>>>>>>> 373568c5

### Enhancements

* **Update KDB.AI vectorstore integration to 1.4**
* **Add sqlite and postgres source connectors**
* **Add sampling functionality for indexers in fsspec connectors**

### Fixes

* **Fix Databricks Volumes destination** Fix for filenames to not be hashes.

## 0.1.0

### Enhancements

* **Move default API URL parameter value to serverless API**
* **Add check that access config always wrapped in Secret**
* **Add togetherai embedder support**
* **Refactor sqlite and postgres to be distinct connectors to support better input validation**
* **Added MongoDB source V2 connector**
* **Support optional access configs on connection configs**
* **Refactor databricks into distinct connectors based on auth type**

### Fixes

**Fix Notion Ingestion** Fix the Notion source connector to work with the latest version of the Notion API (added `in_trash` properties to `Page`, `Block` and `Database`).

## 0.0.25

### Enhancements

* **Support pinecone namespace on upload**
* **Migrate Outlook Source Connector to V2**
* **Support for Databricks Volumes source connector**

### Fixes

* **Update Sharepoint Creds and Expected docs**

## 0.0.24

### Enhancements

* **Support dynamic metadata mapping in Pinecone uploader**

## 0.0.23

### Fixes

* **Remove check for langchain dependency in embedders**

## 0.0.22

### Enhancements

* **Add documentation for developing sources/destinations**

* **Leverage `uv` for pip compile**

* **Use incoming fsspec data to populate metadata** Rather than make additional calls to collect metadata after initial file list, use connector-specific data to populate the metadata. 

* **Drop langchain as dependency for embedders**

## 0.0.21

### Fixes

* **Fix forward compatibility issues with `unstructured-client==0.26.0`.** Update syntax and create a new SDK util file for reuse in the Partitioner and Chunker

* **Update Databricks CI Test** Update to use client_id and client_secret auth. Also return files.upload method to one from open source.

* **Fix astra src bug** V1 source connector was updated to work with astrapy 1.5.0

## 0.0.20

### Enhancements

* **Support for latest AstraPy API** Add support for the modern AstraPy client interface for the Astra DB Connector.

## 0.0.19

### Fixes

* **Use validate_default to instantiate default pydantic secrets**

## 0.0.18

### Enhancements

* **Better destination precheck for blob storage** Write an empty file to the destination location when running fsspec-based precheck

## 0.0.17

### Fixes

* **Drop use of unstructued in embed** Remove remnant import from unstructured dependency in embed implementations.


## 0.0.16

### Fixes

* **Add constraint on pydantic** Make sure the version of pydantic being used with this repo pulls in the earliest version that introduces generic Secret, since this is used heavily.

## 0.0.15

### Fixes

* **Model serialization with nested models** Logic updated to properly handle serializing pydantic models that have nested configs with secret values.
* **Sharepoint permission config requirement** The sharepoint connector was expecting the permission config, even though it should have been optional.
* **Sharepoint CLI permission params made optional

### Enhancements

* **Migrate airtable connector to v2**
* **Support iteratively deleting cached content** Add a flag to delete cached content once it's no longer needed for systems that are limited in memory.

## 0.0.14

### Enhancements

* **Support async batch uploads for pinecone connector**
* **Migrate embedders** Move embedder implementations from the open source unstructured repo into this one.

### Fixes

* **Misc. Onedrive connector fixes**

## 0.0.13

### Fixes

* **Pinecone payload size fixes** Pinecone destination now has a limited set of properties it will publish as well as dynamically handles batch size to stay under 2MB pinecone payload limit.

## 0.0.12

### Enhancements

### Fixes

* **Fix invalid `replace()` calls in uncompress** - `replace()` calls meant to be on `str` versions of the path were instead called on `Path` causing errors with parameters.

## 0.0.11

### Enhancements

* **Fix OpenSearch connector** OpenSearch connector did not work when `http_auth` was not provided

## 0.0.10

### Enhancements

* "Fix tar extraction" - tar extraction function assumed archive was gzip compressed which isn't true for supported `.tar` archives. Updated to work for both compressed and uncompressed tar archives.

## 0.0.9

### Enhancements

* **Chroma dict settings should allow string inputs**
* **Move opensearch non-secret fields out of access config**
* **Support string inputs for dict type model fields** Use the `BeforeValidator` support from pydantic to map a string value to a dict if that's provided. 
* **Move opensearch non-secret fields out of access config

### Fixes

**Fix uncompress logic** Use of the uncompress process wasn't being leveraged in the pipeline correctly. Updated to use the new loca download path for where the partitioned looks for the new file.  


## 0.0.8

### Enhancements

* **Add fields_to_include option for Milvus Stager** Adds support for filtering which fields will remain in the document so user can align document structure to collection schema.
* **Add flatten_metadata option for Milvus Stager** Flattening metadata is now optional (enabled by default) step in processing the document.

## 0.0.7

### Enhancements

* **support sharing parent multiprocessing for uploaders** If an uploader needs to fan out it's process using multiprocessing, support that using the parent pipeline approach rather than handling it explicitly by the connector logic.  
* **OTEL support** If endpoint supplied, publish all traces to an otel collector. 

### Fixes

* **Weaviate access configs access** Weaviate access config uses pydantic Secret and it needs to be resolved to the secret value when being used. This was fixed. 
* **unstructured-client compatibility fix** Fix an error when accessing the fields on `PartitionParameters` in the new 0.26.0 Python client.

## 0.0.6

### Fixes

* **unstructured-client compatibility fix** Update the calls to `unstructured_client.general.partition` to avoid a breaking change in the newest version.

## 0.0.5

### Enhancements

* **Add Couchbase Source Connector** Adds support for reading artifacts from Couchbase DB for processing in unstructured
* **Drop environment from pinecone as part of v2 migration** environment is no longer required by the pinecone SDK, so that field has been removed from the ingest CLI/SDK/
* **Add KDBAI Destination Connector** Adds support for writing elements and their embeddings to KDBAI DB.

### Fixes

* **AstraDB connector configs** Configs had dataclass annotation removed since they're now pydantic data models. 
* **Local indexer recursive behavior** Local indexer was indexing directories as well as files. This was filtered out.

## 0.0.4

### Enhancements

* **Add Couchbase Destination Connector** Adds support for storing artifacts in Couchbase DB for Vector Search
* **Leverage pydantic base models** All user-supplied configs are now derived from pydantic base models to leverage better type checking and add built in support for sensitive fields.
* **Autogenerate click options from base models** Leverage the pydantic base models for all configs to autogenerate the cli options exposed when running ingest as a CLI.
* **Drop required Unstructured dependency** Unstructured was moved to an extra dependency to only be imported when needed for functionality such as local partitioning/chunking.
* **Rebrand Astra to Astra DB** The Astra DB integration was re-branded to be consistent with DataStax standard branding.

## 0.0.3

### Enhancements

* **Improve documentation** Update the README's.
* **Explicit Opensearch classes** For the connector registry entries for opensearch, use only opensearch specific classes rather than any elasticsearch ones. 
* **Add missing fsspec destination precheck** check connection in precheck for all fsspec-based destination connectors

## 0.0.2

### Enhancements

* **Use uuid for s3 identifiers** Update unique id to use uuid derived from file path rather than the filepath itself.
* **V2 connectors precheck support** All steps in the v2 pipeline support an optional precheck call, which encompasses the previous check connection functionality. 
* **Filter Step** Support dedicated step as part of the pipeline to filter documents.

## 0.0.1

### Enhancements

### Features

* **Add Milvus destination connector** Adds support storing artifacts in Milvus vector database.

### Fixes

* **Remove old repo references** Any mention of the repo this project came from was removed. 

## 0.0.0

### Features

* **Initial Migration** Create the structure of this repo from the original code in the [Unstructured](https://github.com/Unstructured-IO/unstructured) project.

### Fixes<|MERGE_RESOLUTION|>--- conflicted
+++ resolved
@@ -1,13 +1,10 @@
-<<<<<<< HEAD
-## 0.1.2
+## 0.2.3
 
 ### Features
 
 * **Add DuckDB destination connector** Adds support storing artifacts in a local DuckDB database.
 * **Add MotherDuck destination connector** Adds support storing artifacts in MotherDuck database.
 
-## 0.1.1-dev1
-=======
 ## 0.2.2
 
 ### Enhancements
@@ -45,7 +42,6 @@
 * **Migrate Slack Source Connector to V2**
 
 ## 0.1.1
->>>>>>> 373568c5
 
 ### Enhancements
 
