<<<<<<< HEAD
## 0.3.2-dev0

### Fixes
* **Create LanceDB test databases in unique remote locations to avoid conflicts** 
=======
## 0.3.2-dev1

### Fixes

* **Remove forward slash from Google Drive relative path field**

## 0.3.1
>>>>>>> f877685f

### Enhancements

* **LanceDB V2 Destination Connector**
* **Persist record id in milvus, use it to delete previous content to prevent duplicates.**
* **Persist record id in weaviate metadata, use it to delete previous content to prevent duplicates.**
* **Persist record id in sql metadata, use it to delete previous content to prevent duplicates.**
* **Persist record id in elasticsearch/opensearch metadata, use it to delete previous content to prevent duplicates.**

### Fixes
* **Make AstraDB precheck fail on non-existant collections**
* **Respect Pinecone's metadata size limits** crop metadata sent to Pinecone's to fit inside its limits, to avoid error responses
* **Propagate exceptions raised by delta table connector during write**

## 0.3.0

### Enhancements

* **Added V2 kafka destination connector**
* **Persist record id in pinecone metadata, use it to delete previous content to prevent duplicates.**
* **Persist record id in azure ai search, use it to delete previous content to prevent duplicates.**
* **Persist record id in astradb, use it to delete previous content to prevent duplicates.**
* **Update Azure Cognitive Search to Azure AI Search**

### Fixes

* **Fix Delta Table destination precheck** Validate AWS Region in precheck. 
* **Add missing batch label to FileData where applicable** 
* **Handle fsspec download file into directory** When filenames have odd characters, files are downloaded into a directory. Code added to shift it around to match expected behavior.
* **Postgres Connector Query** causing syntax error when ID column contains strings

## 0.2.2

### Enhancements
* **Remove `overwrite` field** from fsspec and databricks connectors
* **Added migration for GitLab Source V2**
* **Added V2 confluence source connector**
* **Added OneDrive destination connector**
* **Qdrant destination to v2**
* **Migrate Kafka Source Connector to V2**

## 0.2.1

### Enhancements

* **File system based indexers return a record display name**
* **Add singlestore source connector**
* **Astra DB V2 Source Connector** Create a v2 version of the Astra DB Source Connector.
* **Support native async requests from unstructured-client**
* **Support filtering element types in partitioner step**


### Fixes

* **Fix Databricks Volumes file naming** Add .json to end of upload file.
* **Fix SQL Type destination precheck** Change to context manager "with".

## 0.2.0

### Enhancements

* **Add snowflake source and destination connectors**
* **Migrate Slack Source Connector to V2**
* **Migrate Slack Source Connector to V2**
* **Add Delta Table destination to v2**
* **Migrate Slack Source Connector to V2**

## 0.1.1

### Enhancements

* **Update KDB.AI vectorstore integration to 1.4**
* **Add sqlite and postgres source connectors**
* **Add sampling functionality for indexers in fsspec connectors**

### Fixes

* **Fix Databricks Volumes destination** Fix for filenames to not be hashes.

## 0.1.0

### Enhancements

* **Move default API URL parameter value to serverless API**
* **Add check that access config always wrapped in Secret**
* **Add togetherai embedder support**
* **Refactor sqlite and postgres to be distinct connectors to support better input validation**
* **Added MongoDB source V2 connector**
* **Support optional access configs on connection configs**
* **Refactor databricks into distinct connectors based on auth type**

### Fixes

**Fix Notion Ingestion** Fix the Notion source connector to work with the latest version of the Notion API (added `in_trash` properties to `Page`, `Block` and `Database`).

## 0.0.25

### Enhancements

* **Support pinecone namespace on upload**
* **Migrate Outlook Source Connector to V2**
* **Support for Databricks Volumes source connector**

### Fixes

* **Update Sharepoint Creds and Expected docs**

## 0.0.24

### Enhancements

* **Support dynamic metadata mapping in Pinecone uploader**

## 0.0.23

### Fixes

* **Remove check for langchain dependency in embedders**

## 0.0.22

### Enhancements

* **Add documentation for developing sources/destinations**

* **Leverage `uv` for pip compile**

* **Use incoming fsspec data to populate metadata** Rather than make additional calls to collect metadata after initial file list, use connector-specific data to populate the metadata. 

* **Drop langchain as dependency for embedders**

## 0.0.21

### Fixes

* **Fix forward compatibility issues with `unstructured-client==0.26.0`.** Update syntax and create a new SDK util file for reuse in the Partitioner and Chunker

* **Update Databricks CI Test** Update to use client_id and client_secret auth. Also return files.upload method to one from open source.

* **Fix astra src bug** V1 source connector was updated to work with astrapy 1.5.0

## 0.0.20

### Enhancements

* **Support for latest AstraPy API** Add support for the modern AstraPy client interface for the Astra DB Connector.

## 0.0.19

### Fixes

* **Use validate_default to instantiate default pydantic secrets**

## 0.0.18

### Enhancements

* **Better destination precheck for blob storage** Write an empty file to the destination location when running fsspec-based precheck

## 0.0.17

### Fixes

* **Drop use of unstructued in embed** Remove remnant import from unstructured dependency in embed implementations.


## 0.0.16

### Fixes

* **Add constraint on pydantic** Make sure the version of pydantic being used with this repo pulls in the earliest version that introduces generic Secret, since this is used heavily.

## 0.0.15

### Fixes

* **Model serialization with nested models** Logic updated to properly handle serializing pydantic models that have nested configs with secret values.
* **Sharepoint permission config requirement** The sharepoint connector was expecting the permission config, even though it should have been optional.
* **Sharepoint CLI permission params made optional

### Enhancements

* **Migrate airtable connector to v2**
* **Support iteratively deleting cached content** Add a flag to delete cached content once it's no longer needed for systems that are limited in memory.

## 0.0.14

### Enhancements

* **Support async batch uploads for pinecone connector**
* **Migrate embedders** Move embedder implementations from the open source unstructured repo into this one.

### Fixes

* **Misc. Onedrive connector fixes**

## 0.0.13

### Fixes

* **Pinecone payload size fixes** Pinecone destination now has a limited set of properties it will publish as well as dynamically handles batch size to stay under 2MB pinecone payload limit.

## 0.0.12

### Enhancements

### Fixes

* **Fix invalid `replace()` calls in uncompress** - `replace()` calls meant to be on `str` versions of the path were instead called on `Path` causing errors with parameters.

## 0.0.11

### Enhancements

* **Fix OpenSearch connector** OpenSearch connector did not work when `http_auth` was not provided

## 0.0.10

### Enhancements

* "Fix tar extraction" - tar extraction function assumed archive was gzip compressed which isn't true for supported `.tar` archives. Updated to work for both compressed and uncompressed tar archives.

## 0.0.9

### Enhancements

* **Chroma dict settings should allow string inputs**
* **Move opensearch non-secret fields out of access config**
* **Support string inputs for dict type model fields** Use the `BeforeValidator` support from pydantic to map a string value to a dict if that's provided. 
* **Move opensearch non-secret fields out of access config

### Fixes

**Fix uncompress logic** Use of the uncompress process wasn't being leveraged in the pipeline correctly. Updated to use the new loca download path for where the partitioned looks for the new file.  


## 0.0.8

### Enhancements

* **Add fields_to_include option for Milvus Stager** Adds support for filtering which fields will remain in the document so user can align document structure to collection schema.
* **Add flatten_metadata option for Milvus Stager** Flattening metadata is now optional (enabled by default) step in processing the document.

## 0.0.7

### Enhancements

* **support sharing parent multiprocessing for uploaders** If an uploader needs to fan out it's process using multiprocessing, support that using the parent pipeline approach rather than handling it explicitly by the connector logic.  
* **OTEL support** If endpoint supplied, publish all traces to an otel collector. 

### Fixes

* **Weaviate access configs access** Weaviate access config uses pydantic Secret and it needs to be resolved to the secret value when being used. This was fixed. 
* **unstructured-client compatibility fix** Fix an error when accessing the fields on `PartitionParameters` in the new 0.26.0 Python client.

## 0.0.6

### Fixes

* **unstructured-client compatibility fix** Update the calls to `unstructured_client.general.partition` to avoid a breaking change in the newest version.

## 0.0.5

### Enhancements

* **Add Couchbase Source Connector** Adds support for reading artifacts from Couchbase DB for processing in unstructured
* **Drop environment from pinecone as part of v2 migration** environment is no longer required by the pinecone SDK, so that field has been removed from the ingest CLI/SDK/
* **Add KDBAI Destination Connector** Adds support for writing elements and their embeddings to KDBAI DB.

### Fixes

* **AstraDB connector configs** Configs had dataclass annotation removed since they're now pydantic data models. 
* **Local indexer recursive behavior** Local indexer was indexing directories as well as files. This was filtered out.

## 0.0.4

### Enhancements

* **Add Couchbase Destination Connector** Adds support for storing artifacts in Couchbase DB for Vector Search
* **Leverage pydantic base models** All user-supplied configs are now derived from pydantic base models to leverage better type checking and add built in support for sensitive fields.
* **Autogenerate click options from base models** Leverage the pydantic base models for all configs to autogenerate the cli options exposed when running ingest as a CLI.
* **Drop required Unstructured dependency** Unstructured was moved to an extra dependency to only be imported when needed for functionality such as local partitioning/chunking.
* **Rebrand Astra to Astra DB** The Astra DB integration was re-branded to be consistent with DataStax standard branding.

## 0.0.3

### Enhancements

* **Improve documentation** Update the README's.
* **Explicit Opensearch classes** For the connector registry entries for opensearch, use only opensearch specific classes rather than any elasticsearch ones. 
* **Add missing fsspec destination precheck** check connection in precheck for all fsspec-based destination connectors

## 0.0.2

### Enhancements

* **Use uuid for s3 identifiers** Update unique id to use uuid derived from file path rather than the filepath itself.
* **V2 connectors precheck support** All steps in the v2 pipeline support an optional precheck call, which encompasses the previous check connection functionality. 
* **Filter Step** Support dedicated step as part of the pipeline to filter documents.

## 0.0.1

### Enhancements

### Features

* **Add Milvus destination connector** Adds support storing artifacts in Milvus vector database.

### Fixes

* **Remove old repo references** Any mention of the repo this project came from was removed. 

## 0.0.0

### Features

* **Initial Migration** Create the structure of this repo from the original code in the [Unstructured](https://github.com/Unstructured-IO/unstructured) project.

### Fixes<|MERGE_RESOLUTION|>--- conflicted
+++ resolved
@@ -1,17 +1,11 @@
-<<<<<<< HEAD
-## 0.3.2-dev0
-
-### Fixes
+## 0.3.2-dev2
+
+### Fixes
+
+* **Remove forward slash from Google Drive relative path field**
 * **Create LanceDB test databases in unique remote locations to avoid conflicts** 
-=======
-## 0.3.2-dev1
-
-### Fixes
-
-* **Remove forward slash from Google Drive relative path field**
 
 ## 0.3.1
->>>>>>> f877685f
 
 ### Enhancements
 
