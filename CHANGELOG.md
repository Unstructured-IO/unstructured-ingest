--- conflicted
+++ resolved
@@ -1,10 +1,10 @@
+## 1.0.40
+
+* **Fix extracting embedded files from Confluence pages**
+
 ## 1.0.39
 
-<<<<<<< HEAD
-* **Fix extracting embedded files from Confluence pages**
-=======
 * **Added metadata export to milvus destination connector**
->>>>>>> 65b7d8c3
 
 ## 1.0.38
 
