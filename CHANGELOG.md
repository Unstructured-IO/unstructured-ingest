--- conflicted
+++ resolved
@@ -1,11 +1,8 @@
-<<<<<<< HEAD
 ## 0.4.0-dev1
 
 ### Enhancements
 
 * **Change Confluence Source Connector authentication parameters to support password, api token, pat token and cloud authentication**
-=======
-## 0.3.16-dev0
 
 ### Fixes
 
@@ -30,7 +27,6 @@
 * **Fix ChromaDB Destination failing integration tests** - issue lies within the newest ChromaDB release, fix freezes it's version to 0.6.2.
 
 ## 0.3.13
->>>>>>> f4b4f14b
 
 ### Fixes
 
