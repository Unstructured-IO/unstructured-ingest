--- conflicted
+++ resolved
@@ -1,12 +1,14 @@
+## 0.0.25
+
+### Enhancements
+
+* **Vectara destination to v2**
+
 ## 0.0.24
 
 ### Enhancements
 
-<<<<<<< HEAD
-* **Vectara destination to v2**
-=======
 * **Support dynamic metadata mapping in Pinecone uploader**
->>>>>>> b3add2ab
 
 ## 0.0.23
 
