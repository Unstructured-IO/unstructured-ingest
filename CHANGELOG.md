<<<<<<< HEAD
## 1.0.45

* **Improve Jira attachment path results**
=======
## 1.0.47

* **Fix delta-table: normalize S3 LocationConstraint values to handle us-east-1 and EU buckets**

## 1.0.46

* **Fix delta-table `pyo3_runtime.PanicException: Forked process detected` on Linux**

## 1.0.45

### Fixes

* **Fix downloading files that have special characters (like `[` or `]`) inside their names, when using `fsspec` based connectors**
>>>>>>> 57724f46

## 1.0.44

* **Improve DeltaTable ingestion process and reliability**

## 1.0.43

* **Fix document limits in Confluence connectr**

## 1.0.42

* **Replace no longer supported TogetherAI test model**

## 1.0.41

* **Add `display_name` to FileData in 14 connectors**

## 1.0.40

* **Fix extracting embedded files from Confluence pages**

## 1.0.39

* **Added metadata export to milvus destination connector**

## 1.0.38

* **Fix pinecone serverless_region default value to be compatible with starter plans**

## 1.0.37

* **Added ability to use libraries in Sharepoint connector**

## 1.0.36

* **Added Notion connector sync block handling by teddysupercuts**

## 1.0.35

* **Fix output path in blob storage destination connector**

## 1.0.34

* **Improve Confluence Indexer's precheck** - validate access to each space

## 1.0.33

* **Fix google drive not setting the display_name property on the FileData object**

## 1.0.32

* **Fix google drive connector's dependencies**

## 1.0.31

* **Cap redis client version to 5.3.0**

## 1.0.30

* **Fixed issue in the blob storage destination connector where files with the same name were overwriting each other**
* **Added more descriptive Redis connector error messages**

## 1.0.29

### Fixes

* **Fix Redis connector shouldn't require `port` and `ssl` params if URI is provided**

## 1.0.28

### Fixes

* **Fix Makes user_pname optional for Sharepoint**
* **Fix Google Drive download links and enhance download method to use LRO for large files**

## 1.0.27

### Fixes

* **Fix table schema example for Snowflake Destination connector**
* **Fix Snowflake Destination issue with dropping/removing case insensitive column names when populating the table**
* **Fix Snowflake Destination issue with `embeddings` column when using `VECTOR` type**

## 1.0.26

* **Fix Notion connector error with FileIcons**

## 1.0.25

* **Fix Notion user text and html getters**

## 1.0.24

* **Handle both cloud and non-cloud jira instances**

## 1.0.23

* **Migrate to new Mixedbread Python SDK**
* **Support better filtering in jira connector and downloading attachments**

## 1.0.22

* **Fix Notion connector missing database properties fields**

## 1.0.21

* **Fix Jira connector cloud option not working issue**
* **Fix Weaviate connector issue with names being wrongly transformed to match collections naming conventions**

## 1.0.19

* **Fix databricks delta table name edge cases**

## 1.0.18

* **Enforce api key if SDK defaults to os env var**

## 1.0.17

* **Support optional API keys for embedders**

## 1.0.16

* **Add embedder config field descriptions**

## 1.0.15

### Fixes

* **Fix bedrock embedder precheck**

## 1.0.14

### Enhancements

* **Add precheck support for embedders that support listing models**

## 1.0.13

### Fixes

* **Fix Notion connector database property missing 'description' attribute error**
* **Retry IBM watsonx S3 upload on connection error**

## 1.0.12

### Fixes

* **Replaced google drive connector's mechanism for file downloads.**
* **Fix Token expiration error in IBM watsonx.data connector**

## 1.0.11

### Fixes

* **Change IBM Watsonx Uploader `max_retries` upper limit to 500**
* **Fix Pinecone connector writing empty vector error**
* **Google Drive connector also include shared drive**

## 1.0.8

### Enhancements

* **Update Neo4J Entity Support** to support NER + RE(Relationship extraction)

## 1.0.7

### Fixes

* **Fix release version**

## 1.0.6

### Fixes

* **Google Drive connector now strips the leading dot in extensions properly**
* **Google Drive permissions conform to FileData schema**
* **Confluence permissions conform to FileData schema**

## 1.0.5

### Fixes

* **Fix Pydantic validation for permissions_data field**

## 1.0.4

### Features

* **Normalize user and group permissions in Google Drive source connector**

## 1.0.3

### Features

**Add permission metadata to Confluence source connector**

## 1.0.2

### Features

* **Update astra source connector to use new astrapy client**

## 1.0.1

### Features

* **Migrate project to use pyproject.toml and uv**

## 0.7.2

### Features

* **Add `username password` authentication to Onedrive and Sharepoint**

## 0.7.0

### Features

* **Drop V1**

## 0.6.4

### Features

* **Support env var for user agent settings**

### Fixes

* **Expose Github connector**

## 0.6.3

### Features

* **Migrate Github connector to v2**

## 0.6.2

### Features

* **Support opinionated writes in databricks delta table connector**
* **Update databricks volume connector to emit user agent**
* **Delete previous content from databricks delta tables**

## 0.6.1

### Fixes

* **Handle NDJSON when using local chunker**

## 0.6.0

### Features

* **Isolate FileData to limit dependencies**

## 0.5.25

### Features

* **Support dynamic schema management for Databricks Delta Table uploader**

## 0.5.24

### Features

* **Add warning to s3 if characters to avoid are present in path**

## 0.5.23

### Enhancements
FileData and a few other types can now be imported from a narrower v2.types module. 
This avoids some of the adjacent implicit imports that were picked up with v2.interfaces.__init__.py 

## 0.5.22

### Features

* **Add elasticsearch config enforcement that hosts are a list type**

## 0.5.21

### Fixes

* **Lazy load pandas and numpy** to improve startup performance

## 0.5.20

### Features 

* **Add IBM watson.data Destination connector**

## 0.5.19

### Features

* **Add `key_prefix` field to Redis Uploader** - Allow users to input custom prefix for keys saved inside Redis connector

## 0.5.18

### Fixes

* **Fix missing support for NDJSON in stagers**

## 0.5.17

### Fixes 

* **Do not output `orig_elements` for astradb** `original_elements` has the correctly truncated field

## 0.5.16

### Fixes 

* **Fix databricks volumes table uploader precheck**
* **Zendesk fix for debug**

## 0.5.15

### Fixes 

* **Separate password and api_token for Confluence connector**

### Features 

* **Support NDJSON for data between pipeline steps for data streaming**

## 0.5.14

### Fixes

* **Fixed Zendesk connector registering method**

## 0.5.13

### Fixes 

* **Handle schema conflict on neo4j**

### Fixes

## 0.5.12

### Features 

* **Support for entities in neo4j connector**

### Fixes

Fixed zendesk dependency warning

## 0.5.11

### Features 

* **Added Zendesk as a source connector.**

### Fixes

* **Fix move metadata to top level in AstraDB destination**
* **Add option to move metadata to top level in AstraDB destination**

## 0.5.10

### Enhancements

* **Migrate Jira Source connector from V1 to V2**
* **Add Jira Source connector integration and unit tests**
* **Support custom endpoint for openai embedder**

### Fixes

* **Fix Confluence unescaped Unicode characters**
* **Update use of unstructured client to leverage new error handling**
* **Dropbox connector can now use long lived refresh token and generate access token internally**
* **Delta Tables connector can evolve schema**

## 0.5.9

### Features

* **Add auto create collection support for AstraDB destination**

### Fixes

* **Fix Confluence Source page title not being processed during partition**

## 0.5.8

### Fixes

* **Fix on pinecone index creation functionality**

## 0.5.7

### Fixes

* **Fix voyageai embedder: add multimodal embedder function**

## 0.5.6

### Enhancements

* **Add support for setting up destination for Pinecone**
* Add name formatting to Weaviate destination uploader

## 0.5.5

* **Improve orig_elements handling in astra and neo4j connectors**

## 0.5.4

### Enhancements

* **Sharepoint support for nested folders and remove need for default path Shared Documents**

## 0.5.3

### Enhancements

* **Improvements on Neo4J uploader, and ability to create a vector index**
* **Optimize embedder code** - Move duplicate code to base interface, exit early if no elements have text. 

### Fixes

* **Fix bedrock embedder: rename embed_model_name to embedder_model_name**

## 0.5.2

### Enhancements

* **Improved google drive precheck mechanism**
* **Added integration tests for google drive precheck and connector**
* **Only embed elements with text** - Only embed elements with text to avoid errors from embedders and optimize calls to APIs.
* **Improved google drive precheck mechanism**
* **Added integration tests for google drive precheck and connector**

### Fixes

* **Fix Snowflake Uploader error with array variable binding**

## 0.5.1

### Fixes

* **Fix Attribute Not Exist bug in GoogleDrive connector**
* **Fix query syntax error in MotherDuck uploader**
* **Fix missing output filename suffix in DuckDB base stager**

### Enhancements

* **Allow dynamic metadata for SQL Connectors**
* **Add entities field to pinecone connector default fields**

## 0.5.0

### Fixes

* **Change aws-bedrock to bedrock**
* **Update Sharepoint tests**

### Enhancements

* **Don't raise error by default for unsupported filetypes in partitioner** - Add a flag to the partitioner to not raise an error when an unsupported filetype is encountered.

## 0.4.7

### Fixes

* **Add missing async azure openai embedder implementation**
* **Update Sharepoint to support new Microsoft credential sequence**

## 0.4.6

### Fixes

* **Fix Upload support for OneDrive connector**
* **Fix Databricks Delta Tables connector's "Service Principal" authentication method**

## 0.4.5

### Fixes

* **Fix downloading large files for OneDrive**

## 0.4.4

### Fixes

* **Fix AsyncIO support for OneDrive connector**

## 0.4.3

### Enhancements

* **Add support for allow list when downloading from raw html**
* **Add support for setting up destination as part of uploader**
* **Add batch support for all embedders**

### Fixes

* **Fix HtmlMixin error when saving downloaded files**
* **Fix Confluence Downloader error when downloading embedded files**

## 0.4.2

### Fixes

* **Fix Databricks Volume Delta Table uploader** - Use given database when uploading data.

## 0.4.1

### Enhancements

* **Support img base64 in html**
* **Fsspec support for direct URI**
* **Support href extraction to local file**
* **Added VastDB source and destination connector**

### Fixes

* **Fix how data updated before writing to sql tables based on columns in table**

## 0.4.0

### Enhancements

* **Change Confluence Source Connector authentication parameters to support password, api token, pat token and cloud authentication**

### Fixes

* **Fix SQL uploader stager** - When passed `output_filename` without a suffix it resulted in unsupported file format error. Now, it will take a suffix of `elements_filepath` and append it to `output_filename`.
* **Fix Snowflake uploader** - Unexpected `columns` argument was passed to `_fit_to_schema` method inside SnowflakeUploader `upload_dataframe` method.

## 0.3.15

### Enhancements

* **Add databricks delta table connector**

### Fixes

* **Fixed namespace issue with pinecone, and added new test**

## 0.3.14

### Fixes

* **Fix Neo4j Uploader string enum error**
* **Fix ChromaDB Destination failing integration tests** - issue lies within the newest ChromaDB release, fix freezes it's version to 0.6.2.

## 0.3.13

### Fixes

* **Fix Snowflake Uploader error**
* **Fix SQL Uploader Stager timestamp error**
* **Migrate Discord Sourced Connector to v2**
* **Add read data fallback** When reading data that could be json or ndjson, if extension is missing, fallback to trying to read it as json.

### Enhancements

* **Async support for all IO-bounded embedders**
* **Expand support to Python 3.13**

## 0.3.12

### Enhancements

* **Migrate Notion Source Connector to V2**
* **Migrate Vectara Destination Connector to v2**
* **Added Redis destination connector**
* **Improved Milvus error handling**
* **Bypass asyncio exception grouping to return more meaningful errors from OneDrive indexer**
* **Kafka destination connector checks for existence of topic**
* **Create more reflective custom errors** Provide errors to indicate if the error was due to something user provided or due to a provider issue, applicable to all steps in the pipeline.

### Fixes
* **Register Neo4j Upload Stager**
* **Fix Kafka destination connection problems**


## 0.3.11

### Enhancements

* **Support Databricks personal access token**

### Fixes

* **Fix missing source identifiers in some downloaders**

## 0.3.10

### Enhancements

* **Support more concrete FileData content for batch support**

### Fixes

* **Add Neo4J to ingest destination connector registry**
* **Fix closing SSHClient in sftp connector**

## 0.3.9

### Enhancements

* **Support ndjson files in stagers**
* **Add Neo4j destination connector**
* **Support passing data in for uploaders**

### Fixes

* **Make sure any SDK clients that support closing get called**

## 0.3.8

### Fixes

* **Prevent pinecone delete from hammering database when deleting**

## 0.3.7

### Fixes

* **Correct fsspec connectors date metadata field types** - sftp, azure, box and gcs
* **Fix Kafka source connection problems**
* **Fix Azure AI Search session handling**
* **Fixes issue with SingleStore Source Connector not being available**
* **Fixes issue with SQLite Source Connector using wrong Indexer** - Caused indexer config parameter error when trying to use SQLite Source
* **Fixes issue with Snowflake Destination Connector `nan` values** - `nan` values were not properly replaced with `None`
* **Fixes Snowflake source `'SnowflakeCursor' object has no attribute 'mogrify'` error**
* **Box source connector can now use raw JSON as access token instead of file path to JSON**
* **Fix fsspec upload paths to be OS independent**
* **Properly log elasticsearch upload errors**

### Enhancements

* **Kafka source connector has new field: group_id**
* **Support personal access token for confluence auth**
* **Leverage deterministic id for uploaded content**
* **Makes multiple SQL connectors (Snowflake, SingleStore, SQLite) more robust against SQL injection.**
* **Optimizes memory usage of Snowflake Destination Connector.**
* **Added Qdrant Cloud integration test**
* **Add DuckDB destination connector** Adds support storing artifacts in a local DuckDB database.
* **Add MotherDuck destination connector** Adds support storing artifacts in MotherDuck database.
* **Update weaviate v2 example**

## 0.3.6

### Fixes

* **Fix Azure AI Search Error handling**

## 0.3.5

### Enhancements

* **Persist record id in dedicated LanceDB column, use it to delete previous content to prevent duplicates.**

### Fixes

* **Remove client.ping() from the Elasticsearch precheck.**
* **Pinecone metadata fixes** - Fix CLI's --metadata-fields default. Always preserve record ID tracking metadata.
* **Add check to prevent querying for more than pinecone limit when deleting records**
* **Unregister Weaviate base classes** - Weaviate base classes shouldn't be registered as they are abstract and cannot be instantiated as a configuration

## 0.3.4

### Enhancements

* **Add azure openai embedder**
* **Add `collection_id` field to Couchbase `downloader_config`**

## 0.3.3

### Enhancements

* **Add `precheck` to Milvus connector**

### Fixes

* **Make AstraDB uploader truncate `text` and `text_as_html` content to max 8000 bytes**
* **Add missing LanceDb extra**
* **Weaviate cloud auth detection fixed**

## 0.3.2

### Enhancements

* **Persist record id in mongodb data, use it to delete previous content to prevent duplicates.**


### Fixes

* **Remove forward slash from Google Drive relative path field**
* **Create LanceDB test databases in unique remote locations to avoid conflicts**
* **Add weaviate to destination registry**

## 0.3.1

### Enhancements

* **LanceDB V2 Destination Connector**
* **Persist record id in milvus, use it to delete previous content to prevent duplicates.**
* **Persist record id in weaviate metadata, use it to delete previous content to prevent duplicates.**
* **Persist record id in sql metadata, use it to delete previous content to prevent duplicates.**
* **Persist record id in elasticsearch/opensearch metadata, use it to delete previous content to prevent duplicates.**

### Fixes

* **Make AstraDB precheck fail on non-existant collections**
* **Respect Pinecone's metadata size limits** crop metadata sent to Pinecone's to fit inside its limits, to avoid error responses
* **Propagate exceptions raised by delta table connector during write**

## 0.3.0

### Enhancements

* **Added V2 kafka destination connector**
* **Persist record id in pinecone metadata, use it to delete previous content to prevent duplicates.**
* **Persist record id in azure ai search, use it to delete previous content to prevent duplicates.**
* **Persist record id in astradb, use it to delete previous content to prevent duplicates.**
* **Update Azure Cognitive Search to Azure AI Search**

### Fixes

* **Fix Delta Table destination precheck** Validate AWS Region in precheck.
* **Add missing batch label to FileData where applicable**
* **Handle fsspec download file into directory** When filenames have odd characters, files are downloaded into a directory. Code added to shift it around to match expected behavior.
* **Postgres Connector Query** causing syntax error when ID column contains strings

## 0.2.2

### Enhancements
* **Remove `overwrite` field** from fsspec and databricks connectors
* **Added migration for GitLab Source V2**
* **Added V2 confluence source connector**
* **Added OneDrive destination connector**
* **Qdrant destination to v2**
* **Migrate Kafka Source Connector to V2**

## 0.2.1

### Enhancements

* **File system based indexers return a record display name**
* **Add singlestore source connector**
* **Astra DB V2 Source Connector** Create a v2 version of the Astra DB Source Connector.
* **Support native async requests from unstructured-client**
* **Support filtering element types in partitioner step**


### Fixes

* **Fix Databricks Volumes file naming** Add .json to end of upload file.
* **Fix SQL Type destination precheck** Change to context manager "with".

## 0.2.0

### Enhancements

* **Add snowflake source and destination connectors**
* **Migrate Slack Source Connector to V2**
* **Migrate Slack Source Connector to V2**
* **Add Delta Table destination to v2**
* **Migrate Slack Source Connector to V2**

## 0.1.1

### Enhancements

* **Update KDB.AI vectorstore integration to 1.4**
* **Add sqlite and postgres source connectors**
* **Add sampling functionality for indexers in fsspec connectors**

### Fixes

* **Fix Databricks Volumes destination** Fix for filenames to not be hashes.

## 0.1.0

### Enhancements

* **Move default API URL parameter value to serverless API**
* **Add check that access config always wrapped in Secret**
* **Add togetherai embedder support**
* **Refactor sqlite and postgres to be distinct connectors to support better input validation**
* **Added MongoDB source V2 connector**
* **Support optional access configs on connection configs**
* **Refactor databricks into distinct connectors based on auth type**

### Fixes

**Fix Notion Ingestion** Fix the Notion source connector to work with the latest version of the Notion API (added `in_trash` properties to `Page`, `Block` and `Database`).

## 0.0.25

### Enhancements

* **Support pinecone namespace on upload**
* **Migrate Outlook Source Connector to V2**
* **Support for Databricks Volumes source connector**

### Fixes

* **Update Sharepoint Creds and Expected docs**

## 0.0.24

### Enhancements

* **Support dynamic metadata mapping in Pinecone uploader**

## 0.0.23

### Fixes

* **Remove check for langchain dependency in embedders**

## 0.0.22

### Enhancements

* **Add documentation for developing sources/destinations**

* **Leverage `uv` for pip compile**

* **Use incoming fsspec data to populate metadata** Rather than make additional calls to collect metadata after initial file list, use connector-specific data to populate the metadata.

* **Drop langchain as dependency for embedders**

## 0.0.21

### Fixes

* **Fix forward compatibility issues with `unstructured-client==0.26.0`.** Update syntax and create a new SDK util file for reuse in the Partitioner and Chunker

* **Update Databricks CI Test** Update to use client_id and client_secret auth. Also return files.upload method to one from open source.

* **Fix astra src bug** V1 source connector was updated to work with astrapy 1.5.0

## 0.0.20

### Enhancements

* **Support for latest AstraPy API** Add support for the modern AstraPy client interface for the Astra DB Connector.

## 0.0.19

### Fixes

* **Use validate_default to instantiate default pydantic secrets**

## 0.0.18

### Enhancements

* **Better destination precheck for blob storage** Write an empty file to the destination location when running fsspec-based precheck

## 0.0.17

### Fixes

* **Drop use of unstructued in embed** Remove remnant import from unstructured dependency in embed implementations.


## 0.0.16

### Fixes

* **Add constraint on pydantic** Make sure the version of pydantic being used with this repo pulls in the earliest version that introduces generic Secret, since this is used heavily.

## 0.0.15

### Fixes

* **Model serialization with nested models** Logic updated to properly handle serializing pydantic models that have nested configs with secret values.
* **Sharepoint permission config requirement** The sharepoint connector was expecting the permission config, even though it should have been optional.
* **Sharepoint CLI permission params made optional

### Enhancements

* **Migrate airtable connector to v2**
* **Support iteratively deleting cached content** Add a flag to delete cached content once it's no longer needed for systems that are limited in memory.

## 0.0.14

### Enhancements

* **Support async batch uploads for pinecone connector**
* **Migrate embedders** Move embedder implementations from the open source unstructured repo into this one.

### Fixes

* **Misc. Onedrive connector fixes**

## 0.0.13

### Fixes

* **Pinecone payload size fixes** Pinecone destination now has a limited set of properties it will publish as well as dynamically handles batch size to stay under 2MB pinecone payload limit.

## 0.0.12

### Enhancements

### Fixes

* **Fix invalid `replace()` calls in uncompress** - `replace()` calls meant to be on `str` versions of the path were instead called on `Path` causing errors with parameters.

## 0.0.11

### Enhancements

* **Fix OpenSearch connector** OpenSearch connector did not work when `http_auth` was not provided

## 0.0.10

### Enhancements

* "Fix tar extraction" - tar extraction function assumed archive was gzip compressed which isn't true for supported `.tar` archives. Updated to work for both compressed and uncompressed tar archives.

## 0.0.9

### Enhancements

* **Chroma dict settings should allow string inputs**
* **Move opensearch non-secret fields out of access config**
* **Support string inputs for dict type model fields** Use the `BeforeValidator` support from pydantic to map a string value to a dict if that's provided.
* **Move opensearch non-secret fields out of access config

### Fixes

**Fix uncompress logic** Use of the uncompress process wasn't being leveraged in the pipeline correctly. Updated to use the new loca download path for where the partitioned looks for the new file.


## 0.0.8

### Enhancements

* **Add fields_to_include option for Milvus Stager** Adds support for filtering which fields will remain in the document so user can align document structure to collection schema.
* **Add flatten_metadata option for Milvus Stager** Flattening metadata is now optional (enabled by default) step in processing the document.

## 0.0.7

### Enhancements

* **support sharing parent multiprocessing for uploaders** If an uploader needs to fan out it's process using multiprocessing, support that using the parent pipeline approach rather than handling it explicitly by the connector logic.
* **OTEL support** If endpoint supplied, publish all traces to an otel collector.

### Fixes

* **Weaviate access configs access** Weaviate access config uses pydantic Secret and it needs to be resolved to the secret value when being used. This was fixed.
* **unstructured-client compatibility fix** Fix an error when accessing the fields on `PartitionParameters` in the new 0.26.0 Python client.

## 0.0.6

### Fixes

* **unstructured-client compatibility fix** Update the calls to `unstructured_client.general.partition` to avoid a breaking change in the newest version.

## 0.0.5

### Enhancements

* **Add Couchbase Source Connector** Adds support for reading artifacts from Couchbase DB for processing in unstructured
* **Drop environment from pinecone as part of v2 migration** environment is no longer required by the pinecone SDK, so that field has been removed from the ingest CLI/SDK/
* **Add KDBAI Destination Connector** Adds support for writing elements and their embeddings to KDBAI DB.

### Fixes

* **AstraDB connector configs** Configs had dataclass annotation removed since they're now pydantic data models.
* **Local indexer recursive behavior** Local indexer was indexing directories as well as files. This was filtered out.

## 0.0.4

### Enhancements

* **Add Couchbase Destination Connector** Adds support for storing artifacts in Couchbase DB for Vector Search
* **Leverage pydantic base models** All user-supplied configs are now derived from pydantic base models to leverage better type checking and add built in support for sensitive fields.
* **Autogenerate click options from base models** Leverage the pydantic base models for all configs to autogenerate the cli options exposed when running ingest as a CLI.
* **Drop required Unstructured dependency** Unstructured was moved to an extra dependency to only be imported when needed for functionality such as local partitioning/chunking.
* **Rebrand Astra to Astra DB** The Astra DB integration was re-branded to be consistent with DataStax standard branding.

## 0.0.3

### Enhancements

* **Improve documentation** Update the README's.
* **Explicit Opensearch classes** For the connector registry entries for opensearch, use only opensearch specific classes rather than any elasticsearch ones.
* **Add missing fsspec destination precheck** check connection in precheck for all fsspec-based destination connectors

## 0.0.2

### Enhancements

* **Use uuid for s3 identifiers** Update unique id to use uuid derived from file path rather than the filepath itself.
* **V2 connectors precheck support** All steps in the v2 pipeline support an optional precheck call, which encompasses the previous check connection functionality.
* **Filter Step** Support dedicated step as part of the pipeline to filter documents.

## 0.0.1

### Enhancements

### Features

* **Add Milvus destination connector** Adds support storing artifacts in Milvus vector database.

### Fixes

* **Remove old repo references** Any mention of the repo this project came from was removed.

## 0.0.0

### Features

* **Initial Migration** Create the structure of this repo from the original code in the [Unstructured](https://github.com/Unstructured-IO/unstructured) project.

### Fixes<|MERGE_RESOLUTION|>--- conflicted
+++ resolved
@@ -1,22 +1,20 @@
-<<<<<<< HEAD
+## 1.0.47
+
+* **Fix delta-table: normalize S3 LocationConstraint values to handle us-east-1 and EU buckets**
+
+## 1.0.46
+
+* **Fix delta-table `pyo3_runtime.PanicException: Forked process detected` on Linux**
+
 ## 1.0.45
 
+### Fixes
+
+* **Fix downloading files that have special characters (like `[` or `]`) inside their names, when using `fsspec` based connectors**
+
+## 1.0.45
+
 * **Improve Jira attachment path results**
-=======
-## 1.0.47
-
-* **Fix delta-table: normalize S3 LocationConstraint values to handle us-east-1 and EU buckets**
-
-## 1.0.46
-
-* **Fix delta-table `pyo3_runtime.PanicException: Forked process detected` on Linux**
-
-## 1.0.45
-
-### Fixes
-
-* **Fix downloading files that have special characters (like `[` or `]`) inside their names, when using `fsspec` based connectors**
->>>>>>> 57724f46
 
 ## 1.0.44
 
