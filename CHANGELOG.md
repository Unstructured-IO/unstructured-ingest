--- conflicted
+++ resolved
@@ -1,15 +1,15 @@
+## 0.5.10-dev1
+
+### Fixes
+
+* **Dropbox connector can now use long lived refresh token and generate access token internally**
+
 ## 0.5.10-dev0
 
-<<<<<<< HEAD
-### Fixes
-
-* **Dropbox connector can now use long lived refresh token and generate access token internally**
-=======
 ### Enhancements
 
 * **Migrate Jira Source connector from V1 to V2**
 * **Add Jira Source connector integration and unit tests**
->>>>>>> f4da2908
 
 ## 0.5.9
 
