--- conflicted
+++ resolved
@@ -1,11 +1,8 @@
-## 0.3.1-dev4
-<<<<<<< HEAD
+## 0.3.1-dev5
 
 ### Features
 
 * **Add `id_name` field to Couchbase `downloader_config`**
-=======
->>>>>>> 34a7fbd5
 
 ### Enhancements
 
