--- conflicted
+++ resolved
@@ -1,16 +1,16 @@
-<<<<<<< HEAD
 ## 0.3.2-dev3
-=======
-## 0.3.2
-
-### Enhancements
-
-* **Persist record id in mongodb data, use it to delete previous content to prevent duplicates.**
->>>>>>> ecf22d02
 
 ### Enhancements
 * **Add `precheck` to Milvus connector**
 * 
+
+## 0.3.2
+
+### Enhancements
+
+* **Persist record id in mongodb data, use it to delete previous content to prevent duplicates.**
+
+
 ### Fixes
 
 * **Remove forward slash from Google Drive relative path field**
