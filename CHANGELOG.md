<<<<<<< HEAD
## 0.5.11-dev1

### Features 
* Added Zendesk as a source connector.
=======
## 0.5.11-dev0

### Fixes

* **Fix move metadata to top level in AstraDB destination**
>>>>>>> 96b7a5db

## 0.5.10

### Enhancements

* **Migrate Jira Source connector from V1 to V2**
* **Add Jira Source connector integration and unit tests**
* **Support custom endpoint for openai embedder**

### Fixes

* **Fix Confluence unescaped Unicode characters**
* **Update use of unstructured client to leverage new error handling**
* **Dropbox connector can now use long lived refresh token and generate access token internally**
* **Delta Tables connector can evolve schema**

## 0.5.9

### Features

* **Add auto create collection support for AstraDB destination**

### Fixes

* **Fix Confluence Source page title not being processed during partition**

## 0.5.8

### Fixes

* **Fix on pinecone index creation functionality**

## 0.5.7

### Fixes

* **Fix voyageai embedder: add multimodal embedder function**

## 0.5.6

### Enhancements

* **Add support for setting up destination for Pinecone**
* Add name formatting to Weaviate destination uploader

## 0.5.5

* **Improve orig_elements handling in astra and neo4j connectors**

## 0.5.4

### Enhancements

* **Sharepoint support for nested folders and remove need for default path Shared Documents**

## 0.5.3

### Enhancements

* **Improvements on Neo4J uploader, and ability to create a vector index**
* **Optimize embedder code** - Move duplicate code to base interface, exit early if no elements have text. 

### Fixes

* **Fix bedrock embedder: rename embed_model_name to embedder_model_name**

## 0.5.2

### Enhancements

* **Improved google drive precheck mechanism**
* **Added integration tests for google drive precheck and connector**
* **Only embed elements with text** - Only embed elements with text to avoid errors from embedders and optimize calls to APIs.
* **Improved google drive precheck mechanism**
* **Added integration tests for google drive precheck and connector**

### Fixes

* **Fix Snowflake Uploader error with array variable binding**

## 0.5.1

### Fixes

* **Fix Attribute Not Exist bug in GoogleDrive connector**
* **Fix query syntax error in MotherDuck uploader**
* **Fix missing output filename suffix in DuckDB base stager**

### Enhancements

* **Allow dynamic metadata for SQL Connectors**
* **Add entities field to pinecone connector default fields**

## 0.5.0

### Fixes

* **Change aws-bedrock to bedrock**
* **Update Sharepoint tests**

### Enhancements

* **Don't raise error by default for unsupported filetypes in partitioner** - Add a flag to the partitioner to not raise an error when an unsupported filetype is encountered.

## 0.4.7

### Fixes

* **Add missing async azure openai embedder implementation**
* **Update Sharepoint to support new Microsoft credential sequence**

## 0.4.6

### Fixes

* **Fix Upload support for OneDrive connector**
* **Fix Databricks Delta Tables connector's "Service Principal" authentication method**

## 0.4.5

### Fixes

* **Fix downloading large files for OneDrive**

## 0.4.4

### Fixes

* **Fix AsyncIO support for OneDrive connector**

## 0.4.3

### Enhancements

* **Add support for allow list when downloading from raw html**
* **Add support for setting up destination as part of uploader**
* **Add batch support for all embedders**

### Fixes

* **Fix HtmlMixin error when saving downloaded files**
* **Fix Confluence Downloader error when downloading embedded files**

## 0.4.2

### Fixes

* **Fix Databricks Volume Delta Table uploader** - Use given database when uploading data.

## 0.4.1

### Enhancements

* **Support img base64 in html**
* **Fsspec support for direct URI**
* **Support href extraction to local file**
* **Added VastDB source and destination connector**

### Fixes

* **Fix how data updated before writing to sql tables based on columns in table**

## 0.4.0

### Enhancements

* **Change Confluence Source Connector authentication parameters to support password, api token, pat token and cloud authentication**

### Fixes

* **Fix SQL uploader stager** - When passed `output_filename` without a suffix it resulted in unsupported file format error. Now, it will take a suffix of `elements_filepath` and append it to `output_filename`.
* **Fix Snowflake uploader** - Unexpected `columns` argument was passed to `_fit_to_schema` method inside SnowflakeUploader `upload_dataframe` method.

## 0.3.15

### Enhancements

* **Add databricks delta table connector**

### Fixes

* **Fixed namespace issue with pinecone, and added new test**

## 0.3.14

### Fixes

* **Fix Neo4j Uploader string enum error**
* **Fix ChromaDB Destination failing integration tests** - issue lies within the newest ChromaDB release, fix freezes it's version to 0.6.2.

## 0.3.13

### Fixes

* **Fix Snowflake Uploader error**
* **Fix SQL Uploader Stager timestamp error**
* **Migrate Discord Sourced Connector to v2**
* **Add read data fallback** When reading data that could be json or ndjson, if extension is missing, fallback to trying to read it as json.

### Enhancements

* **Async support for all IO-bounded embedders**
* **Expand support to Python 3.13**

## 0.3.12

### Enhancements

* **Migrate Notion Source Connector to V2**
* **Migrate Vectara Destination Connector to v2**
* **Added Redis destination connector**
* **Improved Milvus error handling**
* **Bypass asyncio exception grouping to return more meaningful errors from OneDrive indexer**
* **Kafka destination connector checks for existence of topic**
* **Create more reflective custom errors** Provide errors to indicate if the error was due to something user provided or due to a provider issue, applicable to all steps in the pipeline.

### Fixes
* **Register Neo4j Upload Stager**
* **Fix Kafka destination connection problems**


## 0.3.11

### Enhancements

* **Support Databricks personal access token**

### Fixes

* **Fix missing source identifiers in some downloaders**

## 0.3.10

### Enhancements

* **Support more concrete FileData content for batch support**

### Fixes

* **Add Neo4J to ingest destination connector registry**
* **Fix closing SSHClient in sftp connector**

## 0.3.9

### Enhancements

* **Support ndjson files in stagers**
* **Add Neo4j destination connector**
* **Support passing data in for uploaders**

### Fixes

* **Make sure any SDK clients that support closing get called**

## 0.3.8

### Fixes

* **Prevent pinecone delete from hammering database when deleting**

## 0.3.7

### Fixes

* **Correct fsspec connectors date metadata field types** - sftp, azure, box and gcs
* **Fix Kafka source connection problems**
* **Fix Azure AI Search session handling**
* **Fixes issue with SingleStore Source Connector not being available**
* **Fixes issue with SQLite Source Connector using wrong Indexer** - Caused indexer config parameter error when trying to use SQLite Source
* **Fixes issue with Snowflake Destination Connector `nan` values** - `nan` values were not properly replaced with `None`
* **Fixes Snowflake source `'SnowflakeCursor' object has no attribute 'mogrify'` error**
* **Box source connector can now use raw JSON as access token instead of file path to JSON**
* **Fix fsspec upload paths to be OS independent**
* **Properly log elasticsearch upload errors**

### Enhancements

* **Kafka source connector has new field: group_id**
* **Support personal access token for confluence auth**
* **Leverage deterministic id for uploaded content**
* **Makes multiple SQL connectors (Snowflake, SingleStore, SQLite) more robust against SQL injection.**
* **Optimizes memory usage of Snowflake Destination Connector.**
* **Added Qdrant Cloud integration test**
* **Add DuckDB destination connector** Adds support storing artifacts in a local DuckDB database.
* **Add MotherDuck destination connector** Adds support storing artifacts in MotherDuck database.
* **Update weaviate v2 example**

## 0.3.6

### Fixes

* **Fix Azure AI Search Error handling**

## 0.3.5

### Enhancements

* **Persist record id in dedicated LanceDB column, use it to delete previous content to prevent duplicates.**

### Fixes

* **Remove client.ping() from the Elasticsearch precheck.**
* **Pinecone metadata fixes** - Fix CLI's --metadata-fields default. Always preserve record ID tracking metadata.
* **Add check to prevent querying for more than pinecone limit when deleting records**
* **Unregister Weaviate base classes** - Weaviate base classes shouldn't be registered as they are abstract and cannot be instantiated as a configuration

## 0.3.4

### Enhancements

* **Add azure openai embedder**
* **Add `collection_id` field to Couchbase `downloader_config`**

## 0.3.3

### Enhancements

* **Add `precheck` to Milvus connector**

### Fixes

* **Make AstraDB uploader truncate `text` and `text_as_html` content to max 8000 bytes**
* **Add missing LanceDb extra**
* **Weaviate cloud auth detection fixed**

## 0.3.2

### Enhancements

* **Persist record id in mongodb data, use it to delete previous content to prevent duplicates.**


### Fixes

* **Remove forward slash from Google Drive relative path field**
* **Create LanceDB test databases in unique remote locations to avoid conflicts**
* **Add weaviate to destination registry**

## 0.3.1

### Enhancements

* **LanceDB V2 Destination Connector**
* **Persist record id in milvus, use it to delete previous content to prevent duplicates.**
* **Persist record id in weaviate metadata, use it to delete previous content to prevent duplicates.**
* **Persist record id in sql metadata, use it to delete previous content to prevent duplicates.**
* **Persist record id in elasticsearch/opensearch metadata, use it to delete previous content to prevent duplicates.**

### Fixes

* **Make AstraDB precheck fail on non-existant collections**
* **Respect Pinecone's metadata size limits** crop metadata sent to Pinecone's to fit inside its limits, to avoid error responses
* **Propagate exceptions raised by delta table connector during write**

## 0.3.0

### Enhancements

* **Added V2 kafka destination connector**
* **Persist record id in pinecone metadata, use it to delete previous content to prevent duplicates.**
* **Persist record id in azure ai search, use it to delete previous content to prevent duplicates.**
* **Persist record id in astradb, use it to delete previous content to prevent duplicates.**
* **Update Azure Cognitive Search to Azure AI Search**

### Fixes

* **Fix Delta Table destination precheck** Validate AWS Region in precheck.
* **Add missing batch label to FileData where applicable**
* **Handle fsspec download file into directory** When filenames have odd characters, files are downloaded into a directory. Code added to shift it around to match expected behavior.
* **Postgres Connector Query** causing syntax error when ID column contains strings

## 0.2.2

### Enhancements
* **Remove `overwrite` field** from fsspec and databricks connectors
* **Added migration for GitLab Source V2**
* **Added V2 confluence source connector**
* **Added OneDrive destination connector**
* **Qdrant destination to v2**
* **Migrate Kafka Source Connector to V2**

## 0.2.1

### Enhancements

* **File system based indexers return a record display name**
* **Add singlestore source connector**
* **Astra DB V2 Source Connector** Create a v2 version of the Astra DB Source Connector.
* **Support native async requests from unstructured-client**
* **Support filtering element types in partitioner step**


### Fixes

* **Fix Databricks Volumes file naming** Add .json to end of upload file.
* **Fix SQL Type destination precheck** Change to context manager "with".

## 0.2.0

### Enhancements

* **Add snowflake source and destination connectors**
* **Migrate Slack Source Connector to V2**
* **Migrate Slack Source Connector to V2**
* **Add Delta Table destination to v2**
* **Migrate Slack Source Connector to V2**

## 0.1.1

### Enhancements

* **Update KDB.AI vectorstore integration to 1.4**
* **Add sqlite and postgres source connectors**
* **Add sampling functionality for indexers in fsspec connectors**

### Fixes

* **Fix Databricks Volumes destination** Fix for filenames to not be hashes.

## 0.1.0

### Enhancements

* **Move default API URL parameter value to serverless API**
* **Add check that access config always wrapped in Secret**
* **Add togetherai embedder support**
* **Refactor sqlite and postgres to be distinct connectors to support better input validation**
* **Added MongoDB source V2 connector**
* **Support optional access configs on connection configs**
* **Refactor databricks into distinct connectors based on auth type**

### Fixes

**Fix Notion Ingestion** Fix the Notion source connector to work with the latest version of the Notion API (added `in_trash` properties to `Page`, `Block` and `Database`).

## 0.0.25

### Enhancements

* **Support pinecone namespace on upload**
* **Migrate Outlook Source Connector to V2**
* **Support for Databricks Volumes source connector**

### Fixes

* **Update Sharepoint Creds and Expected docs**

## 0.0.24

### Enhancements

* **Support dynamic metadata mapping in Pinecone uploader**

## 0.0.23

### Fixes

* **Remove check for langchain dependency in embedders**

## 0.0.22

### Enhancements

* **Add documentation for developing sources/destinations**

* **Leverage `uv` for pip compile**

* **Use incoming fsspec data to populate metadata** Rather than make additional calls to collect metadata after initial file list, use connector-specific data to populate the metadata.

* **Drop langchain as dependency for embedders**

## 0.0.21

### Fixes

* **Fix forward compatibility issues with `unstructured-client==0.26.0`.** Update syntax and create a new SDK util file for reuse in the Partitioner and Chunker

* **Update Databricks CI Test** Update to use client_id and client_secret auth. Also return files.upload method to one from open source.

* **Fix astra src bug** V1 source connector was updated to work with astrapy 1.5.0

## 0.0.20

### Enhancements

* **Support for latest AstraPy API** Add support for the modern AstraPy client interface for the Astra DB Connector.

## 0.0.19

### Fixes

* **Use validate_default to instantiate default pydantic secrets**

## 0.0.18

### Enhancements

* **Better destination precheck for blob storage** Write an empty file to the destination location when running fsspec-based precheck

## 0.0.17

### Fixes

* **Drop use of unstructued in embed** Remove remnant import from unstructured dependency in embed implementations.


## 0.0.16

### Fixes

* **Add constraint on pydantic** Make sure the version of pydantic being used with this repo pulls in the earliest version that introduces generic Secret, since this is used heavily.

## 0.0.15

### Fixes

* **Model serialization with nested models** Logic updated to properly handle serializing pydantic models that have nested configs with secret values.
* **Sharepoint permission config requirement** The sharepoint connector was expecting the permission config, even though it should have been optional.
* **Sharepoint CLI permission params made optional

### Enhancements

* **Migrate airtable connector to v2**
* **Support iteratively deleting cached content** Add a flag to delete cached content once it's no longer needed for systems that are limited in memory.

## 0.0.14

### Enhancements

* **Support async batch uploads for pinecone connector**
* **Migrate embedders** Move embedder implementations from the open source unstructured repo into this one.

### Fixes

* **Misc. Onedrive connector fixes**

## 0.0.13

### Fixes

* **Pinecone payload size fixes** Pinecone destination now has a limited set of properties it will publish as well as dynamically handles batch size to stay under 2MB pinecone payload limit.

## 0.0.12

### Enhancements

### Fixes

* **Fix invalid `replace()` calls in uncompress** - `replace()` calls meant to be on `str` versions of the path were instead called on `Path` causing errors with parameters.

## 0.0.11

### Enhancements

* **Fix OpenSearch connector** OpenSearch connector did not work when `http_auth` was not provided

## 0.0.10

### Enhancements

* "Fix tar extraction" - tar extraction function assumed archive was gzip compressed which isn't true for supported `.tar` archives. Updated to work for both compressed and uncompressed tar archives.

## 0.0.9

### Enhancements

* **Chroma dict settings should allow string inputs**
* **Move opensearch non-secret fields out of access config**
* **Support string inputs for dict type model fields** Use the `BeforeValidator` support from pydantic to map a string value to a dict if that's provided.
* **Move opensearch non-secret fields out of access config

### Fixes

**Fix uncompress logic** Use of the uncompress process wasn't being leveraged in the pipeline correctly. Updated to use the new loca download path for where the partitioned looks for the new file.


## 0.0.8

### Enhancements

* **Add fields_to_include option for Milvus Stager** Adds support for filtering which fields will remain in the document so user can align document structure to collection schema.
* **Add flatten_metadata option for Milvus Stager** Flattening metadata is now optional (enabled by default) step in processing the document.

## 0.0.7

### Enhancements

* **support sharing parent multiprocessing for uploaders** If an uploader needs to fan out it's process using multiprocessing, support that using the parent pipeline approach rather than handling it explicitly by the connector logic.
* **OTEL support** If endpoint supplied, publish all traces to an otel collector.

### Fixes

* **Weaviate access configs access** Weaviate access config uses pydantic Secret and it needs to be resolved to the secret value when being used. This was fixed.
* **unstructured-client compatibility fix** Fix an error when accessing the fields on `PartitionParameters` in the new 0.26.0 Python client.

## 0.0.6

### Fixes

* **unstructured-client compatibility fix** Update the calls to `unstructured_client.general.partition` to avoid a breaking change in the newest version.

## 0.0.5

### Enhancements

* **Add Couchbase Source Connector** Adds support for reading artifacts from Couchbase DB for processing in unstructured
* **Drop environment from pinecone as part of v2 migration** environment is no longer required by the pinecone SDK, so that field has been removed from the ingest CLI/SDK/
* **Add KDBAI Destination Connector** Adds support for writing elements and their embeddings to KDBAI DB.

### Fixes

* **AstraDB connector configs** Configs had dataclass annotation removed since they're now pydantic data models.
* **Local indexer recursive behavior** Local indexer was indexing directories as well as files. This was filtered out.

## 0.0.4

### Enhancements

* **Add Couchbase Destination Connector** Adds support for storing artifacts in Couchbase DB for Vector Search
* **Leverage pydantic base models** All user-supplied configs are now derived from pydantic base models to leverage better type checking and add built in support for sensitive fields.
* **Autogenerate click options from base models** Leverage the pydantic base models for all configs to autogenerate the cli options exposed when running ingest as a CLI.
* **Drop required Unstructured dependency** Unstructured was moved to an extra dependency to only be imported when needed for functionality such as local partitioning/chunking.
* **Rebrand Astra to Astra DB** The Astra DB integration was re-branded to be consistent with DataStax standard branding.

## 0.0.3

### Enhancements

* **Improve documentation** Update the README's.
* **Explicit Opensearch classes** For the connector registry entries for opensearch, use only opensearch specific classes rather than any elasticsearch ones.
* **Add missing fsspec destination precheck** check connection in precheck for all fsspec-based destination connectors

## 0.0.2

### Enhancements

* **Use uuid for s3 identifiers** Update unique id to use uuid derived from file path rather than the filepath itself.
* **V2 connectors precheck support** All steps in the v2 pipeline support an optional precheck call, which encompasses the previous check connection functionality.
* **Filter Step** Support dedicated step as part of the pipeline to filter documents.

## 0.0.1

### Enhancements

### Features

* **Add Milvus destination connector** Adds support storing artifacts in Milvus vector database.

### Fixes

* **Remove old repo references** Any mention of the repo this project came from was removed.

## 0.0.0

### Features

* **Initial Migration** Create the structure of this repo from the original code in the [Unstructured](https://github.com/Unstructured-IO/unstructured) project.

### Fixes<|MERGE_RESOLUTION|>--- conflicted
+++ resolved
@@ -1,15 +1,14 @@
-<<<<<<< HEAD
 ## 0.5.11-dev1
 
 ### Features 
-* Added Zendesk as a source connector.
-=======
+
+* **Added Zendesk as a source connector.**
+
 ## 0.5.11-dev0
 
 ### Fixes
 
 * **Fix move metadata to top level in AstraDB destination**
->>>>>>> 96b7a5db
 
 ## 0.5.10
 
