## 0.3.7-dev4

### Fixes

* **Correct fsspec connectors date metadata field types** - sftp, azure, box and gcs
* **Fix Kafka source connection problems**
* **Fix Azure AI Search session handling**

### Enhancements

* **Kafka source connector has new field: group_id**
* **Support personal access token for confluence auth**
<<<<<<< HEAD
=======
* **Leverage deterministic id for uploaded content**
>>>>>>> d841befe

## 0.3.6

### Fixes

* **Fix Azure AI Search Error handling**

## 0.3.5

### Enhancements

* **Persist record id in dedicated LanceDB column, use it to delete previous content to prevent duplicates.**

### Fixes

* **Remove client.ping() from the Elasticsearch precheck.**
* **Pinecone metadata fixes** - Fix CLI's --metadata-fields default. Always preserve record ID tracking metadata.
* **Add check to prevent querying for more than pinecone limit when deleting records**
* **Unregister Weaviate base classes** - Weaviate base classes shouldn't be registered as they are abstract and cannot be instantiated as a configuration

## 0.3.4

### Enhancements

* **Add azure openai embedder**
* **Add `collection_id` field to Couchbase `downloader_config`**

## 0.3.3

### Enhancements

* **Add `precheck` to Milvus connector**

### Fixes

* **Make AstraDB uploader truncate `text` and `text_as_html` content to max 8000 bytes**
* **Add missing LanceDb extra**
* **Weaviate cloud auth detection fixed**

## 0.3.2

### Enhancements

* **Persist record id in mongodb data, use it to delete previous content to prevent duplicates.**


### Fixes

* **Remove forward slash from Google Drive relative path field**
* **Create LanceDB test databases in unique remote locations to avoid conflicts** 
* **Add weaviate to destination registry**

## 0.3.1

### Enhancements

* **LanceDB V2 Destination Connector**
* **Persist record id in milvus, use it to delete previous content to prevent duplicates.**
* **Persist record id in weaviate metadata, use it to delete previous content to prevent duplicates.**
* **Persist record id in sql metadata, use it to delete previous content to prevent duplicates.**
* **Persist record id in elasticsearch/opensearch metadata, use it to delete previous content to prevent duplicates.**

### Fixes

* **Make AstraDB precheck fail on non-existant collections**
* **Respect Pinecone's metadata size limits** crop metadata sent to Pinecone's to fit inside its limits, to avoid error responses
* **Propagate exceptions raised by delta table connector during write**

## 0.3.0

### Enhancements

* **Added V2 kafka destination connector**
* **Persist record id in pinecone metadata, use it to delete previous content to prevent duplicates.**
* **Persist record id in azure ai search, use it to delete previous content to prevent duplicates.**
* **Persist record id in astradb, use it to delete previous content to prevent duplicates.**
* **Update Azure Cognitive Search to Azure AI Search**

### Fixes

* **Fix Delta Table destination precheck** Validate AWS Region in precheck. 
* **Add missing batch label to FileData where applicable** 
* **Handle fsspec download file into directory** When filenames have odd characters, files are downloaded into a directory. Code added to shift it around to match expected behavior.
* **Postgres Connector Query** causing syntax error when ID column contains strings

## 0.2.2

### Enhancements
* **Remove `overwrite` field** from fsspec and databricks connectors
* **Added migration for GitLab Source V2**
* **Added V2 confluence source connector**
* **Added OneDrive destination connector**
* **Qdrant destination to v2**
* **Migrate Kafka Source Connector to V2**

## 0.2.1

### Enhancements

* **File system based indexers return a record display name**
* **Add singlestore source connector**
* **Astra DB V2 Source Connector** Create a v2 version of the Astra DB Source Connector.
* **Support native async requests from unstructured-client**
* **Support filtering element types in partitioner step**


### Fixes

* **Fix Databricks Volumes file naming** Add .json to end of upload file.
* **Fix SQL Type destination precheck** Change to context manager "with".

## 0.2.0

### Enhancements

* **Add snowflake source and destination connectors**
* **Migrate Slack Source Connector to V2**
* **Migrate Slack Source Connector to V2**
* **Add Delta Table destination to v2**
* **Migrate Slack Source Connector to V2**

## 0.1.1

### Enhancements

* **Update KDB.AI vectorstore integration to 1.4**
* **Add sqlite and postgres source connectors**
* **Add sampling functionality for indexers in fsspec connectors**

### Fixes

* **Fix Databricks Volumes destination** Fix for filenames to not be hashes.

## 0.1.0

### Enhancements

* **Move default API URL parameter value to serverless API**
* **Add check that access config always wrapped in Secret**
* **Add togetherai embedder support**
* **Refactor sqlite and postgres to be distinct connectors to support better input validation**
* **Added MongoDB source V2 connector**
* **Support optional access configs on connection configs**
* **Refactor databricks into distinct connectors based on auth type**

### Fixes

**Fix Notion Ingestion** Fix the Notion source connector to work with the latest version of the Notion API (added `in_trash` properties to `Page`, `Block` and `Database`).

## 0.0.25

### Enhancements

* **Support pinecone namespace on upload**
* **Migrate Outlook Source Connector to V2**
* **Support for Databricks Volumes source connector**

### Fixes

* **Update Sharepoint Creds and Expected docs**

## 0.0.24

### Enhancements

* **Support dynamic metadata mapping in Pinecone uploader**

## 0.0.23

### Fixes

* **Remove check for langchain dependency in embedders**

## 0.0.22

### Enhancements

* **Add documentation for developing sources/destinations**

* **Leverage `uv` for pip compile**

* **Use incoming fsspec data to populate metadata** Rather than make additional calls to collect metadata after initial file list, use connector-specific data to populate the metadata. 

* **Drop langchain as dependency for embedders**

## 0.0.21

### Fixes

* **Fix forward compatibility issues with `unstructured-client==0.26.0`.** Update syntax and create a new SDK util file for reuse in the Partitioner and Chunker

* **Update Databricks CI Test** Update to use client_id and client_secret auth. Also return files.upload method to one from open source.

* **Fix astra src bug** V1 source connector was updated to work with astrapy 1.5.0

## 0.0.20

### Enhancements

* **Support for latest AstraPy API** Add support for the modern AstraPy client interface for the Astra DB Connector.

## 0.0.19

### Fixes

* **Use validate_default to instantiate default pydantic secrets**

## 0.0.18

### Enhancements

* **Better destination precheck for blob storage** Write an empty file to the destination location when running fsspec-based precheck

## 0.0.17

### Fixes

* **Drop use of unstructued in embed** Remove remnant import from unstructured dependency in embed implementations.


## 0.0.16

### Fixes

* **Add constraint on pydantic** Make sure the version of pydantic being used with this repo pulls in the earliest version that introduces generic Secret, since this is used heavily.

## 0.0.15

### Fixes

* **Model serialization with nested models** Logic updated to properly handle serializing pydantic models that have nested configs with secret values.
* **Sharepoint permission config requirement** The sharepoint connector was expecting the permission config, even though it should have been optional.
* **Sharepoint CLI permission params made optional

### Enhancements

* **Migrate airtable connector to v2**
* **Support iteratively deleting cached content** Add a flag to delete cached content once it's no longer needed for systems that are limited in memory.

## 0.0.14

### Enhancements

* **Support async batch uploads for pinecone connector**
* **Migrate embedders** Move embedder implementations from the open source unstructured repo into this one.

### Fixes

* **Misc. Onedrive connector fixes**

## 0.0.13

### Fixes

* **Pinecone payload size fixes** Pinecone destination now has a limited set of properties it will publish as well as dynamically handles batch size to stay under 2MB pinecone payload limit.

## 0.0.12

### Enhancements

### Fixes

* **Fix invalid `replace()` calls in uncompress** - `replace()` calls meant to be on `str` versions of the path were instead called on `Path` causing errors with parameters.

## 0.0.11

### Enhancements

* **Fix OpenSearch connector** OpenSearch connector did not work when `http_auth` was not provided

## 0.0.10

### Enhancements

* "Fix tar extraction" - tar extraction function assumed archive was gzip compressed which isn't true for supported `.tar` archives. Updated to work for both compressed and uncompressed tar archives.

## 0.0.9

### Enhancements

* **Chroma dict settings should allow string inputs**
* **Move opensearch non-secret fields out of access config**
* **Support string inputs for dict type model fields** Use the `BeforeValidator` support from pydantic to map a string value to a dict if that's provided. 
* **Move opensearch non-secret fields out of access config

### Fixes

**Fix uncompress logic** Use of the uncompress process wasn't being leveraged in the pipeline correctly. Updated to use the new loca download path for where the partitioned looks for the new file.  


## 0.0.8

### Enhancements

* **Add fields_to_include option for Milvus Stager** Adds support for filtering which fields will remain in the document so user can align document structure to collection schema.
* **Add flatten_metadata option for Milvus Stager** Flattening metadata is now optional (enabled by default) step in processing the document.

## 0.0.7

### Enhancements

* **support sharing parent multiprocessing for uploaders** If an uploader needs to fan out it's process using multiprocessing, support that using the parent pipeline approach rather than handling it explicitly by the connector logic.  
* **OTEL support** If endpoint supplied, publish all traces to an otel collector. 

### Fixes

* **Weaviate access configs access** Weaviate access config uses pydantic Secret and it needs to be resolved to the secret value when being used. This was fixed. 
* **unstructured-client compatibility fix** Fix an error when accessing the fields on `PartitionParameters` in the new 0.26.0 Python client.

## 0.0.6

### Fixes

* **unstructured-client compatibility fix** Update the calls to `unstructured_client.general.partition` to avoid a breaking change in the newest version.

## 0.0.5

### Enhancements

* **Add Couchbase Source Connector** Adds support for reading artifacts from Couchbase DB for processing in unstructured
* **Drop environment from pinecone as part of v2 migration** environment is no longer required by the pinecone SDK, so that field has been removed from the ingest CLI/SDK/
* **Add KDBAI Destination Connector** Adds support for writing elements and their embeddings to KDBAI DB.

### Fixes

* **AstraDB connector configs** Configs had dataclass annotation removed since they're now pydantic data models. 
* **Local indexer recursive behavior** Local indexer was indexing directories as well as files. This was filtered out.

## 0.0.4

### Enhancements

* **Add Couchbase Destination Connector** Adds support for storing artifacts in Couchbase DB for Vector Search
* **Leverage pydantic base models** All user-supplied configs are now derived from pydantic base models to leverage better type checking and add built in support for sensitive fields.
* **Autogenerate click options from base models** Leverage the pydantic base models for all configs to autogenerate the cli options exposed when running ingest as a CLI.
* **Drop required Unstructured dependency** Unstructured was moved to an extra dependency to only be imported when needed for functionality such as local partitioning/chunking.
* **Rebrand Astra to Astra DB** The Astra DB integration was re-branded to be consistent with DataStax standard branding.

## 0.0.3

### Enhancements

* **Improve documentation** Update the README's.
* **Explicit Opensearch classes** For the connector registry entries for opensearch, use only opensearch specific classes rather than any elasticsearch ones. 
* **Add missing fsspec destination precheck** check connection in precheck for all fsspec-based destination connectors

## 0.0.2

### Enhancements

* **Use uuid for s3 identifiers** Update unique id to use uuid derived from file path rather than the filepath itself.
* **V2 connectors precheck support** All steps in the v2 pipeline support an optional precheck call, which encompasses the previous check connection functionality. 
* **Filter Step** Support dedicated step as part of the pipeline to filter documents.

## 0.0.1

### Enhancements

### Features

* **Add Milvus destination connector** Adds support storing artifacts in Milvus vector database.

### Fixes

* **Remove old repo references** Any mention of the repo this project came from was removed. 

## 0.0.0

### Features

* **Initial Migration** Create the structure of this repo from the original code in the [Unstructured](https://github.com/Unstructured-IO/unstructured) project.

### Fixes<|MERGE_RESOLUTION|>--- conflicted
+++ resolved
@@ -1,4 +1,4 @@
-## 0.3.7-dev4
+## 0.3.7-dev5
 
 ### Fixes
 
@@ -10,10 +10,7 @@
 
 * **Kafka source connector has new field: group_id**
 * **Support personal access token for confluence auth**
-<<<<<<< HEAD
-=======
 * **Leverage deterministic id for uploaded content**
->>>>>>> d841befe
 
 ## 0.3.6
 
