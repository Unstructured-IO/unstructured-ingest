--- conflicted
+++ resolved
@@ -1,3 +1,13 @@
+## 0.3.4-dev0
+
+### Fixes
+
+* **Fix Kafka source connection problems**
+
+### Enhancements
+
+* **Kafka source connector has new field: group_id**
+
 ## 0.3.3
 
 ### Enhancements
@@ -21,15 +31,7 @@
 
 * **Remove forward slash from Google Drive relative path field**
 * **Create LanceDB test databases in unique remote locations to avoid conflicts** 
-<<<<<<< HEAD
-* **Fix Kafka source connector precheck**
-
-### Enhancements
-
-* **Kafka source connector has new group_id field**
-=======
 * **Add weaviate to destination registry**
->>>>>>> b1f0974a
 
 ## 0.3.1
 
