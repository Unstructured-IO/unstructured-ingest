--- conflicted
+++ resolved
@@ -1,6 +1,9 @@
-<<<<<<< HEAD
-## 0.0.22-dev3
-=======
+## 0.0.24-dev0
+
+### Enhancements
+
+* **Migrate Outlook Source Connector to V2**
+
 ## 0.0.24
 
 ### Enhancements
@@ -14,18 +17,13 @@
 * **Remove check for langchain dependency in embedders**
 
 ## 0.0.22
->>>>>>> b3add2ab
 
 ### Enhancements
 
 * **Add documentation for developing sources/destinations**
 * **Leverage `uv` for pip compile**
 * **Use incoming fsspec data to populate metadata** Rather than make additional calls to collect metadata after initial file list, use connector-specific data to populate the metadata. 
-<<<<<<< HEAD
-* **Migrate Outlook Source Connector to V2**
-=======
 * **Drop langchain as dependency for embedders**
->>>>>>> b3add2ab
 
 ## 0.0.21
 
