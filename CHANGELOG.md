<<<<<<< HEAD
## 0.0.27

### Features

* **Add DuckDB destination connector** Adds support storing artifacts in a local DuckDB database.
* **Add MotherDuck destination connector** Adds support storing artifacts in MotherDuck database.

## 0.0.26-dev2
=======
## 0.0.26-dev4
>>>>>>> 61fee2fd

### Enhancements

* **Move default API URL parameter value to serverless API**
* **Add check that access config always wrapped in Secret**

### Fixes

**Fix Notion Ingestion** Fix the Notion source connector to work with the latest version of the Notion API (added `in_trash` properties to `Page`, `Block` and `Database`).

## 0.0.25

### Enhancements

* **Support pinecone namespace on upload**
* **Migrate Outlook Source Connector to V2**
* **Support for Databricks Volumes source connector**

### Fixes

* **Update Sharepoint Creds and Expected docs**

## 0.0.24

### Enhancements

* **Support dynamic metadata mapping in Pinecone uploader**

## 0.0.23

### Fixes

* **Remove check for langchain dependency in embedders**

## 0.0.22

### Enhancements

* **Add documentation for developing sources/destinations**

* **Leverage `uv` for pip compile**

* **Use incoming fsspec data to populate metadata** Rather than make additional calls to collect metadata after initial file list, use connector-specific data to populate the metadata. 

* **Drop langchain as dependency for embedders**

## 0.0.21

### Fixes

* **Fix forward compatibility issues with `unstructured-client==0.26.0`.** Update syntax and create a new SDK util file for reuse in the Partitioner and Chunker

* **Update Databricks CI Test** Update to use client_id and client_secret auth. Also return files.upload method to one from open source.

* **Fix astra src bug** V1 source connector was updated to work with astrapy 1.5.0

## 0.0.20

### Enhancements

* **Support for latest AstraPy API** Add support for the modern AstraPy client interface for the Astra DB Connector.

## 0.0.19

### Fixes

* **Use validate_default to instantiate default pydantic secrets**

## 0.0.18

### Enhancements

* **Better destination precheck for blob storage** Write an empty file to the destination location when running fsspec-based precheck

## 0.0.17

### Fixes

* **Drop use of unstructued in embed** Remove remnant import from unstructured dependency in embed implementations.


## 0.0.16

### Fixes

* **Add constraint on pydantic** Make sure the version of pydantic being used with this repo pulls in the earliest version that introduces generic Secret, since this is used heavily.

## 0.0.15

### Fixes

* **Model serialization with nested models** Logic updated to properly handle serializing pydantic models that have nested configs with secret values.
* **Sharepoint permission config requirement** The sharepoint connector was expecting the permission config, even though it should have been optional.
* **Sharepoint CLI permission params made optional

### Enhancements

* **Migrate airtable connector to v2**
* **Support iteratively deleting cached content** Add a flag to delete cached content once it's no longer needed for systems that are limited in memory.

## 0.0.14

### Enhancements

* **Support async batch uploads for pinecone connector**
* **Migrate embedders** Move embedder implementations from the open source unstructured repo into this one.

### Fixes

* **Misc. Onedrive connector fixes**

## 0.0.13

### Fixes

* **Pinecone payload size fixes** Pinecone destination now has a limited set of properties it will publish as well as dynamically handles batch size to stay under 2MB pinecone payload limit.

## 0.0.12

### Enhancements

### Fixes

* **Fix invalid `replace()` calls in uncompress** - `replace()` calls meant to be on `str` versions of the path were instead called on `Path` causing errors with parameters.

## 0.0.11

### Enhancements

* **Fix OpenSearch connector** OpenSearch connector did not work when `http_auth` was not provided

## 0.0.10

### Enhancements

* "Fix tar extraction" - tar extraction function assumed archive was gzip compressed which isn't true for supported `.tar` archives. Updated to work for both compressed and uncompressed tar archives.

## 0.0.9

### Enhancements

* **Chroma dict settings should allow string inputs**
* **Move opensearch non-secret fields out of access config**
* **Support string inputs for dict type model fields** Use the `BeforeValidator` support from pydantic to map a string value to a dict if that's provided. 
* **Move opensearch non-secret fields out of access config

### Fixes

**Fix uncompress logic** Use of the uncompress process wasn't being leveraged in the pipeline correctly. Updated to use the new loca download path for where the partitioned looks for the new file.  


## 0.0.8

### Enhancements

* **Add fields_to_include option for Milvus Stager** Adds support for filtering which fields will remain in the document so user can align document structure to collection schema.
* **Add flatten_metadata option for Milvus Stager** Flattening metadata is now optional (enabled by default) step in processing the document.

## 0.0.7

### Enhancements

* **support sharing parent multiprocessing for uploaders** If an uploader needs to fan out it's process using multiprocessing, support that using the parent pipeline approach rather than handling it explicitly by the connector logic.  
* **OTEL support** If endpoint supplied, publish all traces to an otel collector. 

### Fixes

* **Weaviate access configs access** Weaviate access config uses pydantic Secret and it needs to be resolved to the secret value when being used. This was fixed. 
* **unstructured-client compatibility fix** Fix an error when accessing the fields on `PartitionParameters` in the new 0.26.0 Python client.

## 0.0.6

### Fixes

* **unstructured-client compatibility fix** Update the calls to `unstructured_client.general.partition` to avoid a breaking change in the newest version.

## 0.0.5

### Enhancements

* **Add Couchbase Source Connector** Adds support for reading artifacts from Couchbase DB for processing in unstructured
* **Drop environment from pinecone as part of v2 migration** environment is no longer required by the pinecone SDK, so that field has been removed from the ingest CLI/SDK/
* **Add KDBAI Destination Connector** Adds support for writing elements and their embeddings to KDBAI DB.

### Fixes

* **AstraDB connector configs** Configs had dataclass annotation removed since they're now pydantic data models. 
* **Local indexer recursive behavior** Local indexer was indexing directories as well as files. This was filtered out.

## 0.0.4

### Enhancements

* **Add Couchbase Destination Connector** Adds support for storing artifacts in Couchbase DB for Vector Search
* **Leverage pydantic base models** All user-supplied configs are now derived from pydantic base models to leverage better type checking and add built in support for sensitive fields.
* **Autogenerate click options from base models** Leverage the pydantic base models for all configs to autogenerate the cli options exposed when running ingest as a CLI.
* **Drop required Unstructured dependency** Unstructured was moved to an extra dependency to only be imported when needed for functionality such as local partitioning/chunking.
* **Rebrand Astra to Astra DB** The Astra DB integration was re-branded to be consistent with DataStax standard branding.

## 0.0.3

### Enhancements

* **Improve documentation** Update the README's.
* **Explicit Opensearch classes** For the connector registry entries for opensearch, use only opensearch specific classes rather than any elasticsearch ones. 
* **Add missing fsspec destination precheck** check connection in precheck for all fsspec-based destination connectors

## 0.0.2

### Enhancements

* **Use uuid for s3 identifiers** Update unique id to use uuid derived from file path rather than the filepath itself.
* **V2 connectors precheck support** All steps in the v2 pipeline support an optional precheck call, which encompasses the previous check connection functionality. 
* **Filter Step** Support dedicated step as part of the pipeline to filter documents.

## 0.0.1

### Enhancements

### Features

* **Add Milvus destination connector** Adds support storing artifacts in Milvus vector database.

### Fixes

* **Remove old repo references** Any mention of the repo this project came from was removed. 

## 0.0.0

### Features

* **Initial Migration** Create the structure of this repo from the original code in the [Unstructured](https://github.com/Unstructured-IO/unstructured) project.

### Fixes<|MERGE_RESOLUTION|>--- conflicted
+++ resolved
@@ -1,4 +1,3 @@
-<<<<<<< HEAD
 ## 0.0.27
 
 ### Features
@@ -6,10 +5,7 @@
 * **Add DuckDB destination connector** Adds support storing artifacts in a local DuckDB database.
 * **Add MotherDuck destination connector** Adds support storing artifacts in MotherDuck database.
 
-## 0.0.26-dev2
-=======
 ## 0.0.26-dev4
->>>>>>> 61fee2fd
 
 ### Enhancements
 
