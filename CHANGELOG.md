<<<<<<< HEAD
## 1.1.3

* **Fix**: Embedding batches don't overwrite one another
=======
## 1.2.0
* **Drop Python 3.9 support**

## 1.1.3

* **Fix: Remove unnecessary deletion operation in ES connector**
>>>>>>> 08ae930d

## 1.1.2

* **Fix: DeltaTableConnectionConfig default assignment is compliant with stricter typing in Pydantic**

## 1.1.1

* **Fix: Update examples**

## 1.1.0

* **Feature: Embedding with OpenAI (or Azure OpenAI) can trust custom certificate authority by specifying environment variable REQUESTS_CA_BUNDLE.**

## 1.0.59

* **o11y: Downgrade OTEL logs to `DEBUG` by default, make it configurable**

## 1.0.58

* **o11y: Improved logging in connectors' operations with LoggingMixin class**

## 1.0.57

* **test: Longer interval for pinecone integration tests**

## 1.0.56

* **Fix: set correct display_name in HtmlMixin produced FileData**

## 1.0.55

* **Fix: add precheck method to SharePoint connector**

## 1.0.54

* **Fix bump Togetherai dependency**

## 1.0.53

* **Handle SharePoint site access failure properly**

## 1.0.52

* **Fix mkdir race condition in concurrent operations**

## 1.0.51

* **Fix SharePoint connector UnboundLocalError when site not found**

## 1.0.50-dev0

* **Update ingest cli and docs readme files**

## 1.0.49

* **Improve MongoDB SCRAM-SHA-1 authentication error message**

## 1.0.48

* **Improve Jira attachment path results**

## 1.0.47

* **Fix delta-table: normalize S3 LocationConstraint values to handle us-east-1 and EU buckets**

## 1.0.46

* **Fix delta-table `pyo3_runtime.PanicException: Forked process detected` on Linux**

## 1.0.45

### Fixes

* **Fix downloading files that have special characters (like `[` or `]`) inside their names, when using `fsspec` based connectors**

## 1.0.44

* **Improve DeltaTable ingestion process and reliability**

## 1.0.43

* **Fix document limits in Confluence connectr**

## 1.0.42

* **Replace no longer supported TogetherAI test model**

## 1.0.41

* **Add `display_name` to FileData in 14 connectors**

## 1.0.40

* **Fix extracting embedded files from Confluence pages**

## 1.0.39

* **Added metadata export to milvus destination connector**

## 1.0.38

* **Fix pinecone serverless_region default value to be compatible with starter plans**

## 1.0.37

* **Added ability to use libraries in Sharepoint connector**

## 1.0.36

* **Added Notion connector sync block handling by teddysupercuts**

## 1.0.35

* **Fix output path in blob storage destination connector**

## 1.0.34

* **Improve Confluence Indexer's precheck** - validate access to each space

## 1.0.33

* **Fix google drive not setting the display_name property on the FileData object**

## 1.0.32

* **Fix google drive connector's dependencies**

## 1.0.31

* **Cap redis client version to 5.3.0**

## 1.0.30

* **Fixed issue in the blob storage destination connector where files with the same name were overwriting each other**
* **Added more descriptive Redis connector error messages**

## 1.0.29

### Fixes

* **Fix Redis connector shouldn't require `port` and `ssl` params if URI is provided**

## 1.0.28

### Fixes

* **Fix Makes user_pname optional for Sharepoint**
* **Fix Google Drive download links and enhance download method to use LRO for large files**

## 1.0.27

### Fixes

* **Fix table schema example for Snowflake Destination connector**
* **Fix Snowflake Destination issue with dropping/removing case insensitive column names when populating the table**
* **Fix Snowflake Destination issue with `embeddings` column when using `VECTOR` type**

## 1.0.26

* **Fix Notion connector error with FileIcons**

## 1.0.25

* **Fix Notion user text and html getters**

## 1.0.24

* **Handle both cloud and non-cloud jira instances**

## 1.0.23

* **Migrate to new Mixedbread Python SDK**
* **Support better filtering in jira connector and downloading attachments**

## 1.0.22

* **Fix Notion connector missing database properties fields**

## 1.0.21

* **Fix Jira connector cloud option not working issue**
* **Fix Weaviate connector issue with names being wrongly transformed to match collections naming conventions**

## 1.0.19

* **Fix databricks delta table name edge cases**

## 1.0.18

* **Enforce api key if SDK defaults to os env var**

## 1.0.17

* **Support optional API keys for embedders**

## 1.0.16

* **Add embedder config field descriptions**

## 1.0.15

### Fixes

* **Fix bedrock embedder precheck**

## 1.0.14

### Enhancements

* **Add precheck support for embedders that support listing models**

## 1.0.13

### Fixes

* **Fix Notion connector database property missing 'description' attribute error**
* **Retry IBM watsonx S3 upload on connection error**

## 1.0.12

### Fixes

* **Replaced google drive connector's mechanism for file downloads.**
* **Fix Token expiration error in IBM watsonx.data connector**

## 1.0.11

### Fixes

* **Change IBM Watsonx Uploader `max_retries` upper limit to 500**
* **Fix Pinecone connector writing empty vector error**
* **Google Drive connector also include shared drive**

## 1.0.8

### Enhancements

* **Update Neo4J Entity Support** to support NER + RE(Relationship extraction)

## 1.0.7

### Fixes

* **Fix release version**

## 1.0.6

### Fixes

* **Google Drive connector now strips the leading dot in extensions properly**
* **Google Drive permissions conform to FileData schema**
* **Confluence permissions conform to FileData schema**

## 1.0.5

### Fixes

* **Fix Pydantic validation for permissions_data field**

## 1.0.4

### Features

* **Normalize user and group permissions in Google Drive source connector**

## 1.0.3

### Features

**Add permission metadata to Confluence source connector**

## 1.0.2

### Features

* **Update astra source connector to use new astrapy client**

## 1.0.1

### Features

* **Migrate project to use pyproject.toml and uv**

## 0.7.2

### Features

* **Add `username password` authentication to Onedrive and Sharepoint**

## 0.7.0

### Features

* **Drop V1**

## 0.6.4

### Features

* **Support env var for user agent settings**

### Fixes

* **Expose Github connector**

## 0.6.3

### Features

* **Migrate Github connector to v2**

## 0.6.2

### Features

* **Support opinionated writes in databricks delta table connector**
* **Update databricks volume connector to emit user agent**
* **Delete previous content from databricks delta tables**

## 0.6.1

### Fixes

* **Handle NDJSON when using local chunker**

## 0.6.0

### Features

* **Isolate FileData to limit dependencies**

## 0.5.25

### Features

* **Support dynamic schema management for Databricks Delta Table uploader**

## 0.5.24

### Features

* **Add warning to s3 if characters to avoid are present in path**

## 0.5.23

### Enhancements
FileData and a few other types can now be imported from a narrower v2.types module. 
This avoids some of the adjacent implicit imports that were picked up with v2.interfaces.__init__.py 

## 0.5.22

### Features

* **Add elasticsearch config enforcement that hosts are a list type**

## 0.5.21

### Fixes

* **Lazy load pandas and numpy** to improve startup performance

## 0.5.20

### Features 

* **Add IBM watson.data Destination connector**

## 0.5.19

### Features

* **Add `key_prefix` field to Redis Uploader** - Allow users to input custom prefix for keys saved inside Redis connector

## 0.5.18

### Fixes

* **Fix missing support for NDJSON in stagers**

## 0.5.17

### Fixes 

* **Do not output `orig_elements` for astradb** `original_elements` has the correctly truncated field

## 0.5.16

### Fixes 

* **Fix databricks volumes table uploader precheck**
* **Zendesk fix for debug**

## 0.5.15

### Fixes 

* **Separate password and api_token for Confluence connector**

### Features 

* **Support NDJSON for data between pipeline steps for data streaming**

## 0.5.14

### Fixes

* **Fixed Zendesk connector registering method**

## 0.5.13

### Fixes 

* **Handle schema conflict on neo4j**

### Fixes

## 0.5.12

### Features 

* **Support for entities in neo4j connector**

### Fixes

Fixed zendesk dependency warning

## 0.5.11

### Features 

* **Added Zendesk as a source connector.**

### Fixes

* **Fix move metadata to top level in AstraDB destination**
* **Add option to move metadata to top level in AstraDB destination**

## 0.5.10

### Enhancements

* **Migrate Jira Source connector from V1 to V2**
* **Add Jira Source connector integration and unit tests**
* **Support custom endpoint for openai embedder**

### Fixes

* **Fix Confluence unescaped Unicode characters**
* **Update use of unstructured client to leverage new error handling**
* **Dropbox connector can now use long lived refresh token and generate access token internally**
* **Delta Tables connector can evolve schema**

## 0.5.9

### Features

* **Add auto create collection support for AstraDB destination**

### Fixes

* **Fix Confluence Source page title not being processed during partition**

## 0.5.8

### Fixes

* **Fix on pinecone index creation functionality**

## 0.5.7

### Fixes

* **Fix voyageai embedder: add multimodal embedder function**

## 0.5.6

### Enhancements

* **Add support for setting up destination for Pinecone**
* Add name formatting to Weaviate destination uploader

## 0.5.5

* **Improve orig_elements handling in astra and neo4j connectors**

## 0.5.4

### Enhancements

* **Sharepoint support for nested folders and remove need for default path Shared Documents**

## 0.5.3

### Enhancements

* **Improvements on Neo4J uploader, and ability to create a vector index**
* **Optimize embedder code** - Move duplicate code to base interface, exit early if no elements have text. 

### Fixes

* **Fix bedrock embedder: rename embed_model_name to embedder_model_name**

## 0.5.2

### Enhancements

* **Improved google drive precheck mechanism**
* **Added integration tests for google drive precheck and connector**
* **Only embed elements with text** - Only embed elements with text to avoid errors from embedders and optimize calls to APIs.
* **Improved google drive precheck mechanism**
* **Added integration tests for google drive precheck and connector**

### Fixes

* **Fix Snowflake Uploader error with array variable binding**

## 0.5.1

### Fixes

* **Fix Attribute Not Exist bug in GoogleDrive connector**
* **Fix query syntax error in MotherDuck uploader**
* **Fix missing output filename suffix in DuckDB base stager**

### Enhancements

* **Allow dynamic metadata for SQL Connectors**
* **Add entities field to pinecone connector default fields**

## 0.5.0

### Fixes

* **Change aws-bedrock to bedrock**
* **Update Sharepoint tests**

### Enhancements

* **Don't raise error by default for unsupported filetypes in partitioner** - Add a flag to the partitioner to not raise an error when an unsupported filetype is encountered.

## 0.4.7

### Fixes

* **Add missing async azure openai embedder implementation**
* **Update Sharepoint to support new Microsoft credential sequence**

## 0.4.6

### Fixes

* **Fix Upload support for OneDrive connector**
* **Fix Databricks Delta Tables connector's "Service Principal" authentication method**

## 0.4.5

### Fixes

* **Fix downloading large files for OneDrive**

## 0.4.4

### Fixes

* **Fix AsyncIO support for OneDrive connector**

## 0.4.3

### Enhancements

* **Add support for allow list when downloading from raw html**
* **Add support for setting up destination as part of uploader**
* **Add batch support for all embedders**

### Fixes

* **Fix HtmlMixin error when saving downloaded files**
* **Fix Confluence Downloader error when downloading embedded files**

## 0.4.2

### Fixes

* **Fix Databricks Volume Delta Table uploader** - Use given database when uploading data.

## 0.4.1

### Enhancements

* **Support img base64 in html**
* **Fsspec support for direct URI**
* **Support href extraction to local file**
* **Added VastDB source and destination connector**

### Fixes

* **Fix how data updated before writing to sql tables based on columns in table**

## 0.4.0

### Enhancements

* **Change Confluence Source Connector authentication parameters to support password, api token, pat token and cloud authentication**

### Fixes

* **Fix SQL uploader stager** - When passed `output_filename` without a suffix it resulted in unsupported file format error. Now, it will take a suffix of `elements_filepath` and append it to `output_filename`.
* **Fix Snowflake uploader** - Unexpected `columns` argument was passed to `_fit_to_schema` method inside SnowflakeUploader `upload_dataframe` method.

## 0.3.15

### Enhancements

* **Add databricks delta table connector**

### Fixes

* **Fixed namespace issue with pinecone, and added new test**

## 0.3.14

### Fixes

* **Fix Neo4j Uploader string enum error**
* **Fix ChromaDB Destination failing integration tests** - issue lies within the newest ChromaDB release, fix freezes it's version to 0.6.2.

## 0.3.13

### Fixes

* **Fix Snowflake Uploader error**
* **Fix SQL Uploader Stager timestamp error**
* **Migrate Discord Sourced Connector to v2**
* **Add read data fallback** When reading data that could be json or ndjson, if extension is missing, fallback to trying to read it as json.

### Enhancements

* **Async support for all IO-bounded embedders**
* **Expand support to Python 3.13**

## 0.3.12

### Enhancements

* **Migrate Notion Source Connector to V2**
* **Migrate Vectara Destination Connector to v2**
* **Added Redis destination connector**
* **Improved Milvus error handling**
* **Bypass asyncio exception grouping to return more meaningful errors from OneDrive indexer**
* **Kafka destination connector checks for existence of topic**
* **Create more reflective custom errors** Provide errors to indicate if the error was due to something user provided or due to a provider issue, applicable to all steps in the pipeline.

### Fixes
* **Register Neo4j Upload Stager**
* **Fix Kafka destination connection problems**


## 0.3.11

### Enhancements

* **Support Databricks personal access token**

### Fixes

* **Fix missing source identifiers in some downloaders**

## 0.3.10

### Enhancements

* **Support more concrete FileData content for batch support**

### Fixes

* **Add Neo4J to ingest destination connector registry**
* **Fix closing SSHClient in sftp connector**

## 0.3.9

### Enhancements

* **Support ndjson files in stagers**
* **Add Neo4j destination connector**
* **Support passing data in for uploaders**

### Fixes

* **Make sure any SDK clients that support closing get called**

## 0.3.8

### Fixes

* **Prevent pinecone delete from hammering database when deleting**

## 0.3.7

### Fixes

* **Correct fsspec connectors date metadata field types** - sftp, azure, box and gcs
* **Fix Kafka source connection problems**
* **Fix Azure AI Search session handling**
* **Fixes issue with SingleStore Source Connector not being available**
* **Fixes issue with SQLite Source Connector using wrong Indexer** - Caused indexer config parameter error when trying to use SQLite Source
* **Fixes issue with Snowflake Destination Connector `nan` values** - `nan` values were not properly replaced with `None`
* **Fixes Snowflake source `'SnowflakeCursor' object has no attribute 'mogrify'` error**
* **Box source connector can now use raw JSON as access token instead of file path to JSON**
* **Fix fsspec upload paths to be OS independent**
* **Properly log elasticsearch upload errors**

### Enhancements

* **Kafka source connector has new field: group_id**
* **Support personal access token for confluence auth**
* **Leverage deterministic id for uploaded content**
* **Makes multiple SQL connectors (Snowflake, SingleStore, SQLite) more robust against SQL injection.**
* **Optimizes memory usage of Snowflake Destination Connector.**
* **Added Qdrant Cloud integration test**
* **Add DuckDB destination connector** Adds support storing artifacts in a local DuckDB database.
* **Add MotherDuck destination connector** Adds support storing artifacts in MotherDuck database.
* **Update weaviate v2 example**

## 0.3.6

### Fixes

* **Fix Azure AI Search Error handling**

## 0.3.5

### Enhancements

* **Persist record id in dedicated LanceDB column, use it to delete previous content to prevent duplicates.**

### Fixes

* **Remove client.ping() from the Elasticsearch precheck.**
* **Pinecone metadata fixes** - Fix CLI's --metadata-fields default. Always preserve record ID tracking metadata.
* **Add check to prevent querying for more than pinecone limit when deleting records**
* **Unregister Weaviate base classes** - Weaviate base classes shouldn't be registered as they are abstract and cannot be instantiated as a configuration

## 0.3.4

### Enhancements

* **Add azure openai embedder**
* **Add `collection_id` field to Couchbase `downloader_config`**

## 0.3.3

### Enhancements

* **Add `precheck` to Milvus connector**

### Fixes

* **Make AstraDB uploader truncate `text` and `text_as_html` content to max 8000 bytes**
* **Add missing LanceDb extra**
* **Weaviate cloud auth detection fixed**

## 0.3.2

### Enhancements

* **Persist record id in mongodb data, use it to delete previous content to prevent duplicates.**


### Fixes

* **Remove forward slash from Google Drive relative path field**
* **Create LanceDB test databases in unique remote locations to avoid conflicts**
* **Add weaviate to destination registry**

## 0.3.1

### Enhancements

* **LanceDB V2 Destination Connector**
* **Persist record id in milvus, use it to delete previous content to prevent duplicates.**
* **Persist record id in weaviate metadata, use it to delete previous content to prevent duplicates.**
* **Persist record id in sql metadata, use it to delete previous content to prevent duplicates.**
* **Persist record id in elasticsearch/opensearch metadata, use it to delete previous content to prevent duplicates.**

### Fixes

* **Make AstraDB precheck fail on non-existant collections**
* **Respect Pinecone's metadata size limits** crop metadata sent to Pinecone's to fit inside its limits, to avoid error responses
* **Propagate exceptions raised by delta table connector during write**

## 0.3.0

### Enhancements

* **Added V2 kafka destination connector**
* **Persist record id in pinecone metadata, use it to delete previous content to prevent duplicates.**
* **Persist record id in azure ai search, use it to delete previous content to prevent duplicates.**
* **Persist record id in astradb, use it to delete previous content to prevent duplicates.**
* **Update Azure Cognitive Search to Azure AI Search**

### Fixes

* **Fix Delta Table destination precheck** Validate AWS Region in precheck.
* **Add missing batch label to FileData where applicable**
* **Handle fsspec download file into directory** When filenames have odd characters, files are downloaded into a directory. Code added to shift it around to match expected behavior.
* **Postgres Connector Query** causing syntax error when ID column contains strings

## 0.2.2

### Enhancements
* **Remove `overwrite` field** from fsspec and databricks connectors
* **Added migration for GitLab Source V2**
* **Added V2 confluence source connector**
* **Added OneDrive destination connector**
* **Qdrant destination to v2**
* **Migrate Kafka Source Connector to V2**

## 0.2.1

### Enhancements

* **File system based indexers return a record display name**
* **Add singlestore source connector**
* **Astra DB V2 Source Connector** Create a v2 version of the Astra DB Source Connector.
* **Support native async requests from unstructured-client**
* **Support filtering element types in partitioner step**


### Fixes

* **Fix Databricks Volumes file naming** Add .json to end of upload file.
* **Fix SQL Type destination precheck** Change to context manager "with".

## 0.2.0

### Enhancements

* **Add snowflake source and destination connectors**
* **Migrate Slack Source Connector to V2**
* **Migrate Slack Source Connector to V2**
* **Add Delta Table destination to v2**
* **Migrate Slack Source Connector to V2**

## 0.1.1

### Enhancements

* **Update KDB.AI vectorstore integration to 1.4**
* **Add sqlite and postgres source connectors**
* **Add sampling functionality for indexers in fsspec connectors**

### Fixes

* **Fix Databricks Volumes destination** Fix for filenames to not be hashes.

## 0.1.0

### Enhancements

* **Move default API URL parameter value to serverless API**
* **Add check that access config always wrapped in Secret**
* **Add togetherai embedder support**
* **Refactor sqlite and postgres to be distinct connectors to support better input validation**
* **Added MongoDB source V2 connector**
* **Support optional access configs on connection configs**
* **Refactor databricks into distinct connectors based on auth type**

### Fixes

**Fix Notion Ingestion** Fix the Notion source connector to work with the latest version of the Notion API (added `in_trash` properties to `Page`, `Block` and `Database`).

## 0.0.25

### Enhancements

* **Support pinecone namespace on upload**
* **Migrate Outlook Source Connector to V2**
* **Support for Databricks Volumes source connector**

### Fixes

* **Update Sharepoint Creds and Expected docs**

## 0.0.24

### Enhancements

* **Support dynamic metadata mapping in Pinecone uploader**

## 0.0.23

### Fixes

* **Remove check for langchain dependency in embedders**

## 0.0.22

### Enhancements

* **Add documentation for developing sources/destinations**

* **Leverage `uv` for pip compile**

* **Use incoming fsspec data to populate metadata** Rather than make additional calls to collect metadata after initial file list, use connector-specific data to populate the metadata.

* **Drop langchain as dependency for embedders**

## 0.0.21

### Fixes

* **Fix forward compatibility issues with `unstructured-client==0.26.0`.** Update syntax and create a new SDK util file for reuse in the Partitioner and Chunker

* **Update Databricks CI Test** Update to use client_id and client_secret auth. Also return files.upload method to one from open source.

* **Fix astra src bug** V1 source connector was updated to work with astrapy 1.5.0

## 0.0.20

### Enhancements

* **Support for latest AstraPy API** Add support for the modern AstraPy client interface for the Astra DB Connector.

## 0.0.19

### Fixes

* **Use validate_default to instantiate default pydantic secrets**

## 0.0.18

### Enhancements

* **Better destination precheck for blob storage** Write an empty file to the destination location when running fsspec-based precheck

## 0.0.17

### Fixes

* **Drop use of unstructued in embed** Remove remnant import from unstructured dependency in embed implementations.


## 0.0.16

### Fixes

* **Add constraint on pydantic** Make sure the version of pydantic being used with this repo pulls in the earliest version that introduces generic Secret, since this is used heavily.

## 0.0.15

### Fixes

* **Model serialization with nested models** Logic updated to properly handle serializing pydantic models that have nested configs with secret values.
* **Sharepoint permission config requirement** The sharepoint connector was expecting the permission config, even though it should have been optional.
* **Sharepoint CLI permission params made optional

### Enhancements

* **Migrate airtable connector to v2**
* **Support iteratively deleting cached content** Add a flag to delete cached content once it's no longer needed for systems that are limited in memory.

## 0.0.14

### Enhancements

* **Support async batch uploads for pinecone connector**
* **Migrate embedders** Move embedder implementations from the open source unstructured repo into this one.

### Fixes

* **Misc. Onedrive connector fixes**

## 0.0.13

### Fixes

* **Pinecone payload size fixes** Pinecone destination now has a limited set of properties it will publish as well as dynamically handles batch size to stay under 2MB pinecone payload limit.

## 0.0.12

### Enhancements

### Fixes

* **Fix invalid `replace()` calls in uncompress** - `replace()` calls meant to be on `str` versions of the path were instead called on `Path` causing errors with parameters.

## 0.0.11

### Enhancements

* **Fix OpenSearch connector** OpenSearch connector did not work when `http_auth` was not provided

## 0.0.10

### Enhancements

* "Fix tar extraction" - tar extraction function assumed archive was gzip compressed which isn't true for supported `.tar` archives. Updated to work for both compressed and uncompressed tar archives.

## 0.0.9

### Enhancements

* **Chroma dict settings should allow string inputs**
* **Move opensearch non-secret fields out of access config**
* **Support string inputs for dict type model fields** Use the `BeforeValidator` support from pydantic to map a string value to a dict if that's provided.
* **Move opensearch non-secret fields out of access config

### Fixes

**Fix uncompress logic** Use of the uncompress process wasn't being leveraged in the pipeline correctly. Updated to use the new loca download path for where the partitioned looks for the new file.


## 0.0.8

### Enhancements

* **Add fields_to_include option for Milvus Stager** Adds support for filtering which fields will remain in the document so user can align document structure to collection schema.
* **Add flatten_metadata option for Milvus Stager** Flattening metadata is now optional (enabled by default) step in processing the document.

## 0.0.7

### Enhancements

* **support sharing parent multiprocessing for uploaders** If an uploader needs to fan out it's process using multiprocessing, support that using the parent pipeline approach rather than handling it explicitly by the connector logic.
* **OTEL support** If endpoint supplied, publish all traces to an otel collector.

### Fixes

* **Weaviate access configs access** Weaviate access config uses pydantic Secret and it needs to be resolved to the secret value when being used. This was fixed.
* **unstructured-client compatibility fix** Fix an error when accessing the fields on `PartitionParameters` in the new 0.26.0 Python client.

## 0.0.6

### Fixes

* **unstructured-client compatibility fix** Update the calls to `unstructured_client.general.partition` to avoid a breaking change in the newest version.

## 0.0.5

### Enhancements

* **Add Couchbase Source Connector** Adds support for reading artifacts from Couchbase DB for processing in unstructured
* **Drop environment from pinecone as part of v2 migration** environment is no longer required by the pinecone SDK, so that field has been removed from the ingest CLI/SDK/
* **Add KDBAI Destination Connector** Adds support for writing elements and their embeddings to KDBAI DB.

### Fixes

* **AstraDB connector configs** Configs had dataclass annotation removed since they're now pydantic data models.
* **Local indexer recursive behavior** Local indexer was indexing directories as well as files. This was filtered out.

## 0.0.4

### Enhancements

* **Add Couchbase Destination Connector** Adds support for storing artifacts in Couchbase DB for Vector Search
* **Leverage pydantic base models** All user-supplied configs are now derived from pydantic base models to leverage better type checking and add built in support for sensitive fields.
* **Autogenerate click options from base models** Leverage the pydantic base models for all configs to autogenerate the cli options exposed when running ingest as a CLI.
* **Drop required Unstructured dependency** Unstructured was moved to an extra dependency to only be imported when needed for functionality such as local partitioning/chunking.
* **Rebrand Astra to Astra DB** The Astra DB integration was re-branded to be consistent with DataStax standard branding.

## 0.0.3

### Enhancements

* **Improve documentation** Update the README's.
* **Explicit Opensearch classes** For the connector registry entries for opensearch, use only opensearch specific classes rather than any elasticsearch ones.
* **Add missing fsspec destination precheck** check connection in precheck for all fsspec-based destination connectors

## 0.0.2

### Enhancements

* **Use uuid for s3 identifiers** Update unique id to use uuid derived from file path rather than the filepath itself.
* **V2 connectors precheck support** All steps in the v2 pipeline support an optional precheck call, which encompasses the previous check connection functionality.
* **Filter Step** Support dedicated step as part of the pipeline to filter documents.

## 0.0.1

### Enhancements

### Features

* **Add Milvus destination connector** Adds support storing artifacts in Milvus vector database.

### Fixes

* **Remove old repo references** Any mention of the repo this project came from was removed.

## 0.0.0

### Features

* **Initial Migration** Create the structure of this repo from the original code in the [Unstructured](https://github.com/Unstructured-IO/unstructured) project.

### Fixes<|MERGE_RESOLUTION|>--- conflicted
+++ resolved
@@ -1,15 +1,13 @@
-<<<<<<< HEAD
-## 1.1.3
-
-* **Fix**: Embedding batches don't overwrite one another
-=======
+## 1.2.1
+
+* **Fix**: Embeddings are properly assigned when embedding in batches
+
 ## 1.2.0
 * **Drop Python 3.9 support**
 
 ## 1.1.3
 
 * **Fix: Remove unnecessary deletion operation in ES connector**
->>>>>>> 08ae930d
 
 ## 1.1.2
 
