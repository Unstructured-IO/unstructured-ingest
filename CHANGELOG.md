<<<<<<< HEAD
## 0.2.0-dev0

### Enhancements

* **Migrate Vectara Destination Connector to v2**

=======
## 0.3.11-dev0

### Enhancements

* **Support Databricks personal access token**

## 0.3.10

### Enhancements

* **Support more concrete FileData content for batch support**

### Fixes

* **Add Neo4J to ingest destination connector registry**
* **Fix closing SSHClient in sftp connector**

## 0.3.9

### Enhancements

* **Support ndjson files in stagers**
* **Add Neo4j destination connector**
* **Support passing data in for uploaders**

### Fixes

* **Make sure any SDK clients that support closing get called**

## 0.3.8

### Fixes

* **Prevent pinecone delete from hammering database when deleting**

## 0.3.7

### Fixes

* **Correct fsspec connectors date metadata field types** - sftp, azure, box and gcs
* **Fix Kafka source connection problems**
* **Fix Azure AI Search session handling**
* **Fixes issue with SingleStore Source Connector not being available**
* **Fixes issue with SQLite Source Connector using wrong Indexer** - Caused indexer config parameter error when trying to use SQLite Source
* **Fixes issue with Snowflake Destination Connector `nan` values** - `nan` values were not properly replaced with `None`
* **Fixes Snowflake source `'SnowflakeCursor' object has no attribute 'mogrify'` error**
* **Box source connector can now use raw JSON as access token instead of file path to JSON**
* **Fix fsspec upload paths to be OS independent**
* **Properly log elasticsearch upload errors**

### Enhancements

* **Kafka source connector has new field: group_id**
* **Support personal access token for confluence auth**
* **Leverage deterministic id for uploaded content**
* **Makes multiple SQL connectors (Snowflake, SingleStore, SQLite) more robust against SQL injection.**
* **Optimizes memory usage of Snowflake Destination Connector.**
* **Added Qdrant Cloud integration test**
* **Add DuckDB destination connector** Adds support storing artifacts in a local DuckDB database.
* **Add MotherDuck destination connector** Adds support storing artifacts in MotherDuck database.
* **Update weaviate v2 example**

## 0.3.6

### Fixes

* **Fix Azure AI Search Error handling**

## 0.3.5

### Enhancements

* **Persist record id in dedicated LanceDB column, use it to delete previous content to prevent duplicates.**

### Fixes

* **Remove client.ping() from the Elasticsearch precheck.**
* **Pinecone metadata fixes** - Fix CLI's --metadata-fields default. Always preserve record ID tracking metadata.
* **Add check to prevent querying for more than pinecone limit when deleting records**
* **Unregister Weaviate base classes** - Weaviate base classes shouldn't be registered as they are abstract and cannot be instantiated as a configuration

## 0.3.4

### Enhancements

* **Add azure openai embedder**
* **Add `collection_id` field to Couchbase `downloader_config`**

## 0.3.3

### Enhancements

* **Add `precheck` to Milvus connector**

### Fixes

* **Make AstraDB uploader truncate `text` and `text_as_html` content to max 8000 bytes**
* **Add missing LanceDb extra**
* **Weaviate cloud auth detection fixed**

## 0.3.2

### Enhancements

* **Persist record id in mongodb data, use it to delete previous content to prevent duplicates.**


### Fixes

* **Remove forward slash from Google Drive relative path field**
* **Create LanceDB test databases in unique remote locations to avoid conflicts** 
* **Add weaviate to destination registry**

## 0.3.1

### Enhancements

* **LanceDB V2 Destination Connector**
* **Persist record id in milvus, use it to delete previous content to prevent duplicates.**
* **Persist record id in weaviate metadata, use it to delete previous content to prevent duplicates.**
* **Persist record id in sql metadata, use it to delete previous content to prevent duplicates.**
* **Persist record id in elasticsearch/opensearch metadata, use it to delete previous content to prevent duplicates.**

### Fixes

* **Make AstraDB precheck fail on non-existant collections**
* **Respect Pinecone's metadata size limits** crop metadata sent to Pinecone's to fit inside its limits, to avoid error responses
* **Propagate exceptions raised by delta table connector during write**

## 0.3.0

### Enhancements

* **Added V2 kafka destination connector**
* **Persist record id in pinecone metadata, use it to delete previous content to prevent duplicates.**
* **Persist record id in azure ai search, use it to delete previous content to prevent duplicates.**
* **Persist record id in astradb, use it to delete previous content to prevent duplicates.**
* **Update Azure Cognitive Search to Azure AI Search**

### Fixes

* **Fix Delta Table destination precheck** Validate AWS Region in precheck. 
* **Add missing batch label to FileData where applicable** 
* **Handle fsspec download file into directory** When filenames have odd characters, files are downloaded into a directory. Code added to shift it around to match expected behavior.
* **Postgres Connector Query** causing syntax error when ID column contains strings

## 0.2.2

### Enhancements
* **Remove `overwrite` field** from fsspec and databricks connectors
* **Added migration for GitLab Source V2**
* **Added V2 confluence source connector**
* **Added OneDrive destination connector**
* **Qdrant destination to v2**
* **Migrate Kafka Source Connector to V2**

## 0.2.1

### Enhancements

* **File system based indexers return a record display name**
* **Add singlestore source connector**
* **Astra DB V2 Source Connector** Create a v2 version of the Astra DB Source Connector.
* **Support native async requests from unstructured-client**
* **Support filtering element types in partitioner step**


### Fixes

* **Fix Databricks Volumes file naming** Add .json to end of upload file.
* **Fix SQL Type destination precheck** Change to context manager "with".
>>>>>>> fcb1d305

## 0.2.0

### Enhancements

* **Add snowflake source and destination connectors**
* **Migrate Slack Source Connector to V2**
* **Migrate Slack Source Connector to V2**
* **Add Delta Table destination to v2**
* **Migrate Slack Source Connector to V2**

## 0.1.1

### Enhancements

* **Update KDB.AI vectorstore integration to 1.4**
* **Add sqlite and postgres source connectors**
* **Add sampling functionality for indexers in fsspec connectors**

### Fixes

* **Fix Databricks Volumes destination** Fix for filenames to not be hashes.

## 0.1.0

### Enhancements

* **Move default API URL parameter value to serverless API**
* **Add check that access config always wrapped in Secret**
* **Add togetherai embedder support**
* **Refactor sqlite and postgres to be distinct connectors to support better input validation**
* **Added MongoDB source V2 connector**
* **Support optional access configs on connection configs**
* **Refactor databricks into distinct connectors based on auth type**

### Fixes

**Fix Notion Ingestion** Fix the Notion source connector to work with the latest version of the Notion API (added `in_trash` properties to `Page`, `Block` and `Database`).

## 0.0.25

### Enhancements

* **Support pinecone namespace on upload**
* **Migrate Outlook Source Connector to V2**
* **Support for Databricks Volumes source connector**

### Fixes

* **Update Sharepoint Creds and Expected docs**

## 0.0.24

### Enhancements

* **Support dynamic metadata mapping in Pinecone uploader**

## 0.0.23

### Fixes

* **Remove check for langchain dependency in embedders**

## 0.0.22

### Enhancements

* **Add documentation for developing sources/destinations**

* **Leverage `uv` for pip compile**

* **Use incoming fsspec data to populate metadata** Rather than make additional calls to collect metadata after initial file list, use connector-specific data to populate the metadata. 

* **Drop langchain as dependency for embedders**

## 0.0.21

### Fixes

* **Fix forward compatibility issues with `unstructured-client==0.26.0`.** Update syntax and create a new SDK util file for reuse in the Partitioner and Chunker

* **Update Databricks CI Test** Update to use client_id and client_secret auth. Also return files.upload method to one from open source.

* **Fix astra src bug** V1 source connector was updated to work with astrapy 1.5.0

## 0.0.20

### Enhancements

* **Support for latest AstraPy API** Add support for the modern AstraPy client interface for the Astra DB Connector.

## 0.0.19

### Fixes

* **Use validate_default to instantiate default pydantic secrets**

## 0.0.18

### Enhancements

* **Better destination precheck for blob storage** Write an empty file to the destination location when running fsspec-based precheck

## 0.0.17

### Fixes

* **Drop use of unstructued in embed** Remove remnant import from unstructured dependency in embed implementations.


## 0.0.16

### Fixes

* **Add constraint on pydantic** Make sure the version of pydantic being used with this repo pulls in the earliest version that introduces generic Secret, since this is used heavily.

## 0.0.15

### Fixes

* **Model serialization with nested models** Logic updated to properly handle serializing pydantic models that have nested configs with secret values.
* **Sharepoint permission config requirement** The sharepoint connector was expecting the permission config, even though it should have been optional.
* **Sharepoint CLI permission params made optional

### Enhancements

* **Migrate airtable connector to v2**
* **Support iteratively deleting cached content** Add a flag to delete cached content once it's no longer needed for systems that are limited in memory.

## 0.0.14

### Enhancements

* **Support async batch uploads for pinecone connector**
* **Migrate embedders** Move embedder implementations from the open source unstructured repo into this one.

### Fixes

* **Misc. Onedrive connector fixes**

## 0.0.13

### Fixes

* **Pinecone payload size fixes** Pinecone destination now has a limited set of properties it will publish as well as dynamically handles batch size to stay under 2MB pinecone payload limit.

## 0.0.12

### Enhancements

### Fixes

* **Fix invalid `replace()` calls in uncompress** - `replace()` calls meant to be on `str` versions of the path were instead called on `Path` causing errors with parameters.

## 0.0.11

### Enhancements

* **Fix OpenSearch connector** OpenSearch connector did not work when `http_auth` was not provided

## 0.0.10

### Enhancements

* "Fix tar extraction" - tar extraction function assumed archive was gzip compressed which isn't true for supported `.tar` archives. Updated to work for both compressed and uncompressed tar archives.

## 0.0.9

### Enhancements

* **Chroma dict settings should allow string inputs**
* **Move opensearch non-secret fields out of access config**
* **Support string inputs for dict type model fields** Use the `BeforeValidator` support from pydantic to map a string value to a dict if that's provided. 
* **Move opensearch non-secret fields out of access config

### Fixes

**Fix uncompress logic** Use of the uncompress process wasn't being leveraged in the pipeline correctly. Updated to use the new loca download path for where the partitioned looks for the new file.  


## 0.0.8

### Enhancements

* **Add fields_to_include option for Milvus Stager** Adds support for filtering which fields will remain in the document so user can align document structure to collection schema.
* **Add flatten_metadata option for Milvus Stager** Flattening metadata is now optional (enabled by default) step in processing the document.

## 0.0.7

### Enhancements

* **support sharing parent multiprocessing for uploaders** If an uploader needs to fan out it's process using multiprocessing, support that using the parent pipeline approach rather than handling it explicitly by the connector logic.  
* **OTEL support** If endpoint supplied, publish all traces to an otel collector. 

### Fixes

* **Weaviate access configs access** Weaviate access config uses pydantic Secret and it needs to be resolved to the secret value when being used. This was fixed. 
* **unstructured-client compatibility fix** Fix an error when accessing the fields on `PartitionParameters` in the new 0.26.0 Python client.

## 0.0.6

### Fixes

* **unstructured-client compatibility fix** Update the calls to `unstructured_client.general.partition` to avoid a breaking change in the newest version.

## 0.0.5

### Enhancements

* **Add Couchbase Source Connector** Adds support for reading artifacts from Couchbase DB for processing in unstructured
* **Drop environment from pinecone as part of v2 migration** environment is no longer required by the pinecone SDK, so that field has been removed from the ingest CLI/SDK/
* **Add KDBAI Destination Connector** Adds support for writing elements and their embeddings to KDBAI DB.

### Fixes

* **AstraDB connector configs** Configs had dataclass annotation removed since they're now pydantic data models. 
* **Local indexer recursive behavior** Local indexer was indexing directories as well as files. This was filtered out.

## 0.0.4

### Enhancements

* **Add Couchbase Destination Connector** Adds support for storing artifacts in Couchbase DB for Vector Search
* **Leverage pydantic base models** All user-supplied configs are now derived from pydantic base models to leverage better type checking and add built in support for sensitive fields.
* **Autogenerate click options from base models** Leverage the pydantic base models for all configs to autogenerate the cli options exposed when running ingest as a CLI.
* **Drop required Unstructured dependency** Unstructured was moved to an extra dependency to only be imported when needed for functionality such as local partitioning/chunking.
* **Rebrand Astra to Astra DB** The Astra DB integration was re-branded to be consistent with DataStax standard branding.

## 0.0.3

### Enhancements

* **Improve documentation** Update the README's.
* **Explicit Opensearch classes** For the connector registry entries for opensearch, use only opensearch specific classes rather than any elasticsearch ones. 
* **Add missing fsspec destination precheck** check connection in precheck for all fsspec-based destination connectors

## 0.0.2

### Enhancements

* **Use uuid for s3 identifiers** Update unique id to use uuid derived from file path rather than the filepath itself.
* **V2 connectors precheck support** All steps in the v2 pipeline support an optional precheck call, which encompasses the previous check connection functionality. 
* **Filter Step** Support dedicated step as part of the pipeline to filter documents.

## 0.0.1

### Enhancements

### Features

* **Add Milvus destination connector** Adds support storing artifacts in Milvus vector database.

### Fixes

* **Remove old repo references** Any mention of the repo this project came from was removed. 

## 0.0.0

### Features

* **Initial Migration** Create the structure of this repo from the original code in the [Unstructured](https://github.com/Unstructured-IO/unstructured) project.

### Fixes<|MERGE_RESOLUTION|>--- conflicted
+++ resolved
@@ -1,11 +1,9 @@
-<<<<<<< HEAD
-## 0.2.0-dev0
+## 0.3.11-dev2
 
 ### Enhancements
 
 * **Migrate Vectara Destination Connector to v2**
 
-=======
 ## 0.3.11-dev0
 
 ### Enhancements
@@ -177,7 +175,6 @@
 
 * **Fix Databricks Volumes file naming** Add .json to end of upload file.
 * **Fix SQL Type destination precheck** Change to context manager "with".
->>>>>>> fcb1d305
 
 ## 0.2.0
 
