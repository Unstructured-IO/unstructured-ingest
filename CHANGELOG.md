--- conflicted
+++ resolved
@@ -1,12 +1,9 @@
-<<<<<<< HEAD
-## 0.1.1-dev3
+## 0.1.2-dev2
 
 ### Enhancements
 
 * **Migrate Discord Source Connector to V2**
 
-## 0.1.1-dev1
-=======
 ## 0.1.2-dev1
 
 ### Enhancements
@@ -15,7 +12,6 @@
 * **Add Delta Table destination to v2**
 
 ## 0.1.1
->>>>>>> 71309eeb
 
 ### Enhancements
 
