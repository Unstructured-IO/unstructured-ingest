<<<<<<< HEAD
## 0.5.1-dev0

### Enchancements

* **Improved google drive precheck mechanism**
* **Added integration tests for google drive precheck and connector**

## 0.5.0-dev0
=======
## 0.5.2-dev0

### Enhancements

* **Only embed elements with text** - Only embed elements with text to avoid errors from embedders and optimize calls to APIs.

## 0.5.1
>>>>>>> 56e69a42

### Fixes

* **Fix Attribute Not Exist bug in GoogleDrive connector**
* **Fix query syntax error in MotherDuck uploader**
* **Fix missing output filename suffix in DuckDB base stager**

### Enhancements

* **Allow dynamic metadata for SQL Connectors**
* **Add entities field to pinecone connector default fields**

## 0.5.0

### Fixes

* **Change aws-bedrock to bedrock**
* **Update Sharepoint tests**

### Enhancements

* **Don't raise error by default for unsupported filetypes in partitioner** - Add a flag to the partitioner to not raise an error when an unsupported filetype is encountered.

## 0.4.7

### Fixes

* **Add missing async azure openai embedder implementation**
* **Update Sharepoint to support new Microsoft credential sequence**

## 0.4.6

### Fixes

* **Fix Upload support for OneDrive connector**
* **Fix Databricks Delta Tables connector's "Service Principal" authentication method**

## 0.4.5

### Fixes

* **Fix downloading large files for OneDrive**

## 0.4.4

### Fixes

* **Fix AsyncIO support for OneDrive connector**

## 0.4.3

### Enhancements

* **Add support for allow list when downloading from raw html**
* **Add support for setting up destination as part of uploader**
* **Add batch support for all embedders**

### Fixes

* **Fix HtmlMixin error when saving downloaded files**
* **Fix Confluence Downloader error when downloading embedded files**

## 0.4.2

### Fixes

* **Fix Databricks Volume Delta Table uploader** - Use given database when uploading data.

## 0.4.1

### Enhancements

* **Support img base64 in html**
* **Fsspec support for direct URI**
* **Support href extraction to local file**
* **Added VastDB source and destination connector**

### Fixes

* **Fix how data updated before writing to sql tables based on columns in table**

## 0.4.0

### Enhancements

* **Change Confluence Source Connector authentication parameters to support password, api token, pat token and cloud authentication**

### Fixes

* **Fix SQL uploader stager** - When passed `output_filename` without a suffix it resulted in unsupported file format error. Now, it will take a suffix of `elements_filepath` and append it to `output_filename`.
* **Fix Snowflake uploader** - Unexpected `columns` argument was passed to `_fit_to_schema` method inside SnowflakeUploader `upload_dataframe` method.

## 0.3.15

### Enhancements

* **Add databricks delta table connector**

### Fixes

* **Fixed namespace issue with pinecone, and added new test**

## 0.3.14

### Fixes

* **Fix Neo4j Uploader string enum error**
* **Fix ChromaDB Destination failing integration tests** - issue lies within the newest ChromaDB release, fix freezes it's version to 0.6.2.

## 0.3.13

### Fixes

* **Fix Snowflake Uploader error**
* **Fix SQL Uploader Stager timestamp error**
* **Migrate Discord Sourced Connector to v2**
* **Add read data fallback** When reading data that could be json or ndjson, if extension is missing, fallback to trying to read it as json.

### Enhancements

* **Async support for all IO-bounded embedders**
* **Expand support to Python 3.13**

## 0.3.12

### Enhancements

* **Migrate Notion Source Connector to V2**
* **Migrate Vectara Destination Connector to v2**
* **Added Redis destination connector**
* **Improved Milvus error handling**
* **Bypass asyncio exception grouping to return more meaningful errors from OneDrive indexer**
* **Kafka destination connector checks for existence of topic**
* **Create more reflective custom errors** Provide errors to indicate if the error was due to something user provided or due to a provider issue, applicable to all steps in the pipeline.

### Fixes
* **Register Neo4j Upload Stager**
* **Fix Kafka destination connection problems**


## 0.3.11

### Enhancements

* **Support Databricks personal access token**

### Fixes

* **Fix missing source identifiers in some downloaders**

## 0.3.10

### Enhancements

* **Support more concrete FileData content for batch support**

### Fixes

* **Add Neo4J to ingest destination connector registry**
* **Fix closing SSHClient in sftp connector**

## 0.3.9

### Enhancements

* **Support ndjson files in stagers**
* **Add Neo4j destination connector**
* **Support passing data in for uploaders**

### Fixes

* **Make sure any SDK clients that support closing get called**

## 0.3.8

### Fixes

* **Prevent pinecone delete from hammering database when deleting**

## 0.3.7

### Fixes

* **Correct fsspec connectors date metadata field types** - sftp, azure, box and gcs
* **Fix Kafka source connection problems**
* **Fix Azure AI Search session handling**
* **Fixes issue with SingleStore Source Connector not being available**
* **Fixes issue with SQLite Source Connector using wrong Indexer** - Caused indexer config parameter error when trying to use SQLite Source
* **Fixes issue with Snowflake Destination Connector `nan` values** - `nan` values were not properly replaced with `None`
* **Fixes Snowflake source `'SnowflakeCursor' object has no attribute 'mogrify'` error**
* **Box source connector can now use raw JSON as access token instead of file path to JSON**
* **Fix fsspec upload paths to be OS independent**
* **Properly log elasticsearch upload errors**

### Enhancements

* **Kafka source connector has new field: group_id**
* **Support personal access token for confluence auth**
* **Leverage deterministic id for uploaded content**
* **Makes multiple SQL connectors (Snowflake, SingleStore, SQLite) more robust against SQL injection.**
* **Optimizes memory usage of Snowflake Destination Connector.**
* **Added Qdrant Cloud integration test**
* **Add DuckDB destination connector** Adds support storing artifacts in a local DuckDB database.
* **Add MotherDuck destination connector** Adds support storing artifacts in MotherDuck database.
* **Update weaviate v2 example**

## 0.3.6

### Fixes

* **Fix Azure AI Search Error handling**

## 0.3.5

### Enhancements

* **Persist record id in dedicated LanceDB column, use it to delete previous content to prevent duplicates.**

### Fixes

* **Remove client.ping() from the Elasticsearch precheck.**
* **Pinecone metadata fixes** - Fix CLI's --metadata-fields default. Always preserve record ID tracking metadata.
* **Add check to prevent querying for more than pinecone limit when deleting records**
* **Unregister Weaviate base classes** - Weaviate base classes shouldn't be registered as they are abstract and cannot be instantiated as a configuration

## 0.3.4

### Enhancements

* **Add azure openai embedder**
* **Add `collection_id` field to Couchbase `downloader_config`**

## 0.3.3

### Enhancements

* **Add `precheck` to Milvus connector**

### Fixes

* **Make AstraDB uploader truncate `text` and `text_as_html` content to max 8000 bytes**
* **Add missing LanceDb extra**
* **Weaviate cloud auth detection fixed**

## 0.3.2

### Enhancements

* **Persist record id in mongodb data, use it to delete previous content to prevent duplicates.**


### Fixes

* **Remove forward slash from Google Drive relative path field**
* **Create LanceDB test databases in unique remote locations to avoid conflicts**
* **Add weaviate to destination registry**

## 0.3.1

### Enhancements

* **LanceDB V2 Destination Connector**
* **Persist record id in milvus, use it to delete previous content to prevent duplicates.**
* **Persist record id in weaviate metadata, use it to delete previous content to prevent duplicates.**
* **Persist record id in sql metadata, use it to delete previous content to prevent duplicates.**
* **Persist record id in elasticsearch/opensearch metadata, use it to delete previous content to prevent duplicates.**

### Fixes

* **Make AstraDB precheck fail on non-existant collections**
* **Respect Pinecone's metadata size limits** crop metadata sent to Pinecone's to fit inside its limits, to avoid error responses
* **Propagate exceptions raised by delta table connector during write**

## 0.3.0

### Enhancements

* **Added V2 kafka destination connector**
* **Persist record id in pinecone metadata, use it to delete previous content to prevent duplicates.**
* **Persist record id in azure ai search, use it to delete previous content to prevent duplicates.**
* **Persist record id in astradb, use it to delete previous content to prevent duplicates.**
* **Update Azure Cognitive Search to Azure AI Search**

### Fixes

* **Fix Delta Table destination precheck** Validate AWS Region in precheck.
* **Add missing batch label to FileData where applicable**
* **Handle fsspec download file into directory** When filenames have odd characters, files are downloaded into a directory. Code added to shift it around to match expected behavior.
* **Postgres Connector Query** causing syntax error when ID column contains strings

## 0.2.2

### Enhancements
* **Remove `overwrite` field** from fsspec and databricks connectors
* **Added migration for GitLab Source V2**
* **Added V2 confluence source connector**
* **Added OneDrive destination connector**
* **Qdrant destination to v2**
* **Migrate Kafka Source Connector to V2**

## 0.2.1

### Enhancements

* **File system based indexers return a record display name**
* **Add singlestore source connector**
* **Astra DB V2 Source Connector** Create a v2 version of the Astra DB Source Connector.
* **Support native async requests from unstructured-client**
* **Support filtering element types in partitioner step**


### Fixes

* **Fix Databricks Volumes file naming** Add .json to end of upload file.
* **Fix SQL Type destination precheck** Change to context manager "with".

## 0.2.0

### Enhancements

* **Add snowflake source and destination connectors**
* **Migrate Slack Source Connector to V2**
* **Migrate Slack Source Connector to V2**
* **Add Delta Table destination to v2**
* **Migrate Slack Source Connector to V2**

## 0.1.1

### Enhancements

* **Update KDB.AI vectorstore integration to 1.4**
* **Add sqlite and postgres source connectors**
* **Add sampling functionality for indexers in fsspec connectors**

### Fixes

* **Fix Databricks Volumes destination** Fix for filenames to not be hashes.

## 0.1.0

### Enhancements

* **Move default API URL parameter value to serverless API**
* **Add check that access config always wrapped in Secret**
* **Add togetherai embedder support**
* **Refactor sqlite and postgres to be distinct connectors to support better input validation**
* **Added MongoDB source V2 connector**
* **Support optional access configs on connection configs**
* **Refactor databricks into distinct connectors based on auth type**

### Fixes

**Fix Notion Ingestion** Fix the Notion source connector to work with the latest version of the Notion API (added `in_trash` properties to `Page`, `Block` and `Database`).

## 0.0.25

### Enhancements

* **Support pinecone namespace on upload**
* **Migrate Outlook Source Connector to V2**
* **Support for Databricks Volumes source connector**

### Fixes

* **Update Sharepoint Creds and Expected docs**

## 0.0.24

### Enhancements

* **Support dynamic metadata mapping in Pinecone uploader**

## 0.0.23

### Fixes

* **Remove check for langchain dependency in embedders**

## 0.0.22

### Enhancements

* **Add documentation for developing sources/destinations**

* **Leverage `uv` for pip compile**

* **Use incoming fsspec data to populate metadata** Rather than make additional calls to collect metadata after initial file list, use connector-specific data to populate the metadata.

* **Drop langchain as dependency for embedders**

## 0.0.21

### Fixes

* **Fix forward compatibility issues with `unstructured-client==0.26.0`.** Update syntax and create a new SDK util file for reuse in the Partitioner and Chunker

* **Update Databricks CI Test** Update to use client_id and client_secret auth. Also return files.upload method to one from open source.

* **Fix astra src bug** V1 source connector was updated to work with astrapy 1.5.0

## 0.0.20

### Enhancements

* **Support for latest AstraPy API** Add support for the modern AstraPy client interface for the Astra DB Connector.

## 0.0.19

### Fixes

* **Use validate_default to instantiate default pydantic secrets**

## 0.0.18

### Enhancements

* **Better destination precheck for blob storage** Write an empty file to the destination location when running fsspec-based precheck

## 0.0.17

### Fixes

* **Drop use of unstructued in embed** Remove remnant import from unstructured dependency in embed implementations.


## 0.0.16

### Fixes

* **Add constraint on pydantic** Make sure the version of pydantic being used with this repo pulls in the earliest version that introduces generic Secret, since this is used heavily.

## 0.0.15

### Fixes

* **Model serialization with nested models** Logic updated to properly handle serializing pydantic models that have nested configs with secret values.
* **Sharepoint permission config requirement** The sharepoint connector was expecting the permission config, even though it should have been optional.
* **Sharepoint CLI permission params made optional

### Enhancements

* **Migrate airtable connector to v2**
* **Support iteratively deleting cached content** Add a flag to delete cached content once it's no longer needed for systems that are limited in memory.

## 0.0.14

### Enhancements

* **Support async batch uploads for pinecone connector**
* **Migrate embedders** Move embedder implementations from the open source unstructured repo into this one.

### Fixes

* **Misc. Onedrive connector fixes**

## 0.0.13

### Fixes

* **Pinecone payload size fixes** Pinecone destination now has a limited set of properties it will publish as well as dynamically handles batch size to stay under 2MB pinecone payload limit.

## 0.0.12

### Enhancements

### Fixes

* **Fix invalid `replace()` calls in uncompress** - `replace()` calls meant to be on `str` versions of the path were instead called on `Path` causing errors with parameters.

## 0.0.11

### Enhancements

* **Fix OpenSearch connector** OpenSearch connector did not work when `http_auth` was not provided

## 0.0.10

### Enhancements

* "Fix tar extraction" - tar extraction function assumed archive was gzip compressed which isn't true for supported `.tar` archives. Updated to work for both compressed and uncompressed tar archives.

## 0.0.9

### Enhancements

* **Chroma dict settings should allow string inputs**
* **Move opensearch non-secret fields out of access config**
* **Support string inputs for dict type model fields** Use the `BeforeValidator` support from pydantic to map a string value to a dict if that's provided.
* **Move opensearch non-secret fields out of access config

### Fixes

**Fix uncompress logic** Use of the uncompress process wasn't being leveraged in the pipeline correctly. Updated to use the new loca download path for where the partitioned looks for the new file.


## 0.0.8

### Enhancements

* **Add fields_to_include option for Milvus Stager** Adds support for filtering which fields will remain in the document so user can align document structure to collection schema.
* **Add flatten_metadata option for Milvus Stager** Flattening metadata is now optional (enabled by default) step in processing the document.

## 0.0.7

### Enhancements

* **support sharing parent multiprocessing for uploaders** If an uploader needs to fan out it's process using multiprocessing, support that using the parent pipeline approach rather than handling it explicitly by the connector logic.
* **OTEL support** If endpoint supplied, publish all traces to an otel collector.

### Fixes

* **Weaviate access configs access** Weaviate access config uses pydantic Secret and it needs to be resolved to the secret value when being used. This was fixed.
* **unstructured-client compatibility fix** Fix an error when accessing the fields on `PartitionParameters` in the new 0.26.0 Python client.

## 0.0.6

### Fixes

* **unstructured-client compatibility fix** Update the calls to `unstructured_client.general.partition` to avoid a breaking change in the newest version.

## 0.0.5

### Enhancements

* **Add Couchbase Source Connector** Adds support for reading artifacts from Couchbase DB for processing in unstructured
* **Drop environment from pinecone as part of v2 migration** environment is no longer required by the pinecone SDK, so that field has been removed from the ingest CLI/SDK/
* **Add KDBAI Destination Connector** Adds support for writing elements and their embeddings to KDBAI DB.

### Fixes

* **AstraDB connector configs** Configs had dataclass annotation removed since they're now pydantic data models.
* **Local indexer recursive behavior** Local indexer was indexing directories as well as files. This was filtered out.

## 0.0.4

### Enhancements

* **Add Couchbase Destination Connector** Adds support for storing artifacts in Couchbase DB for Vector Search
* **Leverage pydantic base models** All user-supplied configs are now derived from pydantic base models to leverage better type checking and add built in support for sensitive fields.
* **Autogenerate click options from base models** Leverage the pydantic base models for all configs to autogenerate the cli options exposed when running ingest as a CLI.
* **Drop required Unstructured dependency** Unstructured was moved to an extra dependency to only be imported when needed for functionality such as local partitioning/chunking.
* **Rebrand Astra to Astra DB** The Astra DB integration was re-branded to be consistent with DataStax standard branding.

## 0.0.3

### Enhancements

* **Improve documentation** Update the README's.
* **Explicit Opensearch classes** For the connector registry entries for opensearch, use only opensearch specific classes rather than any elasticsearch ones.
* **Add missing fsspec destination precheck** check connection in precheck for all fsspec-based destination connectors

## 0.0.2

### Enhancements

* **Use uuid for s3 identifiers** Update unique id to use uuid derived from file path rather than the filepath itself.
* **V2 connectors precheck support** All steps in the v2 pipeline support an optional precheck call, which encompasses the previous check connection functionality.
* **Filter Step** Support dedicated step as part of the pipeline to filter documents.

## 0.0.1

### Enhancements

### Features

* **Add Milvus destination connector** Adds support storing artifacts in Milvus vector database.

### Fixes

* **Remove old repo references** Any mention of the repo this project came from was removed.

## 0.0.0

### Features

* **Initial Migration** Create the structure of this repo from the original code in the [Unstructured](https://github.com/Unstructured-IO/unstructured) project.

### Fixes<|MERGE_RESOLUTION|>--- conflicted
+++ resolved
@@ -1,13 +1,10 @@
-<<<<<<< HEAD
-## 0.5.1-dev0
+## 0.5.2-dev1
 
 ### Enchancements
 
 * **Improved google drive precheck mechanism**
 * **Added integration tests for google drive precheck and connector**
 
-## 0.5.0-dev0
-=======
 ## 0.5.2-dev0
 
 ### Enhancements
@@ -15,7 +12,6 @@
 * **Only embed elements with text** - Only embed elements with text to avoid errors from embedders and optimize calls to APIs.
 
 ## 0.5.1
->>>>>>> 56e69a42
 
 ### Fixes
 
