<<<<<<< HEAD
## 0.5.3
=======
## 0.5.3-dev2
>>>>>>> 4edcd1be

### Enhancements

* **Improvements on Neo4J uploader, and ability to create a vector index**
* **Optimize embedder code** - Move duplicate code to base interface, exit early if no elements have text. 

### Fixes

* **Fix bedrock embedder: rename embed_model_name to embedder_model_name**

## 0.5.2

### Enhancements

* **Improved google drive precheck mechanism**
* **Added integration tests for google drive precheck and connector**
* **Only embed elements with text** - Only embed elements with text to avoid errors from embedders and optimize calls to APIs.
* **Improved google drive precheck mechanism**
* **Added integration tests for google drive precheck and connector**

### Fixes

* **Fix Snowflake Uploader error with array variable binding**

## 0.5.1

### Fixes

* **Fix Attribute Not Exist bug in GoogleDrive connector**
* **Fix query syntax error in MotherDuck uploader**
* **Fix missing output filename suffix in DuckDB base stager**

### Enhancements

* **Allow dynamic metadata for SQL Connectors**
* **Add entities field to pinecone connector default fields**

## 0.5.0

### Fixes

* **Change aws-bedrock to bedrock**
* **Update Sharepoint tests**

### Enhancements

* **Don't raise error by default for unsupported filetypes in partitioner** - Add a flag to the partitioner to not raise an error when an unsupported filetype is encountered.

## 0.4.7

### Fixes

* **Add missing async azure openai embedder implementation**
* **Update Sharepoint to support new Microsoft credential sequence**

## 0.4.6

### Fixes

* **Fix Upload support for OneDrive connector**
* **Fix Databricks Delta Tables connector's "Service Principal" authentication method**

## 0.4.5

### Fixes

* **Fix downloading large files for OneDrive**

## 0.4.4

### Fixes

* **Fix AsyncIO support for OneDrive connector**

## 0.4.3

### Enhancements

* **Add support for allow list when downloading from raw html**
* **Add support for setting up destination as part of uploader**
* **Add batch support for all embedders**

### Fixes

* **Fix HtmlMixin error when saving downloaded files**
* **Fix Confluence Downloader error when downloading embedded files**

## 0.4.2

### Fixes

* **Fix Databricks Volume Delta Table uploader** - Use given database when uploading data.

## 0.4.1

### Enhancements

* **Support img base64 in html**
* **Fsspec support for direct URI**
* **Support href extraction to local file**
* **Added VastDB source and destination connector**

### Fixes

* **Fix how data updated before writing to sql tables based on columns in table**

## 0.4.0

### Enhancements

* **Change Confluence Source Connector authentication parameters to support password, api token, pat token and cloud authentication**

### Fixes

* **Fix SQL uploader stager** - When passed `output_filename` without a suffix it resulted in unsupported file format error. Now, it will take a suffix of `elements_filepath` and append it to `output_filename`.
* **Fix Snowflake uploader** - Unexpected `columns` argument was passed to `_fit_to_schema` method inside SnowflakeUploader `upload_dataframe` method.

## 0.3.15

### Enhancements

* **Add databricks delta table connector**

### Fixes

* **Fixed namespace issue with pinecone, and added new test**

## 0.3.14

### Fixes

* **Fix Neo4j Uploader string enum error**
* **Fix ChromaDB Destination failing integration tests** - issue lies within the newest ChromaDB release, fix freezes it's version to 0.6.2.

## 0.3.13

### Fixes

* **Fix Snowflake Uploader error**
* **Fix SQL Uploader Stager timestamp error**
* **Migrate Discord Sourced Connector to v2**
* **Add read data fallback** When reading data that could be json or ndjson, if extension is missing, fallback to trying to read it as json.

### Enhancements

* **Async support for all IO-bounded embedders**
* **Expand support to Python 3.13**

## 0.3.12

### Enhancements

* **Migrate Notion Source Connector to V2**
* **Migrate Vectara Destination Connector to v2**
* **Added Redis destination connector**
* **Improved Milvus error handling**
* **Bypass asyncio exception grouping to return more meaningful errors from OneDrive indexer**
* **Kafka destination connector checks for existence of topic**
* **Create more reflective custom errors** Provide errors to indicate if the error was due to something user provided or due to a provider issue, applicable to all steps in the pipeline.

### Fixes
* **Register Neo4j Upload Stager**
* **Fix Kafka destination connection problems**


## 0.3.11

### Enhancements

* **Support Databricks personal access token**

### Fixes

* **Fix missing source identifiers in some downloaders**

## 0.3.10

### Enhancements

* **Support more concrete FileData content for batch support**

### Fixes

* **Add Neo4J to ingest destination connector registry**
* **Fix closing SSHClient in sftp connector**

## 0.3.9

### Enhancements

* **Support ndjson files in stagers**
* **Add Neo4j destination connector**
* **Support passing data in for uploaders**

### Fixes

* **Make sure any SDK clients that support closing get called**

## 0.3.8

### Fixes

* **Prevent pinecone delete from hammering database when deleting**

## 0.3.7

### Fixes

* **Correct fsspec connectors date metadata field types** - sftp, azure, box and gcs
* **Fix Kafka source connection problems**
* **Fix Azure AI Search session handling**
* **Fixes issue with SingleStore Source Connector not being available**
* **Fixes issue with SQLite Source Connector using wrong Indexer** - Caused indexer config parameter error when trying to use SQLite Source
* **Fixes issue with Snowflake Destination Connector `nan` values** - `nan` values were not properly replaced with `None`
* **Fixes Snowflake source `'SnowflakeCursor' object has no attribute 'mogrify'` error**
* **Box source connector can now use raw JSON as access token instead of file path to JSON**
* **Fix fsspec upload paths to be OS independent**
* **Properly log elasticsearch upload errors**

### Enhancements

* **Kafka source connector has new field: group_id**
* **Support personal access token for confluence auth**
* **Leverage deterministic id for uploaded content**
* **Makes multiple SQL connectors (Snowflake, SingleStore, SQLite) more robust against SQL injection.**
* **Optimizes memory usage of Snowflake Destination Connector.**
* **Added Qdrant Cloud integration test**
* **Add DuckDB destination connector** Adds support storing artifacts in a local DuckDB database.
* **Add MotherDuck destination connector** Adds support storing artifacts in MotherDuck database.
* **Update weaviate v2 example**

## 0.3.6

### Fixes

* **Fix Azure AI Search Error handling**

## 0.3.5

### Enhancements

* **Persist record id in dedicated LanceDB column, use it to delete previous content to prevent duplicates.**

### Fixes

* **Remove client.ping() from the Elasticsearch precheck.**
* **Pinecone metadata fixes** - Fix CLI's --metadata-fields default. Always preserve record ID tracking metadata.
* **Add check to prevent querying for more than pinecone limit when deleting records**
* **Unregister Weaviate base classes** - Weaviate base classes shouldn't be registered as they are abstract and cannot be instantiated as a configuration

## 0.3.4

### Enhancements

* **Add azure openai embedder**
* **Add `collection_id` field to Couchbase `downloader_config`**

## 0.3.3

### Enhancements

* **Add `precheck` to Milvus connector**

### Fixes

* **Make AstraDB uploader truncate `text` and `text_as_html` content to max 8000 bytes**
* **Add missing LanceDb extra**
* **Weaviate cloud auth detection fixed**

## 0.3.2

### Enhancements

* **Persist record id in mongodb data, use it to delete previous content to prevent duplicates.**


### Fixes

* **Remove forward slash from Google Drive relative path field**
* **Create LanceDB test databases in unique remote locations to avoid conflicts**
* **Add weaviate to destination registry**

## 0.3.1

### Enhancements

* **LanceDB V2 Destination Connector**
* **Persist record id in milvus, use it to delete previous content to prevent duplicates.**
* **Persist record id in weaviate metadata, use it to delete previous content to prevent duplicates.**
* **Persist record id in sql metadata, use it to delete previous content to prevent duplicates.**
* **Persist record id in elasticsearch/opensearch metadata, use it to delete previous content to prevent duplicates.**

### Fixes

* **Make AstraDB precheck fail on non-existant collections**
* **Respect Pinecone's metadata size limits** crop metadata sent to Pinecone's to fit inside its limits, to avoid error responses
* **Propagate exceptions raised by delta table connector during write**

## 0.3.0

### Enhancements

* **Added V2 kafka destination connector**
* **Persist record id in pinecone metadata, use it to delete previous content to prevent duplicates.**
* **Persist record id in azure ai search, use it to delete previous content to prevent duplicates.**
* **Persist record id in astradb, use it to delete previous content to prevent duplicates.**
* **Update Azure Cognitive Search to Azure AI Search**

### Fixes

* **Fix Delta Table destination precheck** Validate AWS Region in precheck.
* **Add missing batch label to FileData where applicable**
* **Handle fsspec download file into directory** When filenames have odd characters, files are downloaded into a directory. Code added to shift it around to match expected behavior.
* **Postgres Connector Query** causing syntax error when ID column contains strings

## 0.2.2

### Enhancements
* **Remove `overwrite` field** from fsspec and databricks connectors
* **Added migration for GitLab Source V2**
* **Added V2 confluence source connector**
* **Added OneDrive destination connector**
* **Qdrant destination to v2**
* **Migrate Kafka Source Connector to V2**

## 0.2.1

### Enhancements

* **File system based indexers return a record display name**
* **Add singlestore source connector**
* **Astra DB V2 Source Connector** Create a v2 version of the Astra DB Source Connector.
* **Support native async requests from unstructured-client**
* **Support filtering element types in partitioner step**


### Fixes

* **Fix Databricks Volumes file naming** Add .json to end of upload file.
* **Fix SQL Type destination precheck** Change to context manager "with".

## 0.2.0

### Enhancements

* **Add snowflake source and destination connectors**
* **Migrate Slack Source Connector to V2**
* **Migrate Slack Source Connector to V2**
* **Add Delta Table destination to v2**
* **Migrate Slack Source Connector to V2**

## 0.1.1

### Enhancements

* **Update KDB.AI vectorstore integration to 1.4**
* **Add sqlite and postgres source connectors**
* **Add sampling functionality for indexers in fsspec connectors**

### Fixes

* **Fix Databricks Volumes destination** Fix for filenames to not be hashes.

## 0.1.0

### Enhancements

* **Move default API URL parameter value to serverless API**
* **Add check that access config always wrapped in Secret**
* **Add togetherai embedder support**
* **Refactor sqlite and postgres to be distinct connectors to support better input validation**
* **Added MongoDB source V2 connector**
* **Support optional access configs on connection configs**
* **Refactor databricks into distinct connectors based on auth type**

### Fixes

**Fix Notion Ingestion** Fix the Notion source connector to work with the latest version of the Notion API (added `in_trash` properties to `Page`, `Block` and `Database`).

## 0.0.25

### Enhancements

* **Support pinecone namespace on upload**
* **Migrate Outlook Source Connector to V2**
* **Support for Databricks Volumes source connector**

### Fixes

* **Update Sharepoint Creds and Expected docs**

## 0.0.24

### Enhancements

* **Support dynamic metadata mapping in Pinecone uploader**

## 0.0.23

### Fixes

* **Remove check for langchain dependency in embedders**

## 0.0.22

### Enhancements

* **Add documentation for developing sources/destinations**

* **Leverage `uv` for pip compile**

* **Use incoming fsspec data to populate metadata** Rather than make additional calls to collect metadata after initial file list, use connector-specific data to populate the metadata.

* **Drop langchain as dependency for embedders**

## 0.0.21

### Fixes

* **Fix forward compatibility issues with `unstructured-client==0.26.0`.** Update syntax and create a new SDK util file for reuse in the Partitioner and Chunker

* **Update Databricks CI Test** Update to use client_id and client_secret auth. Also return files.upload method to one from open source.

* **Fix astra src bug** V1 source connector was updated to work with astrapy 1.5.0

## 0.0.20

### Enhancements

* **Support for latest AstraPy API** Add support for the modern AstraPy client interface for the Astra DB Connector.

## 0.0.19

### Fixes

* **Use validate_default to instantiate default pydantic secrets**

## 0.0.18

### Enhancements

* **Better destination precheck for blob storage** Write an empty file to the destination location when running fsspec-based precheck

## 0.0.17

### Fixes

* **Drop use of unstructued in embed** Remove remnant import from unstructured dependency in embed implementations.


## 0.0.16

### Fixes

* **Add constraint on pydantic** Make sure the version of pydantic being used with this repo pulls in the earliest version that introduces generic Secret, since this is used heavily.

## 0.0.15

### Fixes

* **Model serialization with nested models** Logic updated to properly handle serializing pydantic models that have nested configs with secret values.
* **Sharepoint permission config requirement** The sharepoint connector was expecting the permission config, even though it should have been optional.
* **Sharepoint CLI permission params made optional

### Enhancements

* **Migrate airtable connector to v2**
* **Support iteratively deleting cached content** Add a flag to delete cached content once it's no longer needed for systems that are limited in memory.

## 0.0.14

### Enhancements

* **Support async batch uploads for pinecone connector**
* **Migrate embedders** Move embedder implementations from the open source unstructured repo into this one.

### Fixes

* **Misc. Onedrive connector fixes**

## 0.0.13

### Fixes

* **Pinecone payload size fixes** Pinecone destination now has a limited set of properties it will publish as well as dynamically handles batch size to stay under 2MB pinecone payload limit.

## 0.0.12

### Enhancements

### Fixes

* **Fix invalid `replace()` calls in uncompress** - `replace()` calls meant to be on `str` versions of the path were instead called on `Path` causing errors with parameters.

## 0.0.11

### Enhancements

* **Fix OpenSearch connector** OpenSearch connector did not work when `http_auth` was not provided

## 0.0.10

### Enhancements

* "Fix tar extraction" - tar extraction function assumed archive was gzip compressed which isn't true for supported `.tar` archives. Updated to work for both compressed and uncompressed tar archives.

## 0.0.9

### Enhancements

* **Chroma dict settings should allow string inputs**
* **Move opensearch non-secret fields out of access config**
* **Support string inputs for dict type model fields** Use the `BeforeValidator` support from pydantic to map a string value to a dict if that's provided.
* **Move opensearch non-secret fields out of access config

### Fixes

**Fix uncompress logic** Use of the uncompress process wasn't being leveraged in the pipeline correctly. Updated to use the new loca download path for where the partitioned looks for the new file.


## 0.0.8

### Enhancements

* **Add fields_to_include option for Milvus Stager** Adds support for filtering which fields will remain in the document so user can align document structure to collection schema.
* **Add flatten_metadata option for Milvus Stager** Flattening metadata is now optional (enabled by default) step in processing the document.

## 0.0.7

### Enhancements

* **support sharing parent multiprocessing for uploaders** If an uploader needs to fan out it's process using multiprocessing, support that using the parent pipeline approach rather than handling it explicitly by the connector logic.
* **OTEL support** If endpoint supplied, publish all traces to an otel collector.

### Fixes

* **Weaviate access configs access** Weaviate access config uses pydantic Secret and it needs to be resolved to the secret value when being used. This was fixed.
* **unstructured-client compatibility fix** Fix an error when accessing the fields on `PartitionParameters` in the new 0.26.0 Python client.

## 0.0.6

### Fixes

* **unstructured-client compatibility fix** Update the calls to `unstructured_client.general.partition` to avoid a breaking change in the newest version.

## 0.0.5

### Enhancements

* **Add Couchbase Source Connector** Adds support for reading artifacts from Couchbase DB for processing in unstructured
* **Drop environment from pinecone as part of v2 migration** environment is no longer required by the pinecone SDK, so that field has been removed from the ingest CLI/SDK/
* **Add KDBAI Destination Connector** Adds support for writing elements and their embeddings to KDBAI DB.

### Fixes

* **AstraDB connector configs** Configs had dataclass annotation removed since they're now pydantic data models.
* **Local indexer recursive behavior** Local indexer was indexing directories as well as files. This was filtered out.

## 0.0.4

### Enhancements

* **Add Couchbase Destination Connector** Adds support for storing artifacts in Couchbase DB for Vector Search
* **Leverage pydantic base models** All user-supplied configs are now derived from pydantic base models to leverage better type checking and add built in support for sensitive fields.
* **Autogenerate click options from base models** Leverage the pydantic base models for all configs to autogenerate the cli options exposed when running ingest as a CLI.
* **Drop required Unstructured dependency** Unstructured was moved to an extra dependency to only be imported when needed for functionality such as local partitioning/chunking.
* **Rebrand Astra to Astra DB** The Astra DB integration was re-branded to be consistent with DataStax standard branding.

## 0.0.3

### Enhancements

* **Improve documentation** Update the README's.
* **Explicit Opensearch classes** For the connector registry entries for opensearch, use only opensearch specific classes rather than any elasticsearch ones.
* **Add missing fsspec destination precheck** check connection in precheck for all fsspec-based destination connectors

## 0.0.2

### Enhancements

* **Use uuid for s3 identifiers** Update unique id to use uuid derived from file path rather than the filepath itself.
* **V2 connectors precheck support** All steps in the v2 pipeline support an optional precheck call, which encompasses the previous check connection functionality.
* **Filter Step** Support dedicated step as part of the pipeline to filter documents.

## 0.0.1

### Enhancements

### Features

* **Add Milvus destination connector** Adds support storing artifacts in Milvus vector database.

### Fixes

* **Remove old repo references** Any mention of the repo this project came from was removed.

## 0.0.0

### Features

* **Initial Migration** Create the structure of this repo from the original code in the [Unstructured](https://github.com/Unstructured-IO/unstructured) project.

### Fixes<|MERGE_RESOLUTION|>--- conflicted
+++ resolved
@@ -1,8 +1,4 @@
-<<<<<<< HEAD
 ## 0.5.3
-=======
-## 0.5.3-dev2
->>>>>>> 4edcd1be
 
 ### Enhancements
 
