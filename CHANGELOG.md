<<<<<<< HEAD
## 0.0.24-dev1

* **Added migration for GitLab Source V2**
  * **Updated the expected output for GitLab Source V2**
=======
## 0.0.25

### Enhancements

* **Support pinecone namespace on upload**
* **Migrate Outlook Source Connector to V2**
* **Support for Databricks Volumes source connector**

### Fixes

* **Update Sharepoint Creds and Expected docs**

## 0.0.24
>>>>>>> be967816

### Enhancements

* **Support dynamic metadata mapping in Pinecone uploader**

## 0.0.23

### Fixes

* **Remove check for langchain dependency in embedders**

## 0.0.22

### Enhancements

* **Add documentation for developing sources/destinations**

* **Leverage `uv` for pip compile**

* **Use incoming fsspec data to populate metadata** Rather than make additional calls to collect metadata after initial file list, use connector-specific data to populate the metadata. 

* **Drop langchain as dependency for embedders**

## 0.0.21

### Fixes

* **Fix forward compatibility issues with `unstructured-client==0.26.0`.** Update syntax and create a new SDK util file for reuse in the Partitioner and Chunker

* **Update Databricks CI Test** Update to use client_id and client_secret auth. Also return files.upload method to one from open source.

* **Fix astra src bug** V1 source connector was updated to work with astrapy 1.5.0

## 0.0.20

### Enhancements

* **Support for latest AstraPy API** Add support for the modern AstraPy client interface for the Astra DB Connector.

## 0.0.19

### Fixes

* **Use validate_default to instantiate default pydantic secrets**

## 0.0.18

### Enhancements

* **Better destination precheck for blob storage** Write an empty file to the destination location when running fsspec-based precheck

## 0.0.17

### Fixes

* **Drop use of unstructued in embed** Remove remnant import from unstructured dependency in embed implementations.


## 0.0.16

### Fixes

* **Add constraint on pydantic** Make sure the version of pydantic being used with this repo pulls in the earliest version that introduces generic Secret, since this is used heavily.

## 0.0.15

### Fixes

* **Model serialization with nested models** Logic updated to properly handle serializing pydantic models that have nested configs with secret values.
* **Sharepoint permission config requirement** The sharepoint connector was expecting the permission config, even though it should have been optional.
* **Sharepoint CLI permission params made optional

### Enhancements

* **Migrate airtable connector to v2**
* **Support iteratively deleting cached content** Add a flag to delete cached content once it's no longer needed for systems that are limited in memory.

## 0.0.14

### Enhancements

* **Support async batch uploads for pinecone connector**
* **Migrate embedders** Move embedder implementations from the open source unstructured repo into this one.

### Fixes

* **Misc. Onedrive connector fixes**

## 0.0.13

### Fixes

* **Pinecone payload size fixes** Pinecone destination now has a limited set of properties it will publish as well as dynamically handles batch size to stay under 2MB pinecone payload limit.

## 0.0.12

### Enhancements

### Fixes

* **Fix invalid `replace()` calls in uncompress** - `replace()` calls meant to be on `str` versions of the path were instead called on `Path` causing errors with parameters.

## 0.0.11

### Enhancements

* **Fix OpenSearch connector** OpenSearch connector did not work when `http_auth` was not provided

## 0.0.10

### Enhancements

* "Fix tar extraction" - tar extraction function assumed archive was gzip compressed which isn't true for supported `.tar` archives. Updated to work for both compressed and uncompressed tar archives.

## 0.0.9

### Enhancements

* **Chroma dict settings should allow string inputs**
* **Move opensearch non-secret fields out of access config**
* **Support string inputs for dict type model fields** Use the `BeforeValidator` support from pydantic to map a string value to a dict if that's provided. 
* **Move opensearch non-secret fields out of access config

### Fixes

**Fix uncompress logic** Use of the uncompress process wasn't being leveraged in the pipeline correctly. Updated to use the new loca download path for where the partitioned looks for the new file.  


## 0.0.8

### Enhancements

* **Add fields_to_include option for Milvus Stager** Adds support for filtering which fields will remain in the document so user can align document structure to collection schema.
* **Add flatten_metadata option for Milvus Stager** Flattening metadata is now optional (enabled by default) step in processing the document.

## 0.0.7

### Enhancements

* **support sharing parent multiprocessing for uploaders** If an uploader needs to fan out it's process using multiprocessing, support that using the parent pipeline approach rather than handling it explicitly by the connector logic.  
* **OTEL support** If endpoint supplied, publish all traces to an otel collector. 

### Fixes

* **Weaviate access configs access** Weaviate access config uses pydantic Secret and it needs to be resolved to the secret value when being used. This was fixed. 
* **unstructured-client compatibility fix** Fix an error when accessing the fields on `PartitionParameters` in the new 0.26.0 Python client.

## 0.0.6

### Fixes

* **unstructured-client compatibility fix** Update the calls to `unstructured_client.general.partition` to avoid a breaking change in the newest version.

## 0.0.5

### Enhancements

* **Add Couchbase Source Connector** Adds support for reading artifacts from Couchbase DB for processing in unstructured
* **Drop environment from pinecone as part of v2 migration** environment is no longer required by the pinecone SDK, so that field has been removed from the ingest CLI/SDK/
* **Add KDBAI Destination Connector** Adds support for writing elements and their embeddings to KDBAI DB.

### Fixes

* **AstraDB connector configs** Configs had dataclass annotation removed since they're now pydantic data models. 
* **Local indexer recursive behavior** Local indexer was indexing directories as well as files. This was filtered out.

## 0.0.4

### Enhancements

* **Add Couchbase Destination Connector** Adds support for storing artifacts in Couchbase DB for Vector Search
* **Leverage pydantic base models** All user-supplied configs are now derived from pydantic base models to leverage better type checking and add built in support for sensitive fields.
* **Autogenerate click options from base models** Leverage the pydantic base models for all configs to autogenerate the cli options exposed when running ingest as a CLI.
* **Drop required Unstructured dependency** Unstructured was moved to an extra dependency to only be imported when needed for functionality such as local partitioning/chunking.
* **Rebrand Astra to Astra DB** The Astra DB integration was re-branded to be consistent with DataStax standard branding.

## 0.0.3

### Enhancements

* **Improve documentation** Update the README's.
* **Explicit Opensearch classes** For the connector registry entries for opensearch, use only opensearch specific classes rather than any elasticsearch ones. 
* **Add missing fsspec destination precheck** check connection in precheck for all fsspec-based destination connectors

## 0.0.2

### Enhancements

* **Use uuid for s3 identifiers** Update unique id to use uuid derived from file path rather than the filepath itself.
* **V2 connectors precheck support** All steps in the v2 pipeline support an optional precheck call, which encompasses the previous check connection functionality. 
* **Filter Step** Support dedicated step as part of the pipeline to filter documents.

## 0.0.1

### Enhancements

### Features

* **Add Milvus destination connector** Adds support storing artifacts in Milvus vector database.

### Fixes

* **Remove old repo references** Any mention of the repo this project came from was removed. 

## 0.0.0

### Features

* **Initial Migration** Create the structure of this repo from the original code in the [Unstructured](https://github.com/Unstructured-IO/unstructured) project.

### Fixes<|MERGE_RESOLUTION|>--- conflicted
+++ resolved
@@ -1,9 +1,3 @@
-<<<<<<< HEAD
-## 0.0.24-dev1
-
-* **Added migration for GitLab Source V2**
-  * **Updated the expected output for GitLab Source V2**
-=======
 ## 0.0.25
 
 ### Enhancements
@@ -16,8 +10,10 @@
 
 * **Update Sharepoint Creds and Expected docs**
 
-## 0.0.24
->>>>>>> be967816
+## 0.0.24-dev1
+
+* **Added migration for GitLab Source V2**
+  * **Updated the expected output for GitLab Source V2**
 
 ### Enhancements
 
