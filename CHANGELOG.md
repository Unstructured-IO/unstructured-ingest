## 0.0.26-dev1
<<<<<<< HEAD

### Enhancements

* **Move default API URL parameter value to serverless API**
=======
>>>>>>> 5074e8c8

## 0.0.25

### Enhancements

* **Support pinecone namespace on upload**
* **Migrate Outlook Source Connector to V2**
* **Support for Databricks Volumes source connector**

### Fixes

* **Update Sharepoint Creds and Expected docs**

## 0.0.24

### Enhancements

* **Support dynamic metadata mapping in Pinecone uploader**

## 0.0.23

### Fixes

* **Remove check for langchain dependency in embedders**

## 0.0.22

### Enhancements

* **Add documentation for developing sources/destinations**

* **Leverage `uv` for pip compile**

* **Use incoming fsspec data to populate metadata** Rather than make additional calls to collect metadata after initial file list, use connector-specific data to populate the metadata. 

* **Drop langchain as dependency for embedders**

## 0.0.21

### Fixes

* **Fix forward compatibility issues with `unstructured-client==0.26.0`.** Update syntax and create a new SDK util file for reuse in the Partitioner and Chunker

* **Update Databricks CI Test** Update to use client_id and client_secret auth. Also return files.upload method to one from open source.

* **Fix astra src bug** V1 source connector was updated to work with astrapy 1.5.0

## 0.0.20

### Enhancements

* **Support for latest AstraPy API** Add support for the modern AstraPy client interface for the Astra DB Connector.

## 0.0.19

### Fixes

* **Use validate_default to instantiate default pydantic secrets**

## 0.0.18

### Enhancements

* **Better destination precheck for blob storage** Write an empty file to the destination location when running fsspec-based precheck

## 0.0.17

### Fixes

* **Drop use of unstructued in embed** Remove remnant import from unstructured dependency in embed implementations.


## 0.0.16

### Fixes

* **Add constraint on pydantic** Make sure the version of pydantic being used with this repo pulls in the earliest version that introduces generic Secret, since this is used heavily.

## 0.0.15

### Fixes

* **Model serialization with nested models** Logic updated to properly handle serializing pydantic models that have nested configs with secret values.
* **Sharepoint permission config requirement** The sharepoint connector was expecting the permission config, even though it should have been optional.
* **Sharepoint CLI permission params made optional

### Enhancements

* **Migrate airtable connector to v2**
* **Support iteratively deleting cached content** Add a flag to delete cached content once it's no longer needed for systems that are limited in memory.

## 0.0.14

### Enhancements

* **Support async batch uploads for pinecone connector**
* **Migrate embedders** Move embedder implementations from the open source unstructured repo into this one.

### Fixes

* **Misc. Onedrive connector fixes**

## 0.0.13

### Fixes

* **Pinecone payload size fixes** Pinecone destination now has a limited set of properties it will publish as well as dynamically handles batch size to stay under 2MB pinecone payload limit.

## 0.0.12

### Enhancements

### Fixes

* **Fix invalid `replace()` calls in uncompress** - `replace()` calls meant to be on `str` versions of the path were instead called on `Path` causing errors with parameters.

## 0.0.11

### Enhancements

* **Fix OpenSearch connector** OpenSearch connector did not work when `http_auth` was not provided

## 0.0.10

### Enhancements

* "Fix tar extraction" - tar extraction function assumed archive was gzip compressed which isn't true for supported `.tar` archives. Updated to work for both compressed and uncompressed tar archives.

## 0.0.9

### Enhancements

* **Chroma dict settings should allow string inputs**
* **Move opensearch non-secret fields out of access config**
* **Support string inputs for dict type model fields** Use the `BeforeValidator` support from pydantic to map a string value to a dict if that's provided. 
* **Move opensearch non-secret fields out of access config

### Fixes

**Fix uncompress logic** Use of the uncompress process wasn't being leveraged in the pipeline correctly. Updated to use the new loca download path for where the partitioned looks for the new file.  


## 0.0.8

### Enhancements

* **Add fields_to_include option for Milvus Stager** Adds support for filtering which fields will remain in the document so user can align document structure to collection schema.
* **Add flatten_metadata option for Milvus Stager** Flattening metadata is now optional (enabled by default) step in processing the document.

## 0.0.7

### Enhancements

* **support sharing parent multiprocessing for uploaders** If an uploader needs to fan out it's process using multiprocessing, support that using the parent pipeline approach rather than handling it explicitly by the connector logic.  
* **OTEL support** If endpoint supplied, publish all traces to an otel collector. 

### Fixes

* **Weaviate access configs access** Weaviate access config uses pydantic Secret and it needs to be resolved to the secret value when being used. This was fixed. 
* **unstructured-client compatibility fix** Fix an error when accessing the fields on `PartitionParameters` in the new 0.26.0 Python client.

## 0.0.6

### Fixes

* **unstructured-client compatibility fix** Update the calls to `unstructured_client.general.partition` to avoid a breaking change in the newest version.

## 0.0.5

### Enhancements

* **Add Couchbase Source Connector** Adds support for reading artifacts from Couchbase DB for processing in unstructured
* **Drop environment from pinecone as part of v2 migration** environment is no longer required by the pinecone SDK, so that field has been removed from the ingest CLI/SDK/
* **Add KDBAI Destination Connector** Adds support for writing elements and their embeddings to KDBAI DB.

### Fixes

* **AstraDB connector configs** Configs had dataclass annotation removed since they're now pydantic data models. 
* **Local indexer recursive behavior** Local indexer was indexing directories as well as files. This was filtered out.

## 0.0.4

### Enhancements

* **Add Couchbase Destination Connector** Adds support for storing artifacts in Couchbase DB for Vector Search
* **Leverage pydantic base models** All user-supplied configs are now derived from pydantic base models to leverage better type checking and add built in support for sensitive fields.
* **Autogenerate click options from base models** Leverage the pydantic base models for all configs to autogenerate the cli options exposed when running ingest as a CLI.
* **Drop required Unstructured dependency** Unstructured was moved to an extra dependency to only be imported when needed for functionality such as local partitioning/chunking.
* **Rebrand Astra to Astra DB** The Astra DB integration was re-branded to be consistent with DataStax standard branding.

## 0.0.3

### Enhancements

* **Improve documentation** Update the README's.
* **Explicit Opensearch classes** For the connector registry entries for opensearch, use only opensearch specific classes rather than any elasticsearch ones. 
* **Add missing fsspec destination precheck** check connection in precheck for all fsspec-based destination connectors

## 0.0.2

### Enhancements

* **Use uuid for s3 identifiers** Update unique id to use uuid derived from file path rather than the filepath itself.
* **V2 connectors precheck support** All steps in the v2 pipeline support an optional precheck call, which encompasses the previous check connection functionality. 
* **Filter Step** Support dedicated step as part of the pipeline to filter documents.

## 0.0.1

### Enhancements

### Features

* **Add Milvus destination connector** Adds support storing artifacts in Milvus vector database.

### Fixes

* **Remove old repo references** Any mention of the repo this project came from was removed. 

## 0.0.0

### Features

* **Initial Migration** Create the structure of this repo from the original code in the [Unstructured](https://github.com/Unstructured-IO/unstructured) project.

### Fixes<|MERGE_RESOLUTION|>--- conflicted
+++ resolved
@@ -1,11 +1,8 @@
-## 0.0.26-dev1
-<<<<<<< HEAD
+## 0.0.26-dev2
 
 ### Enhancements
 
 * **Move default API URL parameter value to serverless API**
-=======
->>>>>>> 5074e8c8
 
 ## 0.0.25
 
