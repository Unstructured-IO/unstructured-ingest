<<<<<<< HEAD
## 0.1.1-dev2

### Enhancements

* **Vectara destination to v2**

## 0.1.1-dev0
=======
## 0.1.1-dev1
>>>>>>> 977fc0ab

### Enhancements

* **Update KDB.AI vectorstore integration to 1.4**
* **Add sqlite and postgres source connectors**

## 0.1.0

### Enhancements

* **Move default API URL parameter value to serverless API**
* **Add check that access config always wrapped in Secret**
* **Add togetherai embedder support**
* **Refactor sqlite and postgres to be distinct connectors to support better input validation**
* **Added MongoDB source V2 connector**
* **Support optional access configs on connection configs**
* **Refactor databricks into distinct connectors based on auth type**

### Fixes

**Fix Notion Ingestion** Fix the Notion source connector to work with the latest version of the Notion API (added `in_trash` properties to `Page`, `Block` and `Database`).

## 0.0.25

### Enhancements

* **Support pinecone namespace on upload**
* **Migrate Outlook Source Connector to V2**
* **Support for Databricks Volumes source connector**

### Fixes

* **Update Sharepoint Creds and Expected docs**

## 0.0.24

### Enhancements

* **Support dynamic metadata mapping in Pinecone uploader**

## 0.0.23

### Fixes

* **Remove check for langchain dependency in embedders**

## 0.0.22

### Enhancements

* **Add documentation for developing sources/destinations**

* **Leverage `uv` for pip compile**

* **Use incoming fsspec data to populate metadata** Rather than make additional calls to collect metadata after initial file list, use connector-specific data to populate the metadata. 

* **Drop langchain as dependency for embedders**

## 0.0.21

### Fixes

* **Fix forward compatibility issues with `unstructured-client==0.26.0`.** Update syntax and create a new SDK util file for reuse in the Partitioner and Chunker

* **Update Databricks CI Test** Update to use client_id and client_secret auth. Also return files.upload method to one from open source.

* **Fix astra src bug** V1 source connector was updated to work with astrapy 1.5.0

## 0.0.20

### Enhancements

* **Support for latest AstraPy API** Add support for the modern AstraPy client interface for the Astra DB Connector.

## 0.0.19

### Fixes

* **Use validate_default to instantiate default pydantic secrets**

## 0.0.18

### Enhancements

* **Better destination precheck for blob storage** Write an empty file to the destination location when running fsspec-based precheck

## 0.0.17

### Fixes

* **Drop use of unstructued in embed** Remove remnant import from unstructured dependency in embed implementations.


## 0.0.16

### Fixes

* **Add constraint on pydantic** Make sure the version of pydantic being used with this repo pulls in the earliest version that introduces generic Secret, since this is used heavily.

## 0.0.15

### Fixes

* **Model serialization with nested models** Logic updated to properly handle serializing pydantic models that have nested configs with secret values.
* **Sharepoint permission config requirement** The sharepoint connector was expecting the permission config, even though it should have been optional.
* **Sharepoint CLI permission params made optional

### Enhancements

* **Migrate airtable connector to v2**
* **Support iteratively deleting cached content** Add a flag to delete cached content once it's no longer needed for systems that are limited in memory.

## 0.0.14

### Enhancements

* **Support async batch uploads for pinecone connector**
* **Migrate embedders** Move embedder implementations from the open source unstructured repo into this one.

### Fixes

* **Misc. Onedrive connector fixes**

## 0.0.13

### Fixes

* **Pinecone payload size fixes** Pinecone destination now has a limited set of properties it will publish as well as dynamically handles batch size to stay under 2MB pinecone payload limit.

## 0.0.12

### Enhancements

### Fixes

* **Fix invalid `replace()` calls in uncompress** - `replace()` calls meant to be on `str` versions of the path were instead called on `Path` causing errors with parameters.

## 0.0.11

### Enhancements

* **Fix OpenSearch connector** OpenSearch connector did not work when `http_auth` was not provided

## 0.0.10

### Enhancements

* "Fix tar extraction" - tar extraction function assumed archive was gzip compressed which isn't true for supported `.tar` archives. Updated to work for both compressed and uncompressed tar archives.

## 0.0.9

### Enhancements

* **Chroma dict settings should allow string inputs**
* **Move opensearch non-secret fields out of access config**
* **Support string inputs for dict type model fields** Use the `BeforeValidator` support from pydantic to map a string value to a dict if that's provided. 
* **Move opensearch non-secret fields out of access config

### Fixes

**Fix uncompress logic** Use of the uncompress process wasn't being leveraged in the pipeline correctly. Updated to use the new loca download path for where the partitioned looks for the new file.  


## 0.0.8

### Enhancements

* **Add fields_to_include option for Milvus Stager** Adds support for filtering which fields will remain in the document so user can align document structure to collection schema.
* **Add flatten_metadata option for Milvus Stager** Flattening metadata is now optional (enabled by default) step in processing the document.

## 0.0.7

### Enhancements

* **support sharing parent multiprocessing for uploaders** If an uploader needs to fan out it's process using multiprocessing, support that using the parent pipeline approach rather than handling it explicitly by the connector logic.  
* **OTEL support** If endpoint supplied, publish all traces to an otel collector. 

### Fixes

* **Weaviate access configs access** Weaviate access config uses pydantic Secret and it needs to be resolved to the secret value when being used. This was fixed. 
* **unstructured-client compatibility fix** Fix an error when accessing the fields on `PartitionParameters` in the new 0.26.0 Python client.

## 0.0.6

### Fixes

* **unstructured-client compatibility fix** Update the calls to `unstructured_client.general.partition` to avoid a breaking change in the newest version.

## 0.0.5

### Enhancements

* **Add Couchbase Source Connector** Adds support for reading artifacts from Couchbase DB for processing in unstructured
* **Drop environment from pinecone as part of v2 migration** environment is no longer required by the pinecone SDK, so that field has been removed from the ingest CLI/SDK/
* **Add KDBAI Destination Connector** Adds support for writing elements and their embeddings to KDBAI DB.

### Fixes

* **AstraDB connector configs** Configs had dataclass annotation removed since they're now pydantic data models. 
* **Local indexer recursive behavior** Local indexer was indexing directories as well as files. This was filtered out.

## 0.0.4

### Enhancements

* **Add Couchbase Destination Connector** Adds support for storing artifacts in Couchbase DB for Vector Search
* **Leverage pydantic base models** All user-supplied configs are now derived from pydantic base models to leverage better type checking and add built in support for sensitive fields.
* **Autogenerate click options from base models** Leverage the pydantic base models for all configs to autogenerate the cli options exposed when running ingest as a CLI.
* **Drop required Unstructured dependency** Unstructured was moved to an extra dependency to only be imported when needed for functionality such as local partitioning/chunking.
* **Rebrand Astra to Astra DB** The Astra DB integration was re-branded to be consistent with DataStax standard branding.

## 0.0.3

### Enhancements

* **Improve documentation** Update the README's.
* **Explicit Opensearch classes** For the connector registry entries for opensearch, use only opensearch specific classes rather than any elasticsearch ones. 
* **Add missing fsspec destination precheck** check connection in precheck for all fsspec-based destination connectors

## 0.0.2

### Enhancements

* **Use uuid for s3 identifiers** Update unique id to use uuid derived from file path rather than the filepath itself.
* **V2 connectors precheck support** All steps in the v2 pipeline support an optional precheck call, which encompasses the previous check connection functionality. 
* **Filter Step** Support dedicated step as part of the pipeline to filter documents.

## 0.0.1

### Enhancements

### Features

* **Add Milvus destination connector** Adds support storing artifacts in Milvus vector database.

### Fixes

* **Remove old repo references** Any mention of the repo this project came from was removed. 

## 0.0.0

### Features

* **Initial Migration** Create the structure of this repo from the original code in the [Unstructured](https://github.com/Unstructured-IO/unstructured) project.

### Fixes<|MERGE_RESOLUTION|>--- conflicted
+++ resolved
@@ -1,14 +1,10 @@
-<<<<<<< HEAD
-## 0.1.1-dev2
+## 0.1.1-dev3
 
 ### Enhancements
 
 * **Vectara destination to v2**
 
-## 0.1.1-dev0
-=======
 ## 0.1.1-dev1
->>>>>>> 977fc0ab
 
 ### Enhancements
 
