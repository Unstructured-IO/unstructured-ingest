--- conflicted
+++ resolved
@@ -1,11 +1,8 @@
-## 0.3.2-dev2
-<<<<<<< HEAD
+## 0.3.2-dev3
 
 ### Enhancements
 
 * **Persist record id in dedicated LanceDB column, use it to delete previous content to prevent duplicates.**
-=======
->>>>>>> 1a8cf43f
 
 ### Fixes
 
