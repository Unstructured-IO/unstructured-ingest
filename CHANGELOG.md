## 1.1.3

<<<<<<< HEAD
* **Fix**: prevent S3 path conflicts using hash-based directory isolation
=======
* **Fix: Remove unnecessary deletion operation in ES connector**
>>>>>>> bad218cf

## 1.1.2

* **Fix: DeltaTableConnectionConfig default assignment is compliant with stricter typing in Pydantic**

## 1.1.1

* **Fix: Update examples**

## 1.1.0

* **Feature: Embedding with OpenAI (or Azure OpenAI) can trust custom certificate authority by specifying environment variable REQUESTS_CA_BUNDLE.**

## 1.0.59

* **o11y: Downgrade OTEL logs to `DEBUG` by default, make it configurable**

## 1.0.58

* **o11y: Improved logging in connectors' operations with LoggingMixin class**

## 1.0.57

* **test: Longer interval for pinecone integration tests**

## 1.0.56

* **Fix: set correct display_name in HtmlMixin produced FileData**

## 1.0.55

* **Fix: add precheck method to SharePoint connector**

## 1.0.54

* **Fix bump Togetherai dependency**

## 1.0.53

* **Handle SharePoint site access failure properly**

## 1.0.52

* **Fix mkdir race condition in concurrent operations**

## 1.0.51

* **Fix SharePoint connector UnboundLocalError when site not found**

## 1.0.50-dev0

* **Update ingest cli and docs readme files**

## 1.0.49

* **Improve MongoDB SCRAM-SHA-1 authentication error message**

## 1.0.48

* **Improve Jira attachment path results**

## 1.0.47

* **Fix delta-table: normalize S3 LocationConstraint values to handle us-east-1 and EU buckets**

## 1.0.46

* **Fix delta-table `pyo3_runtime.PanicException: Forked process detected` on Linux**

## 1.0.45

### Fixes

* **Fix downloading files that have special characters (like `[` or `]`) inside their names, when using `fsspec` based connectors**

## 1.0.44

* **Improve DeltaTable ingestion process and reliability**

## 1.0.43

* **Fix document limits in Confluence connectr**

## 1.0.42

* **Replace no longer supported TogetherAI test model**

## 1.0.41

* **Add `display_name` to FileData in 14 connectors**

## 1.0.40

* **Fix extracting embedded files from Confluence pages**

## 1.0.39

* **Added metadata export to milvus destination connector**

## 1.0.38

* **Fix pinecone serverless_region default value to be compatible with starter plans**

## 1.0.37

* **Added ability to use libraries in Sharepoint connector**

## 1.0.36

* **Added Notion connector sync block handling by teddysupercuts**

## 1.0.35

* **Fix output path in blob storage destination connector**

## 1.0.34

* **Improve Confluence Indexer's precheck** - validate access to each space

## 1.0.33

* **Fix google drive not setting the display_name property on the FileData object**

## 1.0.32

* **Fix google drive connector's dependencies**

## 1.0.31

* **Cap redis client version to 5.3.0**

## 1.0.30

* **Fixed issue in the blob storage destination connector where files with the same name were overwriting each other**
* **Added more descriptive Redis connector error messages**

## 1.0.29

### Fixes

* **Fix Redis connector shouldn't require `port` and `ssl` params if URI is provided**

## 1.0.28

### Fixes

* **Fix Makes user_pname optional for Sharepoint**
* **Fix Google Drive download links and enhance download method to use LRO for large files**

## 1.0.27

### Fixes

* **Fix table schema example for Snowflake Destination connector**
* **Fix Snowflake Destination issue with dropping/removing case insensitive column names when populating the table**
* **Fix Snowflake Destination issue with `embeddings` column when using `VECTOR` type**

## 1.0.26

* **Fix Notion connector error with FileIcons**

## 1.0.25

* **Fix Notion user text and html getters**

## 1.0.24

* **Handle both cloud and non-cloud jira instances**

## 1.0.23

* **Migrate to new Mixedbread Python SDK**
* **Support better filtering in jira connector and downloading attachments**

## 1.0.22

* **Fix Notion connector missing database properties fields**

## 1.0.21

* **Fix Jira connector cloud option not working issue**
* **Fix Weaviate connector issue with names being wrongly transformed to match collections naming conventions**

## 1.0.19

* **Fix databricks delta table name edge cases**

## 1.0.18

* **Enforce api key if SDK defaults to os env var**

## 1.0.17

* **Support optional API keys for embedders**

## 1.0.16

* **Add embedder config field descriptions**

## 1.0.15

### Fixes

* **Fix bedrock embedder precheck**

## 1.0.14

### Enhancements

* **Add precheck support for embedders that support listing models**

## 1.0.13

### Fixes

* **Fix Notion connector database property missing 'description' attribute error**
* **Retry IBM watsonx S3 upload on connection error**

## 1.0.12

### Fixes

* **Replaced google drive connector's mechanism for file downloads.**
* **Fix Token expiration error in IBM watsonx.data connector**

## 1.0.11

### Fixes

* **Change IBM Watsonx Uploader `max_retries` upper limit to 500**
* **Fix Pinecone connector writing empty vector error**
* **Google Drive connector also include shared drive**

## 1.0.8

### Enhancements

* **Update Neo4J Entity Support** to support NER + RE(Relationship extraction)

## 1.0.7

### Fixes

* **Fix release version**

## 1.0.6

### Fixes

* **Google Drive connector now strips the leading dot in extensions properly**
* **Google Drive permissions conform to FileData schema**
* **Confluence permissions conform to FileData schema**

## 1.0.5

### Fixes

* **Fix Pydantic validation for permissions_data field**

## 1.0.4

### Features

* **Normalize user and group permissions in Google Drive source connector**

## 1.0.3

### Features

**Add permission metadata to Confluence source connector**

## 1.0.2

### Features

* **Update astra source connector to use new astrapy client**

## 1.0.1

### Features

* **Migrate project to use pyproject.toml and uv**

## 0.7.2

### Features

* **Add `username password` authentication to Onedrive and Sharepoint**

## 0.7.0

### Features

* **Drop V1**

## 0.6.4

### Features

* **Support env var for user agent settings**

### Fixes

* **Expose Github connector**

## 0.6.3

### Features

* **Migrate Github connector to v2**

## 0.6.2

### Features

* **Support opinionated writes in databricks delta table connector**
* **Update databricks volume connector to emit user agent**
* **Delete previous content from databricks delta tables**

## 0.6.1

### Fixes

* **Handle NDJSON when using local chunker**

## 0.6.0

### Features

* **Isolate FileData to limit dependencies**

## 0.5.25

### Features

* **Support dynamic schema management for Databricks Delta Table uploader**

## 0.5.24

### Features

* **Add warning to s3 if characters to avoid are present in path**

## 0.5.23

### Enhancements
FileData and a few other types can now be imported from a narrower v2.types module. 
This avoids some of the adjacent implicit imports that were picked up with v2.interfaces.__init__.py 

## 0.5.22

### Features

* **Add elasticsearch config enforcement that hosts are a list type**

## 0.5.21

### Fixes

* **Lazy load pandas and numpy** to improve startup performance

## 0.5.20

### Features 

* **Add IBM watson.data Destination connector**

## 0.5.19

### Features

* **Add `key_prefix` field to Redis Uploader** - Allow users to input custom prefix for keys saved inside Redis connector

## 0.5.18

### Fixes

* **Fix missing support for NDJSON in stagers**

## 0.5.17

### Fixes 

* **Do not output `orig_elements` for astradb** `original_elements` has the correctly truncated field

## 0.5.16

### Fixes 

* **Fix databricks volumes table uploader precheck**
* **Zendesk fix for debug**

## 0.5.15

### Fixes 

* **Separate password and api_token for Confluence connector**

### Features 

* **Support NDJSON for data between pipeline steps for data streaming**

## 0.5.14

### Fixes

* **Fixed Zendesk connector registering method**

## 0.5.13

### Fixes 

* **Handle schema conflict on neo4j**

### Fixes

## 0.5.12

### Features 

* **Support for entities in neo4j connector**

### Fixes

Fixed zendesk dependency warning

## 0.5.11

### Features 

* **Added Zendesk as a source connector.**

### Fixes

* **Fix move metadata to top level in AstraDB destination**
* **Add option to move metadata to top level in AstraDB destination**

## 0.5.10

### Enhancements

* **Migrate Jira Source connector from V1 to V2**
* **Add Jira Source connector integration and unit tests**
* **Support custom endpoint for openai embedder**

### Fixes

* **Fix Confluence unescaped Unicode characters**
* **Update use of unstructured client to leverage new error handling**
* **Dropbox connector can now use long lived refresh token and generate access token internally**
* **Delta Tables connector can evolve schema**

## 0.5.9

### Features

* **Add auto create collection support for AstraDB destination**

### Fixes

* **Fix Confluence Source page title not being processed during partition**

## 0.5.8

### Fixes

* **Fix on pinecone index creation functionality**

## 0.5.7

### Fixes

* **Fix voyageai embedder: add multimodal embedder function**

## 0.5.6

### Enhancements

* **Add support for setting up destination for Pinecone**
* Add name formatting to Weaviate destination uploader

## 0.5.5

* **Improve orig_elements handling in astra and neo4j connectors**

## 0.5.4

### Enhancements

* **Sharepoint support for nested folders and remove need for default path Shared Documents**

## 0.5.3

### Enhancements

* **Improvements on Neo4J uploader, and ability to create a vector index**
* **Optimize embedder code** - Move duplicate code to base interface, exit early if no elements have text. 

### Fixes

* **Fix bedrock embedder: rename embed_model_name to embedder_model_name**

## 0.5.2

### Enhancements

* **Improved google drive precheck mechanism**
* **Added integration tests for google drive precheck and connector**
* **Only embed elements with text** - Only embed elements with text to avoid errors from embedders and optimize calls to APIs.
* **Improved google drive precheck mechanism**
* **Added integration tests for google drive precheck and connector**

### Fixes

* **Fix Snowflake Uploader error with array variable binding**

## 0.5.1

### Fixes

* **Fix Attribute Not Exist bug in GoogleDrive connector**
* **Fix query syntax error in MotherDuck uploader**
* **Fix missing output filename suffix in DuckDB base stager**

### Enhancements

* **Allow dynamic metadata for SQL Connectors**
* **Add entities field to pinecone connector default fields**

## 0.5.0

### Fixes

* **Change aws-bedrock to bedrock**
* **Update Sharepoint tests**

### Enhancements

* **Don't raise error by default for unsupported filetypes in partitioner** - Add a flag to the partitioner to not raise an error when an unsupported filetype is encountered.

## 0.4.7

### Fixes

* **Add missing async azure openai embedder implementation**
* **Update Sharepoint to support new Microsoft credential sequence**

## 0.4.6

### Fixes

* **Fix Upload support for OneDrive connector**
* **Fix Databricks Delta Tables connector's "Service Principal" authentication method**

## 0.4.5

### Fixes

* **Fix downloading large files for OneDrive**

## 0.4.4

### Fixes

* **Fix AsyncIO support for OneDrive connector**

## 0.4.3

### Enhancements

* **Add support for allow list when downloading from raw html**
* **Add support for setting up destination as part of uploader**
* **Add batch support for all embedders**

### Fixes

* **Fix HtmlMixin error when saving downloaded files**
* **Fix Confluence Downloader error when downloading embedded files**

## 0.4.2

### Fixes

* **Fix Databricks Volume Delta Table uploader** - Use given database when uploading data.

## 0.4.1

### Enhancements

* **Support img base64 in html**
* **Fsspec support for direct URI**
* **Support href extraction to local file**
* **Added VastDB source and destination connector**

### Fixes

* **Fix how data updated before writing to sql tables based on columns in table**

## 0.4.0

### Enhancements

* **Change Confluence Source Connector authentication parameters to support password, api token, pat token and cloud authentication**

### Fixes

* **Fix SQL uploader stager** - When passed `output_filename` without a suffix it resulted in unsupported file format error. Now, it will take a suffix of `elements_filepath` and append it to `output_filename`.
* **Fix Snowflake uploader** - Unexpected `columns` argument was passed to `_fit_to_schema` method inside SnowflakeUploader `upload_dataframe` method.

## 0.3.15

### Enhancements

* **Add databricks delta table connector**

### Fixes

* **Fixed namespace issue with pinecone, and added new test**

## 0.3.14

### Fixes

* **Fix Neo4j Uploader string enum error**
* **Fix ChromaDB Destination failing integration tests** - issue lies within the newest ChromaDB release, fix freezes it's version to 0.6.2.

## 0.3.13

### Fixes

* **Fix Snowflake Uploader error**
* **Fix SQL Uploader Stager timestamp error**
* **Migrate Discord Sourced Connector to v2**
* **Add read data fallback** When reading data that could be json or ndjson, if extension is missing, fallback to trying to read it as json.

### Enhancements

* **Async support for all IO-bounded embedders**
* **Expand support to Python 3.13**

## 0.3.12

### Enhancements

* **Migrate Notion Source Connector to V2**
* **Migrate Vectara Destination Connector to v2**
* **Added Redis destination connector**
* **Improved Milvus error handling**
* **Bypass asyncio exception grouping to return more meaningful errors from OneDrive indexer**
* **Kafka destination connector checks for existence of topic**
* **Create more reflective custom errors** Provide errors to indicate if the error was due to something user provided or due to a provider issue, applicable to all steps in the pipeline.

### Fixes
* **Register Neo4j Upload Stager**
* **Fix Kafka destination connection problems**


## 0.3.11

### Enhancements

* **Support Databricks personal access token**

### Fixes

* **Fix missing source identifiers in some downloaders**

## 0.3.10

### Enhancements

* **Support more concrete FileData content for batch support**

### Fixes

* **Add Neo4J to ingest destination connector registry**
* **Fix closing SSHClient in sftp connector**

## 0.3.9

### Enhancements

* **Support ndjson files in stagers**
* **Add Neo4j destination connector**
* **Support passing data in for uploaders**

### Fixes

* **Make sure any SDK clients that support closing get called**

## 0.3.8

### Fixes

* **Prevent pinecone delete from hammering database when deleting**

## 0.3.7

### Fixes

* **Correct fsspec connectors date metadata field types** - sftp, azure, box and gcs
* **Fix Kafka source connection problems**
* **Fix Azure AI Search session handling**
* **Fixes issue with SingleStore Source Connector not being available**
* **Fixes issue with SQLite Source Connector using wrong Indexer** - Caused indexer config parameter error when trying to use SQLite Source
* **Fixes issue with Snowflake Destination Connector `nan` values** - `nan` values were not properly replaced with `None`
* **Fixes Snowflake source `'SnowflakeCursor' object has no attribute 'mogrify'` error**
* **Box source connector can now use raw JSON as access token instead of file path to JSON**
* **Fix fsspec upload paths to be OS independent**
* **Properly log elasticsearch upload errors**

### Enhancements

* **Kafka source connector has new field: group_id**
* **Support personal access token for confluence auth**
* **Leverage deterministic id for uploaded content**
* **Makes multiple SQL connectors (Snowflake, SingleStore, SQLite) more robust against SQL injection.**
* **Optimizes memory usage of Snowflake Destination Connector.**
* **Added Qdrant Cloud integration test**
* **Add DuckDB destination connector** Adds support storing artifacts in a local DuckDB database.
* **Add MotherDuck destination connector** Adds support storing artifacts in MotherDuck database.
* **Update weaviate v2 example**

## 0.3.6

### Fixes

* **Fix Azure AI Search Error handling**

## 0.3.5

### Enhancements

* **Persist record id in dedicated LanceDB column, use it to delete previous content to prevent duplicates.**

### Fixes

* **Remove client.ping() from the Elasticsearch precheck.**
* **Pinecone metadata fixes** - Fix CLI's --metadata-fields default. Always preserve record ID tracking metadata.
* **Add check to prevent querying for more than pinecone limit when deleting records**
* **Unregister Weaviate base classes** - Weaviate base classes shouldn't be registered as they are abstract and cannot be instantiated as a configuration

## 0.3.4

### Enhancements

* **Add azure openai embedder**
* **Add `collection_id` field to Couchbase `downloader_config`**

## 0.3.3

### Enhancements

* **Add `precheck` to Milvus connector**

### Fixes

* **Make AstraDB uploader truncate `text` and `text_as_html` content to max 8000 bytes**
* **Add missing LanceDb extra**
* **Weaviate cloud auth detection fixed**

## 0.3.2

### Enhancements

* **Persist record id in mongodb data, use it to delete previous content to prevent duplicates.**


### Fixes

* **Remove forward slash from Google Drive relative path field**
* **Create LanceDB test databases in unique remote locations to avoid conflicts**
* **Add weaviate to destination registry**

## 0.3.1

### Enhancements

* **LanceDB V2 Destination Connector**
* **Persist record id in milvus, use it to delete previous content to prevent duplicates.**
* **Persist record id in weaviate metadata, use it to delete previous content to prevent duplicates.**
* **Persist record id in sql metadata, use it to delete previous content to prevent duplicates.**
* **Persist record id in elasticsearch/opensearch metadata, use it to delete previous content to prevent duplicates.**

### Fixes

* **Make AstraDB precheck fail on non-existant collections**
* **Respect Pinecone's metadata size limits** crop metadata sent to Pinecone's to fit inside its limits, to avoid error responses
* **Propagate exceptions raised by delta table connector during write**

## 0.3.0

### Enhancements

* **Added V2 kafka destination connector**
* **Persist record id in pinecone metadata, use it to delete previous content to prevent duplicates.**
* **Persist record id in azure ai search, use it to delete previous content to prevent duplicates.**
* **Persist record id in astradb, use it to delete previous content to prevent duplicates.**
* **Update Azure Cognitive Search to Azure AI Search**

### Fixes

* **Fix Delta Table destination precheck** Validate AWS Region in precheck.
* **Add missing batch label to FileData where applicable**
* **Handle fsspec download file into directory** When filenames have odd characters, files are downloaded into a directory. Code added to shift it around to match expected behavior.
* **Postgres Connector Query** causing syntax error when ID column contains strings

## 0.2.2

### Enhancements
* **Remove `overwrite` field** from fsspec and databricks connectors
* **Added migration for GitLab Source V2**
* **Added V2 confluence source connector**
* **Added OneDrive destination connector**
* **Qdrant destination to v2**
* **Migrate Kafka Source Connector to V2**

## 0.2.1

### Enhancements

* **File system based indexers return a record display name**
* **Add singlestore source connector**
* **Astra DB V2 Source Connector** Create a v2 version of the Astra DB Source Connector.
* **Support native async requests from unstructured-client**
* **Support filtering element types in partitioner step**


### Fixes

* **Fix Databricks Volumes file naming** Add .json to end of upload file.
* **Fix SQL Type destination precheck** Change to context manager "with".

## 0.2.0

### Enhancements

* **Add snowflake source and destination connectors**
* **Migrate Slack Source Connector to V2**
* **Migrate Slack Source Connector to V2**
* **Add Delta Table destination to v2**
* **Migrate Slack Source Connector to V2**

## 0.1.1

### Enhancements

* **Update KDB.AI vectorstore integration to 1.4**
* **Add sqlite and postgres source connectors**
* **Add sampling functionality for indexers in fsspec connectors**

### Fixes

* **Fix Databricks Volumes destination** Fix for filenames to not be hashes.

## 0.1.0

### Enhancements

* **Move default API URL parameter value to serverless API**
* **Add check that access config always wrapped in Secret**
* **Add togetherai embedder support**
* **Refactor sqlite and postgres to be distinct connectors to support better input validation**
* **Added MongoDB source V2 connector**
* **Support optional access configs on connection configs**
* **Refactor databricks into distinct connectors based on auth type**

### Fixes

**Fix Notion Ingestion** Fix the Notion source connector to work with the latest version of the Notion API (added `in_trash` properties to `Page`, `Block` and `Database`).

## 0.0.25

### Enhancements

* **Support pinecone namespace on upload**
* **Migrate Outlook Source Connector to V2**
* **Support for Databricks Volumes source connector**

### Fixes

* **Update Sharepoint Creds and Expected docs**

## 0.0.24

### Enhancements

* **Support dynamic metadata mapping in Pinecone uploader**

## 0.0.23

### Fixes

* **Remove check for langchain dependency in embedders**

## 0.0.22

### Enhancements

* **Add documentation for developing sources/destinations**

* **Leverage `uv` for pip compile**

* **Use incoming fsspec data to populate metadata** Rather than make additional calls to collect metadata after initial file list, use connector-specific data to populate the metadata.

* **Drop langchain as dependency for embedders**

## 0.0.21

### Fixes

* **Fix forward compatibility issues with `unstructured-client==0.26.0`.** Update syntax and create a new SDK util file for reuse in the Partitioner and Chunker

* **Update Databricks CI Test** Update to use client_id and client_secret auth. Also return files.upload method to one from open source.

* **Fix astra src bug** V1 source connector was updated to work with astrapy 1.5.0

## 0.0.20

### Enhancements

* **Support for latest AstraPy API** Add support for the modern AstraPy client interface for the Astra DB Connector.

## 0.0.19

### Fixes

* **Use validate_default to instantiate default pydantic secrets**

## 0.0.18

### Enhancements

* **Better destination precheck for blob storage** Write an empty file to the destination location when running fsspec-based precheck

## 0.0.17

### Fixes

* **Drop use of unstructued in embed** Remove remnant import from unstructured dependency in embed implementations.


## 0.0.16

### Fixes

* **Add constraint on pydantic** Make sure the version of pydantic being used with this repo pulls in the earliest version that introduces generic Secret, since this is used heavily.

## 0.0.15

### Fixes

* **Model serialization with nested models** Logic updated to properly handle serializing pydantic models that have nested configs with secret values.
* **Sharepoint permission config requirement** The sharepoint connector was expecting the permission config, even though it should have been optional.
* **Sharepoint CLI permission params made optional

### Enhancements

* **Migrate airtable connector to v2**
* **Support iteratively deleting cached content** Add a flag to delete cached content once it's no longer needed for systems that are limited in memory.

## 0.0.14

### Enhancements

* **Support async batch uploads for pinecone connector**
* **Migrate embedders** Move embedder implementations from the open source unstructured repo into this one.

### Fixes

* **Misc. Onedrive connector fixes**

## 0.0.13

### Fixes

* **Pinecone payload size fixes** Pinecone destination now has a limited set of properties it will publish as well as dynamically handles batch size to stay under 2MB pinecone payload limit.

## 0.0.12

### Enhancements

### Fixes

* **Fix invalid `replace()` calls in uncompress** - `replace()` calls meant to be on `str` versions of the path were instead called on `Path` causing errors with parameters.

## 0.0.11

### Enhancements

* **Fix OpenSearch connector** OpenSearch connector did not work when `http_auth` was not provided

## 0.0.10

### Enhancements

* "Fix tar extraction" - tar extraction function assumed archive was gzip compressed which isn't true for supported `.tar` archives. Updated to work for both compressed and uncompressed tar archives.

## 0.0.9

### Enhancements

* **Chroma dict settings should allow string inputs**
* **Move opensearch non-secret fields out of access config**
* **Support string inputs for dict type model fields** Use the `BeforeValidator` support from pydantic to map a string value to a dict if that's provided.
* **Move opensearch non-secret fields out of access config

### Fixes

**Fix uncompress logic** Use of the uncompress process wasn't being leveraged in the pipeline correctly. Updated to use the new loca download path for where the partitioned looks for the new file.


## 0.0.8

### Enhancements

* **Add fields_to_include option for Milvus Stager** Adds support for filtering which fields will remain in the document so user can align document structure to collection schema.
* **Add flatten_metadata option for Milvus Stager** Flattening metadata is now optional (enabled by default) step in processing the document.

## 0.0.7

### Enhancements

* **support sharing parent multiprocessing for uploaders** If an uploader needs to fan out it's process using multiprocessing, support that using the parent pipeline approach rather than handling it explicitly by the connector logic.
* **OTEL support** If endpoint supplied, publish all traces to an otel collector.

### Fixes

* **Weaviate access configs access** Weaviate access config uses pydantic Secret and it needs to be resolved to the secret value when being used. This was fixed.
* **unstructured-client compatibility fix** Fix an error when accessing the fields on `PartitionParameters` in the new 0.26.0 Python client.

## 0.0.6

### Fixes

* **unstructured-client compatibility fix** Update the calls to `unstructured_client.general.partition` to avoid a breaking change in the newest version.

## 0.0.5

### Enhancements

* **Add Couchbase Source Connector** Adds support for reading artifacts from Couchbase DB for processing in unstructured
* **Drop environment from pinecone as part of v2 migration** environment is no longer required by the pinecone SDK, so that field has been removed from the ingest CLI/SDK/
* **Add KDBAI Destination Connector** Adds support for writing elements and their embeddings to KDBAI DB.

### Fixes

* **AstraDB connector configs** Configs had dataclass annotation removed since they're now pydantic data models.
* **Local indexer recursive behavior** Local indexer was indexing directories as well as files. This was filtered out.

## 0.0.4

### Enhancements

* **Add Couchbase Destination Connector** Adds support for storing artifacts in Couchbase DB for Vector Search
* **Leverage pydantic base models** All user-supplied configs are now derived from pydantic base models to leverage better type checking and add built in support for sensitive fields.
* **Autogenerate click options from base models** Leverage the pydantic base models for all configs to autogenerate the cli options exposed when running ingest as a CLI.
* **Drop required Unstructured dependency** Unstructured was moved to an extra dependency to only be imported when needed for functionality such as local partitioning/chunking.
* **Rebrand Astra to Astra DB** The Astra DB integration was re-branded to be consistent with DataStax standard branding.

## 0.0.3

### Enhancements

* **Improve documentation** Update the README's.
* **Explicit Opensearch classes** For the connector registry entries for opensearch, use only opensearch specific classes rather than any elasticsearch ones.
* **Add missing fsspec destination precheck** check connection in precheck for all fsspec-based destination connectors

## 0.0.2

### Enhancements

* **Use uuid for s3 identifiers** Update unique id to use uuid derived from file path rather than the filepath itself.
* **V2 connectors precheck support** All steps in the v2 pipeline support an optional precheck call, which encompasses the previous check connection functionality.
* **Filter Step** Support dedicated step as part of the pipeline to filter documents.

## 0.0.1

### Enhancements

### Features

* **Add Milvus destination connector** Adds support storing artifacts in Milvus vector database.

### Fixes

* **Remove old repo references** Any mention of the repo this project came from was removed.

## 0.0.0

### Features

* **Initial Migration** Create the structure of this repo from the original code in the [Unstructured](https://github.com/Unstructured-IO/unstructured) project.

### Fixes<|MERGE_RESOLUTION|>--- conflicted
+++ resolved
@@ -1,10 +1,6 @@
 ## 1.1.3
 
-<<<<<<< HEAD
-* **Fix**: prevent S3 path conflicts using hash-based directory isolation
-=======
 * **Fix: Remove unnecessary deletion operation in ES connector**
->>>>>>> bad218cf
 
 ## 1.1.2
 
