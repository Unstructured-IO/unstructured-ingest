--- conflicted
+++ resolved
@@ -1,12 +1,10 @@
-<<<<<<< HEAD
 ## 1.2.17-dev1
 
 * **Optimize `MilvusUploadStager.parse_date_string`**
-=======
+
 ## 1.2.17-dev0
 
 * **Optimize `parse_date_string` for sql connector**
->>>>>>> f396703d
 
 ## 1.2.17
 
