<<<<<<< HEAD
=======
## 0.7.0

### Features

* **Drop V1**

>>>>>>> 011694de
## 0.6.4

### Features

<<<<<<< HEAD
* **Add `username password` authentication to Onedrive and Sharepoint**
=======
* **Support env var for user agent settings**

### Fixes

* **Expose Github connector**
>>>>>>> 011694de

## 0.6.3

### Features

* **Migrate Github connector to v2**

## 0.6.2

### Features

* **Support opinionated writes in databricks delta table connector**
* **Update databricks volume connector to emit user agent**
* **Delete previous content from databricks delta tables**

## 0.6.1

### Fixes

* **Handle NDJSON when using local chunker**

## 0.6.0

### Features

* **Isolate FileData to limit dependencies**

## 0.5.25

### Features

* **Support dynamic schema management for Databricks Delta Table uploader**

## 0.5.24

### Features

* **Add warning to s3 if characters to avoid are present in path**

## 0.5.23

### Enhancements
FileData and a few other types can now be imported from a narrower v2.types module. 
This avoids some of the adjacent implicit imports that were picked up with v2.interfaces.__init__.py 

## 0.5.22

### Features

* **Add elasticsearch config enforcement that hosts are a list type**

## 0.5.21

### Fixes

* **Lazy load pandas and numpy** to improve startup performance

## 0.5.20

### Features 

* **Add IBM watson.data Destination connector**

## 0.5.19

### Features

* **Add `key_prefix` field to Redis Uploader** - Allow users to input custom prefix for keys saved inside Redis connector

## 0.5.18

### Fixes

* **Fix missing support for NDJSON in stagers**

## 0.5.17

### Fixes 

* **Do not output `orig_elements` for astradb** `original_elements` has the correctly truncated field

## 0.5.16

### Fixes 

* **Fix databricks volumes table uploader precheck**
* **Zendesk fix for debug**

## 0.5.15

### Fixes 

* **Separate password and api_token for Confluence connector**

### Features 

* **Support NDJSON for data between pipeline steps for data streaming**

## 0.5.14

### Fixes

* **Fixed Zendesk connector registering method**

## 0.5.13

### Fixes 

* **Handle schema conflict on neo4j**

### Fixes

## 0.5.12

### Features 

* **Support for entities in neo4j connector**

### Fixes

Fixed zendesk dependency warning

## 0.5.11

### Features 

* **Added Zendesk as a source connector.**

### Fixes

* **Fix move metadata to top level in AstraDB destination**
* **Add option to move metadata to top level in AstraDB destination**

## 0.5.10

### Enhancements

* **Migrate Jira Source connector from V1 to V2**
* **Add Jira Source connector integration and unit tests**
* **Support custom endpoint for openai embedder**

### Fixes

* **Fix Confluence unescaped Unicode characters**
* **Update use of unstructured client to leverage new error handling**
* **Dropbox connector can now use long lived refresh token and generate access token internally**
* **Delta Tables connector can evolve schema**

## 0.5.9

### Features

* **Add auto create collection support for AstraDB destination**

### Fixes

* **Fix Confluence Source page title not being processed during partition**

## 0.5.8

### Fixes

* **Fix on pinecone index creation functionality**

## 0.5.7

### Fixes

* **Fix voyageai embedder: add multimodal embedder function**

## 0.5.6

### Enhancements

* **Add support for setting up destination for Pinecone**
* Add name formatting to Weaviate destination uploader

## 0.5.5

* **Improve orig_elements handling in astra and neo4j connectors**

## 0.5.4

### Enhancements

* **Sharepoint support for nested folders and remove need for default path Shared Documents**

## 0.5.3

### Enhancements

* **Improvements on Neo4J uploader, and ability to create a vector index**
* **Optimize embedder code** - Move duplicate code to base interface, exit early if no elements have text. 

### Fixes

* **Fix bedrock embedder: rename embed_model_name to embedder_model_name**

## 0.5.2

### Enhancements

* **Improved google drive precheck mechanism**
* **Added integration tests for google drive precheck and connector**
* **Only embed elements with text** - Only embed elements with text to avoid errors from embedders and optimize calls to APIs.
* **Improved google drive precheck mechanism**
* **Added integration tests for google drive precheck and connector**

### Fixes

* **Fix Snowflake Uploader error with array variable binding**

## 0.5.1

### Fixes

* **Fix Attribute Not Exist bug in GoogleDrive connector**
* **Fix query syntax error in MotherDuck uploader**
* **Fix missing output filename suffix in DuckDB base stager**

### Enhancements

* **Allow dynamic metadata for SQL Connectors**
* **Add entities field to pinecone connector default fields**

## 0.5.0

### Fixes

* **Change aws-bedrock to bedrock**
* **Update Sharepoint tests**

### Enhancements

* **Don't raise error by default for unsupported filetypes in partitioner** - Add a flag to the partitioner to not raise an error when an unsupported filetype is encountered.

## 0.4.7

### Fixes

* **Add missing async azure openai embedder implementation**
* **Update Sharepoint to support new Microsoft credential sequence**

## 0.4.6

### Fixes

* **Fix Upload support for OneDrive connector**
* **Fix Databricks Delta Tables connector's "Service Principal" authentication method**

## 0.4.5

### Fixes

* **Fix downloading large files for OneDrive**

## 0.4.4

### Fixes

* **Fix AsyncIO support for OneDrive connector**

## 0.4.3

### Enhancements

* **Add support for allow list when downloading from raw html**
* **Add support for setting up destination as part of uploader**
* **Add batch support for all embedders**

### Fixes

* **Fix HtmlMixin error when saving downloaded files**
* **Fix Confluence Downloader error when downloading embedded files**

## 0.4.2

### Fixes

* **Fix Databricks Volume Delta Table uploader** - Use given database when uploading data.

## 0.4.1

### Enhancements

* **Support img base64 in html**
* **Fsspec support for direct URI**
* **Support href extraction to local file**
* **Added VastDB source and destination connector**

### Fixes

* **Fix how data updated before writing to sql tables based on columns in table**

## 0.4.0

### Enhancements

* **Change Confluence Source Connector authentication parameters to support password, api token, pat token and cloud authentication**

### Fixes

* **Fix SQL uploader stager** - When passed `output_filename` without a suffix it resulted in unsupported file format error. Now, it will take a suffix of `elements_filepath` and append it to `output_filename`.
* **Fix Snowflake uploader** - Unexpected `columns` argument was passed to `_fit_to_schema` method inside SnowflakeUploader `upload_dataframe` method.

## 0.3.15

### Enhancements

* **Add databricks delta table connector**

### Fixes

* **Fixed namespace issue with pinecone, and added new test**

## 0.3.14

### Fixes

* **Fix Neo4j Uploader string enum error**
* **Fix ChromaDB Destination failing integration tests** - issue lies within the newest ChromaDB release, fix freezes it's version to 0.6.2.

## 0.3.13

### Fixes

* **Fix Snowflake Uploader error**
* **Fix SQL Uploader Stager timestamp error**
* **Migrate Discord Sourced Connector to v2**
* **Add read data fallback** When reading data that could be json or ndjson, if extension is missing, fallback to trying to read it as json.

### Enhancements

* **Async support for all IO-bounded embedders**
* **Expand support to Python 3.13**

## 0.3.12

### Enhancements

* **Migrate Notion Source Connector to V2**
* **Migrate Vectara Destination Connector to v2**
* **Added Redis destination connector**
* **Improved Milvus error handling**
* **Bypass asyncio exception grouping to return more meaningful errors from OneDrive indexer**
* **Kafka destination connector checks for existence of topic**
* **Create more reflective custom errors** Provide errors to indicate if the error was due to something user provided or due to a provider issue, applicable to all steps in the pipeline.

### Fixes
* **Register Neo4j Upload Stager**
* **Fix Kafka destination connection problems**


## 0.3.11

### Enhancements

* **Support Databricks personal access token**

### Fixes

* **Fix missing source identifiers in some downloaders**

## 0.3.10

### Enhancements

* **Support more concrete FileData content for batch support**

### Fixes

* **Add Neo4J to ingest destination connector registry**
* **Fix closing SSHClient in sftp connector**

## 0.3.9

### Enhancements

* **Support ndjson files in stagers**
* **Add Neo4j destination connector**
* **Support passing data in for uploaders**

### Fixes

* **Make sure any SDK clients that support closing get called**

## 0.3.8

### Fixes

* **Prevent pinecone delete from hammering database when deleting**

## 0.3.7

### Fixes

* **Correct fsspec connectors date metadata field types** - sftp, azure, box and gcs
* **Fix Kafka source connection problems**
* **Fix Azure AI Search session handling**
* **Fixes issue with SingleStore Source Connector not being available**
* **Fixes issue with SQLite Source Connector using wrong Indexer** - Caused indexer config parameter error when trying to use SQLite Source
* **Fixes issue with Snowflake Destination Connector `nan` values** - `nan` values were not properly replaced with `None`
* **Fixes Snowflake source `'SnowflakeCursor' object has no attribute 'mogrify'` error**
* **Box source connector can now use raw JSON as access token instead of file path to JSON**
* **Fix fsspec upload paths to be OS independent**
* **Properly log elasticsearch upload errors**

### Enhancements

* **Kafka source connector has new field: group_id**
* **Support personal access token for confluence auth**
* **Leverage deterministic id for uploaded content**
* **Makes multiple SQL connectors (Snowflake, SingleStore, SQLite) more robust against SQL injection.**
* **Optimizes memory usage of Snowflake Destination Connector.**
* **Added Qdrant Cloud integration test**
* **Add DuckDB destination connector** Adds support storing artifacts in a local DuckDB database.
* **Add MotherDuck destination connector** Adds support storing artifacts in MotherDuck database.
* **Update weaviate v2 example**

## 0.3.6

### Fixes

* **Fix Azure AI Search Error handling**

## 0.3.5

### Enhancements

* **Persist record id in dedicated LanceDB column, use it to delete previous content to prevent duplicates.**

### Fixes

* **Remove client.ping() from the Elasticsearch precheck.**
* **Pinecone metadata fixes** - Fix CLI's --metadata-fields default. Always preserve record ID tracking metadata.
* **Add check to prevent querying for more than pinecone limit when deleting records**
* **Unregister Weaviate base classes** - Weaviate base classes shouldn't be registered as they are abstract and cannot be instantiated as a configuration

## 0.3.4

### Enhancements

* **Add azure openai embedder**
* **Add `collection_id` field to Couchbase `downloader_config`**

## 0.3.3

### Enhancements

* **Add `precheck` to Milvus connector**

### Fixes

* **Make AstraDB uploader truncate `text` and `text_as_html` content to max 8000 bytes**
* **Add missing LanceDb extra**
* **Weaviate cloud auth detection fixed**

## 0.3.2

### Enhancements

* **Persist record id in mongodb data, use it to delete previous content to prevent duplicates.**


### Fixes

* **Remove forward slash from Google Drive relative path field**
* **Create LanceDB test databases in unique remote locations to avoid conflicts**
* **Add weaviate to destination registry**

## 0.3.1

### Enhancements

* **LanceDB V2 Destination Connector**
* **Persist record id in milvus, use it to delete previous content to prevent duplicates.**
* **Persist record id in weaviate metadata, use it to delete previous content to prevent duplicates.**
* **Persist record id in sql metadata, use it to delete previous content to prevent duplicates.**
* **Persist record id in elasticsearch/opensearch metadata, use it to delete previous content to prevent duplicates.**

### Fixes

* **Make AstraDB precheck fail on non-existant collections**
* **Respect Pinecone's metadata size limits** crop metadata sent to Pinecone's to fit inside its limits, to avoid error responses
* **Propagate exceptions raised by delta table connector during write**

## 0.3.0

### Enhancements

* **Added V2 kafka destination connector**
* **Persist record id in pinecone metadata, use it to delete previous content to prevent duplicates.**
* **Persist record id in azure ai search, use it to delete previous content to prevent duplicates.**
* **Persist record id in astradb, use it to delete previous content to prevent duplicates.**
* **Update Azure Cognitive Search to Azure AI Search**

### Fixes

* **Fix Delta Table destination precheck** Validate AWS Region in precheck.
* **Add missing batch label to FileData where applicable**
* **Handle fsspec download file into directory** When filenames have odd characters, files are downloaded into a directory. Code added to shift it around to match expected behavior.
* **Postgres Connector Query** causing syntax error when ID column contains strings

## 0.2.2

### Enhancements
* **Remove `overwrite` field** from fsspec and databricks connectors
* **Added migration for GitLab Source V2**
* **Added V2 confluence source connector**
* **Added OneDrive destination connector**
* **Qdrant destination to v2**
* **Migrate Kafka Source Connector to V2**

## 0.2.1

### Enhancements

* **File system based indexers return a record display name**
* **Add singlestore source connector**
* **Astra DB V2 Source Connector** Create a v2 version of the Astra DB Source Connector.
* **Support native async requests from unstructured-client**
* **Support filtering element types in partitioner step**


### Fixes

* **Fix Databricks Volumes file naming** Add .json to end of upload file.
* **Fix SQL Type destination precheck** Change to context manager "with".

## 0.2.0

### Enhancements

* **Add snowflake source and destination connectors**
* **Migrate Slack Source Connector to V2**
* **Migrate Slack Source Connector to V2**
* **Add Delta Table destination to v2**
* **Migrate Slack Source Connector to V2**

## 0.1.1

### Enhancements

* **Update KDB.AI vectorstore integration to 1.4**
* **Add sqlite and postgres source connectors**
* **Add sampling functionality for indexers in fsspec connectors**

### Fixes

* **Fix Databricks Volumes destination** Fix for filenames to not be hashes.

## 0.1.0

### Enhancements

* **Move default API URL parameter value to serverless API**
* **Add check that access config always wrapped in Secret**
* **Add togetherai embedder support**
* **Refactor sqlite and postgres to be distinct connectors to support better input validation**
* **Added MongoDB source V2 connector**
* **Support optional access configs on connection configs**
* **Refactor databricks into distinct connectors based on auth type**

### Fixes

**Fix Notion Ingestion** Fix the Notion source connector to work with the latest version of the Notion API (added `in_trash` properties to `Page`, `Block` and `Database`).

## 0.0.25

### Enhancements

* **Support pinecone namespace on upload**
* **Migrate Outlook Source Connector to V2**
* **Support for Databricks Volumes source connector**

### Fixes

* **Update Sharepoint Creds and Expected docs**

## 0.0.24

### Enhancements

* **Support dynamic metadata mapping in Pinecone uploader**

## 0.0.23

### Fixes

* **Remove check for langchain dependency in embedders**

## 0.0.22

### Enhancements

* **Add documentation for developing sources/destinations**

* **Leverage `uv` for pip compile**

* **Use incoming fsspec data to populate metadata** Rather than make additional calls to collect metadata after initial file list, use connector-specific data to populate the metadata.

* **Drop langchain as dependency for embedders**

## 0.0.21

### Fixes

* **Fix forward compatibility issues with `unstructured-client==0.26.0`.** Update syntax and create a new SDK util file for reuse in the Partitioner and Chunker

* **Update Databricks CI Test** Update to use client_id and client_secret auth. Also return files.upload method to one from open source.

* **Fix astra src bug** V1 source connector was updated to work with astrapy 1.5.0

## 0.0.20

### Enhancements

* **Support for latest AstraPy API** Add support for the modern AstraPy client interface for the Astra DB Connector.

## 0.0.19

### Fixes

* **Use validate_default to instantiate default pydantic secrets**

## 0.0.18

### Enhancements

* **Better destination precheck for blob storage** Write an empty file to the destination location when running fsspec-based precheck

## 0.0.17

### Fixes

* **Drop use of unstructued in embed** Remove remnant import from unstructured dependency in embed implementations.


## 0.0.16

### Fixes

* **Add constraint on pydantic** Make sure the version of pydantic being used with this repo pulls in the earliest version that introduces generic Secret, since this is used heavily.

## 0.0.15

### Fixes

* **Model serialization with nested models** Logic updated to properly handle serializing pydantic models that have nested configs with secret values.
* **Sharepoint permission config requirement** The sharepoint connector was expecting the permission config, even though it should have been optional.
* **Sharepoint CLI permission params made optional

### Enhancements

* **Migrate airtable connector to v2**
* **Support iteratively deleting cached content** Add a flag to delete cached content once it's no longer needed for systems that are limited in memory.

## 0.0.14

### Enhancements

* **Support async batch uploads for pinecone connector**
* **Migrate embedders** Move embedder implementations from the open source unstructured repo into this one.

### Fixes

* **Misc. Onedrive connector fixes**

## 0.0.13

### Fixes

* **Pinecone payload size fixes** Pinecone destination now has a limited set of properties it will publish as well as dynamically handles batch size to stay under 2MB pinecone payload limit.

## 0.0.12

### Enhancements

### Fixes

* **Fix invalid `replace()` calls in uncompress** - `replace()` calls meant to be on `str` versions of the path were instead called on `Path` causing errors with parameters.

## 0.0.11

### Enhancements

* **Fix OpenSearch connector** OpenSearch connector did not work when `http_auth` was not provided

## 0.0.10

### Enhancements

* "Fix tar extraction" - tar extraction function assumed archive was gzip compressed which isn't true for supported `.tar` archives. Updated to work for both compressed and uncompressed tar archives.

## 0.0.9

### Enhancements

* **Chroma dict settings should allow string inputs**
* **Move opensearch non-secret fields out of access config**
* **Support string inputs for dict type model fields** Use the `BeforeValidator` support from pydantic to map a string value to a dict if that's provided.
* **Move opensearch non-secret fields out of access config

### Fixes

**Fix uncompress logic** Use of the uncompress process wasn't being leveraged in the pipeline correctly. Updated to use the new loca download path for where the partitioned looks for the new file.


## 0.0.8

### Enhancements

* **Add fields_to_include option for Milvus Stager** Adds support for filtering which fields will remain in the document so user can align document structure to collection schema.
* **Add flatten_metadata option for Milvus Stager** Flattening metadata is now optional (enabled by default) step in processing the document.

## 0.0.7

### Enhancements

* **support sharing parent multiprocessing for uploaders** If an uploader needs to fan out it's process using multiprocessing, support that using the parent pipeline approach rather than handling it explicitly by the connector logic.
* **OTEL support** If endpoint supplied, publish all traces to an otel collector.

### Fixes

* **Weaviate access configs access** Weaviate access config uses pydantic Secret and it needs to be resolved to the secret value when being used. This was fixed.
* **unstructured-client compatibility fix** Fix an error when accessing the fields on `PartitionParameters` in the new 0.26.0 Python client.

## 0.0.6

### Fixes

* **unstructured-client compatibility fix** Update the calls to `unstructured_client.general.partition` to avoid a breaking change in the newest version.

## 0.0.5

### Enhancements

* **Add Couchbase Source Connector** Adds support for reading artifacts from Couchbase DB for processing in unstructured
* **Drop environment from pinecone as part of v2 migration** environment is no longer required by the pinecone SDK, so that field has been removed from the ingest CLI/SDK/
* **Add KDBAI Destination Connector** Adds support for writing elements and their embeddings to KDBAI DB.

### Fixes

* **AstraDB connector configs** Configs had dataclass annotation removed since they're now pydantic data models.
* **Local indexer recursive behavior** Local indexer was indexing directories as well as files. This was filtered out.

## 0.0.4

### Enhancements

* **Add Couchbase Destination Connector** Adds support for storing artifacts in Couchbase DB for Vector Search
* **Leverage pydantic base models** All user-supplied configs are now derived from pydantic base models to leverage better type checking and add built in support for sensitive fields.
* **Autogenerate click options from base models** Leverage the pydantic base models for all configs to autogenerate the cli options exposed when running ingest as a CLI.
* **Drop required Unstructured dependency** Unstructured was moved to an extra dependency to only be imported when needed for functionality such as local partitioning/chunking.
* **Rebrand Astra to Astra DB** The Astra DB integration was re-branded to be consistent with DataStax standard branding.

## 0.0.3

### Enhancements

* **Improve documentation** Update the README's.
* **Explicit Opensearch classes** For the connector registry entries for opensearch, use only opensearch specific classes rather than any elasticsearch ones.
* **Add missing fsspec destination precheck** check connection in precheck for all fsspec-based destination connectors

## 0.0.2

### Enhancements

* **Use uuid for s3 identifiers** Update unique id to use uuid derived from file path rather than the filepath itself.
* **V2 connectors precheck support** All steps in the v2 pipeline support an optional precheck call, which encompasses the previous check connection functionality.
* **Filter Step** Support dedicated step as part of the pipeline to filter documents.

## 0.0.1

### Enhancements

### Features

* **Add Milvus destination connector** Adds support storing artifacts in Milvus vector database.

### Fixes

* **Remove old repo references** Any mention of the repo this project came from was removed.

## 0.0.0

### Features

* **Initial Migration** Create the structure of this repo from the original code in the [Unstructured](https://github.com/Unstructured-IO/unstructured) project.

### Fixes<|MERGE_RESOLUTION|>--- conflicted
+++ resolved
@@ -1,25 +1,24 @@
-<<<<<<< HEAD
-=======
+## 0.6.4
+
+### Features
+
+* **Add `username password` authentication to Onedrive and Sharepoint**
+
 ## 0.7.0
 
 ### Features
 
 * **Drop V1**
 
->>>>>>> 011694de
 ## 0.6.4
 
 ### Features
 
-<<<<<<< HEAD
-* **Add `username password` authentication to Onedrive and Sharepoint**
-=======
 * **Support env var for user agent settings**
 
 ### Fixes
 
 * **Expose Github connector**
->>>>>>> 011694de
 
 ## 0.6.3
 
