<<<<<<< HEAD
## 0.2.3-dev0

### Fixes
* **Make AstraDB precheck fail on non-existant collections**
=======
## 0.3.0

### Enhancements

* **Added V2 kafka destination connector**
* **Persist record id in pinecone metadata, use it to delete previous content to prevent duplicates.**
* **Persist record id in azure ai search, use it to delete previous content to prevent duplicates.**
* **Persist record id in astradb, use it to delete previous content to prevent duplicates.**
* **Update Azure Cognitive Search to Azure AI Search**

### Fixes

* **Fix Delta Table destination precheck** Validate AWS Region in precheck. 
* **Add missing batch label to FileData where applicable** 
* **Handle fsspec download file into directory** When filenames have odd characters, files are downloaded into a directory. Code added to shift it around to match expected behavior.
* **Postgres Connector Query** causing syntax error when ID column contains strings
>>>>>>> c2296d29

## 0.2.2

### Enhancements

* **Remove `overwrite` field** from fsspec and databricks connectors
* **Added migration for GitLab Source V2**
* **Added V2 confluence source connector**
* **Added OneDrive destination connector**
* **Qdrant destination to v2**
* **Migrate Kafka Source Connector to V2**

## 0.2.1

### Enhancements

* **File system based indexers return a record display name**
* **Add singlestore source connector**
* **Astra DB V2 Source Connector** Create a v2 version of the Astra DB Source Connector.
* **Support native async requests from unstructured-client**
* **Support filtering element types in partitioner step**

### Fixes

* **Fix Databricks Volumes file naming** Add .json to end of upload file.
* **Fix SQL Type destination precheck** Change to context manager "with".

## 0.2.0

### Enhancements

* **Add snowflake source and destination connectors**
* **Migrate Slack Source Connector to V2**
* **Migrate Slack Source Connector to V2**
* **Add Delta Table destination to v2**
* **Migrate Slack Source Connector to V2**

## 0.1.1

### Enhancements

* **Update KDB.AI vectorstore integration to 1.4**
* **Add sqlite and postgres source connectors**
* **Add sampling functionality for indexers in fsspec connectors**

### Fixes

* **Fix Databricks Volumes destination** Fix for filenames to not be hashes.

## 0.1.0

### Enhancements

* **Move default API URL parameter value to serverless API**
* **Add check that access config always wrapped in Secret**
* **Add togetherai embedder support**
* **Refactor sqlite and postgres to be distinct connectors to support better input validation**
* **Added MongoDB source V2 connector**
* **Support optional access configs on connection configs**
* **Refactor databricks into distinct connectors based on auth type**

### Fixes

**Fix Notion Ingestion** Fix the Notion source connector to work with the latest version of the Notion API (added `in_trash` properties to `Page`, `Block` and `Database`).

## 0.0.25

### Enhancements

* **Support pinecone namespace on upload**
* **Migrate Outlook Source Connector to V2**
* **Support for Databricks Volumes source connector**

### Fixes

* **Update Sharepoint Creds and Expected docs**

## 0.0.24

### Enhancements

* **Support dynamic metadata mapping in Pinecone uploader**

## 0.0.23

### Fixes

* **Remove check for langchain dependency in embedders**

## 0.0.22

### Enhancements

* **Add documentation for developing sources/destinations**

* **Leverage `uv` for pip compile**

* **Use incoming fsspec data to populate metadata** Rather than make additional calls to collect metadata after initial file list, use connector-specific data to populate the metadata. 

* **Drop langchain as dependency for embedders**

## 0.0.21

### Fixes

* **Fix forward compatibility issues with `unstructured-client==0.26.0`.** Update syntax and create a new SDK util file for reuse in the Partitioner and Chunker

* **Update Databricks CI Test** Update to use client_id and client_secret auth. Also return files.upload method to one from open source.

* **Fix astra src bug** V1 source connector was updated to work with astrapy 1.5.0

## 0.0.20

### Enhancements

* **Support for latest AstraPy API** Add support for the modern AstraPy client interface for the Astra DB Connector.

## 0.0.19

### Fixes

* **Use validate_default to instantiate default pydantic secrets**

## 0.0.18

### Enhancements

* **Better destination precheck for blob storage** Write an empty file to the destination location when running fsspec-based precheck

## 0.0.17

### Fixes

* **Drop use of unstructued in embed** Remove remnant import from unstructured dependency in embed implementations.


## 0.0.16

### Fixes

* **Add constraint on pydantic** Make sure the version of pydantic being used with this repo pulls in the earliest version that introduces generic Secret, since this is used heavily.

## 0.0.15

### Fixes

* **Model serialization with nested models** Logic updated to properly handle serializing pydantic models that have nested configs with secret values.
* **Sharepoint permission config requirement** The sharepoint connector was expecting the permission config, even though it should have been optional.
* **Sharepoint CLI permission params made optional

### Enhancements

* **Migrate airtable connector to v2**
* **Support iteratively deleting cached content** Add a flag to delete cached content once it's no longer needed for systems that are limited in memory.

## 0.0.14

### Enhancements

* **Support async batch uploads for pinecone connector**
* **Migrate embedders** Move embedder implementations from the open source unstructured repo into this one.

### Fixes

* **Misc. Onedrive connector fixes**

## 0.0.13

### Fixes

* **Pinecone payload size fixes** Pinecone destination now has a limited set of properties it will publish as well as dynamically handles batch size to stay under 2MB pinecone payload limit.

## 0.0.12

### Enhancements

### Fixes

* **Fix invalid `replace()` calls in uncompress** - `replace()` calls meant to be on `str` versions of the path were instead called on `Path` causing errors with parameters.

## 0.0.11

### Enhancements

* **Fix OpenSearch connector** OpenSearch connector did not work when `http_auth` was not provided

## 0.0.10

### Enhancements

* "Fix tar extraction" - tar extraction function assumed archive was gzip compressed which isn't true for supported `.tar` archives. Updated to work for both compressed and uncompressed tar archives.

## 0.0.9

### Enhancements

* **Chroma dict settings should allow string inputs**
* **Move opensearch non-secret fields out of access config**
* **Support string inputs for dict type model fields** Use the `BeforeValidator` support from pydantic to map a string value to a dict if that's provided. 
* **Move opensearch non-secret fields out of access config

### Fixes

**Fix uncompress logic** Use of the uncompress process wasn't being leveraged in the pipeline correctly. Updated to use the new loca download path for where the partitioned looks for the new file.  


## 0.0.8

### Enhancements

* **Add fields_to_include option for Milvus Stager** Adds support for filtering which fields will remain in the document so user can align document structure to collection schema.
* **Add flatten_metadata option for Milvus Stager** Flattening metadata is now optional (enabled by default) step in processing the document.

## 0.0.7

### Enhancements

* **support sharing parent multiprocessing for uploaders** If an uploader needs to fan out it's process using multiprocessing, support that using the parent pipeline approach rather than handling it explicitly by the connector logic.  
* **OTEL support** If endpoint supplied, publish all traces to an otel collector. 

### Fixes

* **Weaviate access configs access** Weaviate access config uses pydantic Secret and it needs to be resolved to the secret value when being used. This was fixed. 
* **unstructured-client compatibility fix** Fix an error when accessing the fields on `PartitionParameters` in the new 0.26.0 Python client.

## 0.0.6

### Fixes

* **unstructured-client compatibility fix** Update the calls to `unstructured_client.general.partition` to avoid a breaking change in the newest version.

## 0.0.5

### Enhancements

* **Add Couchbase Source Connector** Adds support for reading artifacts from Couchbase DB for processing in unstructured
* **Drop environment from pinecone as part of v2 migration** environment is no longer required by the pinecone SDK, so that field has been removed from the ingest CLI/SDK/
* **Add KDBAI Destination Connector** Adds support for writing elements and their embeddings to KDBAI DB.

### Fixes

* **AstraDB connector configs** Configs had dataclass annotation removed since they're now pydantic data models. 
* **Local indexer recursive behavior** Local indexer was indexing directories as well as files. This was filtered out.

## 0.0.4

### Enhancements

* **Add Couchbase Destination Connector** Adds support for storing artifacts in Couchbase DB for Vector Search
* **Leverage pydantic base models** All user-supplied configs are now derived from pydantic base models to leverage better type checking and add built in support for sensitive fields.
* **Autogenerate click options from base models** Leverage the pydantic base models for all configs to autogenerate the cli options exposed when running ingest as a CLI.
* **Drop required Unstructured dependency** Unstructured was moved to an extra dependency to only be imported when needed for functionality such as local partitioning/chunking.
* **Rebrand Astra to Astra DB** The Astra DB integration was re-branded to be consistent with DataStax standard branding.

## 0.0.3

### Enhancements

* **Improve documentation** Update the README's.
* **Explicit Opensearch classes** For the connector registry entries for opensearch, use only opensearch specific classes rather than any elasticsearch ones. 
* **Add missing fsspec destination precheck** check connection in precheck for all fsspec-based destination connectors

## 0.0.2

### Enhancements

* **Use uuid for s3 identifiers** Update unique id to use uuid derived from file path rather than the filepath itself.
* **V2 connectors precheck support** All steps in the v2 pipeline support an optional precheck call, which encompasses the previous check connection functionality. 
* **Filter Step** Support dedicated step as part of the pipeline to filter documents.

## 0.0.1

### Enhancements

### Features

* **Add Milvus destination connector** Adds support storing artifacts in Milvus vector database.

### Fixes

* **Remove old repo references** Any mention of the repo this project came from was removed. 

## 0.0.0

### Features

* **Initial Migration** Create the structure of this repo from the original code in the [Unstructured](https://github.com/Unstructured-IO/unstructured) project.

### Fixes<|MERGE_RESOLUTION|>--- conflicted
+++ resolved
@@ -1,9 +1,7 @@
-<<<<<<< HEAD
-## 0.2.3-dev0
+## 0.3.0-dev0
 
 ### Fixes
 * **Make AstraDB precheck fail on non-existant collections**
-=======
 ## 0.3.0
 
 ### Enhancements
@@ -20,7 +18,6 @@
 * **Add missing batch label to FileData where applicable** 
 * **Handle fsspec download file into directory** When filenames have odd characters, files are downloaded into a directory. Code added to shift it around to match expected behavior.
 * **Postgres Connector Query** causing syntax error when ID column contains strings
->>>>>>> c2296d29
 
 ## 0.2.2
 
