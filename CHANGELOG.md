--- conflicted
+++ resolved
@@ -1,16 +1,14 @@
-<<<<<<< HEAD
-## 0.0.19-dev0
+## 0.0.20-dev0
 
 ### Fixes
 
 * **Update Databricks CI Test** Update to use client_id and client_secret auth. Also return files.upload method to one from oss.
-=======
+
 ## 0.0.19
 
 ### Fixes
 
 * **Use validate_default to instantiate default pydantic secrets**
->>>>>>> e013b794
 
 ## 0.0.18
 
