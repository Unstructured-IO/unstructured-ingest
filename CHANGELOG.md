--- conflicted
+++ resolved
@@ -1,12 +1,9 @@
-<<<<<<< HEAD
-## 0.2.3-dev0
+## 0.3.4-dev0
 
 ### Enhancements
 
 * **Migrate Discord Source Connector to V2**
 
-## 0.2.2
-=======
 ## 0.3.3
 
 ### Enhancements
@@ -33,7 +30,6 @@
 * **Add weaviate to destination registry**
 
 ## 0.3.1
->>>>>>> b1f0974a
 
 ### Enhancements
 
