## 0.3.7-dev8

### Fixes

<<<<<<< HEAD
* **Box source connector can now use raw JSON as access token instead of file path to JSON**
=======
* **Fixes Snowflake source `'SnowflakeCursor' object has no attribute 'mogrify'` error**
>>>>>>> 8c8643ec

## 0.3.7-dev7

### Features

* **Add DuckDB destination connector** Adds support storing artifacts in a local DuckDB database.
* **Add MotherDuck destination connector** Adds support storing artifacts in MotherDuck database.

### Fixes

* **Correct fsspec connectors date metadata field types** - sftp, azure, box and gcs
* **Fix Kafka source connection problems**
* **Fix Azure AI Search session handling**
* **Fixes issue with SingleStore Source Connector not being available**
* **Fixes issue with SQLite Source Connector using wrong Indexer** - Caused indexer config parameter error when trying to use SQLite Source
* **Fixes issue with Snowflake Destination Connector `nan` values** - `nan` values were not properly replaced with `None`

### Enhancements

* **Kafka source connector has new field: group_id**
* **Support personal access token for confluence auth**
* **Leverage deterministic id for uploaded content**
* **Makes multiple SQL connectors (Snowflake, SingleStore, SQLite) more robust against SQL injection.**
* **Optimizes memory usage of Snowflake Destination Connector.**
* **Added Qdrant Cloud integration test**

## 0.3.6

### Fixes

* **Fix Azure AI Search Error handling**

## 0.3.5

### Enhancements

* **Persist record id in dedicated LanceDB column, use it to delete previous content to prevent duplicates.**

### Fixes

* **Remove client.ping() from the Elasticsearch precheck.**
* **Pinecone metadata fixes** - Fix CLI's --metadata-fields default. Always preserve record ID tracking metadata.
* **Add check to prevent querying for more than pinecone limit when deleting records**
* **Unregister Weaviate base classes** - Weaviate base classes shouldn't be registered as they are abstract and cannot be instantiated as a configuration

## 0.3.4

### Enhancements

* **Add azure openai embedder**
* **Add `collection_id` field to Couchbase `downloader_config`**

## 0.3.3

### Enhancements

* **Add `precheck` to Milvus connector**

### Fixes

* **Make AstraDB uploader truncate `text` and `text_as_html` content to max 8000 bytes**
* **Add missing LanceDb extra**
* **Weaviate cloud auth detection fixed**

## 0.3.2

### Enhancements

* **Persist record id in mongodb data, use it to delete previous content to prevent duplicates.**


### Fixes

* **Remove forward slash from Google Drive relative path field**
* **Create LanceDB test databases in unique remote locations to avoid conflicts** 
* **Add weaviate to destination registry**

## 0.3.1

### Enhancements

* **LanceDB V2 Destination Connector**
* **Persist record id in milvus, use it to delete previous content to prevent duplicates.**
* **Persist record id in weaviate metadata, use it to delete previous content to prevent duplicates.**
* **Persist record id in sql metadata, use it to delete previous content to prevent duplicates.**
* **Persist record id in elasticsearch/opensearch metadata, use it to delete previous content to prevent duplicates.**

### Fixes

* **Make AstraDB precheck fail on non-existant collections**
* **Respect Pinecone's metadata size limits** crop metadata sent to Pinecone's to fit inside its limits, to avoid error responses
* **Propagate exceptions raised by delta table connector during write**

## 0.3.0

### Enhancements

* **Added V2 kafka destination connector**
* **Persist record id in pinecone metadata, use it to delete previous content to prevent duplicates.**
* **Persist record id in azure ai search, use it to delete previous content to prevent duplicates.**
* **Persist record id in astradb, use it to delete previous content to prevent duplicates.**
* **Update Azure Cognitive Search to Azure AI Search**

### Fixes

* **Fix Delta Table destination precheck** Validate AWS Region in precheck. 
* **Add missing batch label to FileData where applicable** 
* **Handle fsspec download file into directory** When filenames have odd characters, files are downloaded into a directory. Code added to shift it around to match expected behavior.
* **Postgres Connector Query** causing syntax error when ID column contains strings

## 0.2.2

### Enhancements
* **Remove `overwrite` field** from fsspec and databricks connectors
* **Added migration for GitLab Source V2**
* **Added V2 confluence source connector**
* **Added OneDrive destination connector**
* **Qdrant destination to v2**
* **Migrate Kafka Source Connector to V2**

## 0.2.1

### Enhancements

* **File system based indexers return a record display name**
* **Add singlestore source connector**
* **Astra DB V2 Source Connector** Create a v2 version of the Astra DB Source Connector.
* **Support native async requests from unstructured-client**
* **Support filtering element types in partitioner step**


### Fixes

* **Fix Databricks Volumes file naming** Add .json to end of upload file.
* **Fix SQL Type destination precheck** Change to context manager "with".

## 0.2.0

### Enhancements

* **Add snowflake source and destination connectors**
* **Migrate Slack Source Connector to V2**
* **Migrate Slack Source Connector to V2**
* **Add Delta Table destination to v2**
* **Migrate Slack Source Connector to V2**

## 0.1.1

### Enhancements

* **Update KDB.AI vectorstore integration to 1.4**
* **Add sqlite and postgres source connectors**
* **Add sampling functionality for indexers in fsspec connectors**

### Fixes

* **Fix Databricks Volumes destination** Fix for filenames to not be hashes.

## 0.1.0

### Enhancements

* **Move default API URL parameter value to serverless API**
* **Add check that access config always wrapped in Secret**
* **Add togetherai embedder support**
* **Refactor sqlite and postgres to be distinct connectors to support better input validation**
* **Added MongoDB source V2 connector**
* **Support optional access configs on connection configs**
* **Refactor databricks into distinct connectors based on auth type**

### Fixes

**Fix Notion Ingestion** Fix the Notion source connector to work with the latest version of the Notion API (added `in_trash` properties to `Page`, `Block` and `Database`).

## 0.0.25

### Enhancements

* **Support pinecone namespace on upload**
* **Migrate Outlook Source Connector to V2**
* **Support for Databricks Volumes source connector**

### Fixes

* **Update Sharepoint Creds and Expected docs**

## 0.0.24

### Enhancements

* **Support dynamic metadata mapping in Pinecone uploader**

## 0.0.23

### Fixes

* **Remove check for langchain dependency in embedders**

## 0.0.22

### Enhancements

* **Add documentation for developing sources/destinations**

* **Leverage `uv` for pip compile**

* **Use incoming fsspec data to populate metadata** Rather than make additional calls to collect metadata after initial file list, use connector-specific data to populate the metadata. 

* **Drop langchain as dependency for embedders**

## 0.0.21

### Fixes

* **Fix forward compatibility issues with `unstructured-client==0.26.0`.** Update syntax and create a new SDK util file for reuse in the Partitioner and Chunker

* **Update Databricks CI Test** Update to use client_id and client_secret auth. Also return files.upload method to one from open source.

* **Fix astra src bug** V1 source connector was updated to work with astrapy 1.5.0

## 0.0.20

### Enhancements

* **Support for latest AstraPy API** Add support for the modern AstraPy client interface for the Astra DB Connector.

## 0.0.19

### Fixes

* **Use validate_default to instantiate default pydantic secrets**

## 0.0.18

### Enhancements

* **Better destination precheck for blob storage** Write an empty file to the destination location when running fsspec-based precheck

## 0.0.17

### Fixes

* **Drop use of unstructued in embed** Remove remnant import from unstructured dependency in embed implementations.


## 0.0.16

### Fixes

* **Add constraint on pydantic** Make sure the version of pydantic being used with this repo pulls in the earliest version that introduces generic Secret, since this is used heavily.

## 0.0.15

### Fixes

* **Model serialization with nested models** Logic updated to properly handle serializing pydantic models that have nested configs with secret values.
* **Sharepoint permission config requirement** The sharepoint connector was expecting the permission config, even though it should have been optional.
* **Sharepoint CLI permission params made optional

### Enhancements

* **Migrate airtable connector to v2**
* **Support iteratively deleting cached content** Add a flag to delete cached content once it's no longer needed for systems that are limited in memory.

## 0.0.14

### Enhancements

* **Support async batch uploads for pinecone connector**
* **Migrate embedders** Move embedder implementations from the open source unstructured repo into this one.

### Fixes

* **Misc. Onedrive connector fixes**

## 0.0.13

### Fixes

* **Pinecone payload size fixes** Pinecone destination now has a limited set of properties it will publish as well as dynamically handles batch size to stay under 2MB pinecone payload limit.

## 0.0.12

### Enhancements

### Fixes

* **Fix invalid `replace()` calls in uncompress** - `replace()` calls meant to be on `str` versions of the path were instead called on `Path` causing errors with parameters.

## 0.0.11

### Enhancements

* **Fix OpenSearch connector** OpenSearch connector did not work when `http_auth` was not provided

## 0.0.10

### Enhancements

* "Fix tar extraction" - tar extraction function assumed archive was gzip compressed which isn't true for supported `.tar` archives. Updated to work for both compressed and uncompressed tar archives.

## 0.0.9

### Enhancements

* **Chroma dict settings should allow string inputs**
* **Move opensearch non-secret fields out of access config**
* **Support string inputs for dict type model fields** Use the `BeforeValidator` support from pydantic to map a string value to a dict if that's provided. 
* **Move opensearch non-secret fields out of access config

### Fixes

**Fix uncompress logic** Use of the uncompress process wasn't being leveraged in the pipeline correctly. Updated to use the new loca download path for where the partitioned looks for the new file.  


## 0.0.8

### Enhancements

* **Add fields_to_include option for Milvus Stager** Adds support for filtering which fields will remain in the document so user can align document structure to collection schema.
* **Add flatten_metadata option for Milvus Stager** Flattening metadata is now optional (enabled by default) step in processing the document.

## 0.0.7

### Enhancements

* **support sharing parent multiprocessing for uploaders** If an uploader needs to fan out it's process using multiprocessing, support that using the parent pipeline approach rather than handling it explicitly by the connector logic.  
* **OTEL support** If endpoint supplied, publish all traces to an otel collector. 

### Fixes

* **Weaviate access configs access** Weaviate access config uses pydantic Secret and it needs to be resolved to the secret value when being used. This was fixed. 
* **unstructured-client compatibility fix** Fix an error when accessing the fields on `PartitionParameters` in the new 0.26.0 Python client.

## 0.0.6

### Fixes

* **unstructured-client compatibility fix** Update the calls to `unstructured_client.general.partition` to avoid a breaking change in the newest version.

## 0.0.5

### Enhancements

* **Add Couchbase Source Connector** Adds support for reading artifacts from Couchbase DB for processing in unstructured
* **Drop environment from pinecone as part of v2 migration** environment is no longer required by the pinecone SDK, so that field has been removed from the ingest CLI/SDK/
* **Add KDBAI Destination Connector** Adds support for writing elements and their embeddings to KDBAI DB.

### Fixes

* **AstraDB connector configs** Configs had dataclass annotation removed since they're now pydantic data models. 
* **Local indexer recursive behavior** Local indexer was indexing directories as well as files. This was filtered out.

## 0.0.4

### Enhancements

* **Add Couchbase Destination Connector** Adds support for storing artifacts in Couchbase DB for Vector Search
* **Leverage pydantic base models** All user-supplied configs are now derived from pydantic base models to leverage better type checking and add built in support for sensitive fields.
* **Autogenerate click options from base models** Leverage the pydantic base models for all configs to autogenerate the cli options exposed when running ingest as a CLI.
* **Drop required Unstructured dependency** Unstructured was moved to an extra dependency to only be imported when needed for functionality such as local partitioning/chunking.
* **Rebrand Astra to Astra DB** The Astra DB integration was re-branded to be consistent with DataStax standard branding.

## 0.0.3

### Enhancements

* **Improve documentation** Update the README's.
* **Explicit Opensearch classes** For the connector registry entries for opensearch, use only opensearch specific classes rather than any elasticsearch ones. 
* **Add missing fsspec destination precheck** check connection in precheck for all fsspec-based destination connectors

## 0.0.2

### Enhancements

* **Use uuid for s3 identifiers** Update unique id to use uuid derived from file path rather than the filepath itself.
* **V2 connectors precheck support** All steps in the v2 pipeline support an optional precheck call, which encompasses the previous check connection functionality. 
* **Filter Step** Support dedicated step as part of the pipeline to filter documents.

## 0.0.1

### Enhancements

### Features

* **Add Milvus destination connector** Adds support storing artifacts in Milvus vector database.

### Fixes

* **Remove old repo references** Any mention of the repo this project came from was removed. 

## 0.0.0

### Features

* **Initial Migration** Create the structure of this repo from the original code in the [Unstructured](https://github.com/Unstructured-IO/unstructured) project.

### Fixes<|MERGE_RESOLUTION|>--- conflicted
+++ resolved
@@ -1,12 +1,14 @@
+## 0.3.7-dev9
+
+### Fixes
+
+* **Box source connector can now use raw JSON as access token instead of file path to JSON**
+
 ## 0.3.7-dev8
 
 ### Fixes
 
-<<<<<<< HEAD
-* **Box source connector can now use raw JSON as access token instead of file path to JSON**
-=======
 * **Fixes Snowflake source `'SnowflakeCursor' object has no attribute 'mogrify'` error**
->>>>>>> 8c8643ec
 
 ## 0.3.7-dev7
 
