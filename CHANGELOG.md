<<<<<<< HEAD
## 0.0.21-dev01

### Fixes

* **Update Databricks CI Test** Update to use client_id and client_secret auth. Also return files.upload method to one from open source.
=======
## 0.0.21-dev1

### Fixes

* **Fix forward compatibility issues with `unstructured-client==0.26.0`. Update syntax and create a new SDK util file for reuse in the Partitioner and Chunker

* **fix astra src bug**
>>>>>>> 3cf0bf9b

## 0.0.20

### Enhancements

* **Support for latest AstraPy API** Add support for the modern AstraPy client interface for the Astra DB Connector.

## 0.0.19

### Fixes

* **Use validate_default to instantiate default pydantic secrets**

## 0.0.18

### Enhancements

* **Better destination precheck for blob storage** Write an empty file to the destination location when running fsspec-based precheck

## 0.0.17

### Fixes

* **Drop use of unstructued in embed** Remove remnant import from unstructured dependency in embed implementations.


## 0.0.16

### Fixes

* **Add constraint on pydantic** Make sure the version of pydantic being used with this repo pulls in the earliest version that introduces generic Secret, since this is used heavily.

## 0.0.15

### Fixes

* **Model serialization with nested models** Logic updated to properly handle serializing pydantic models that have nested configs with secret values.
* **Sharepoint permission config requirement** The sharepoint connector was expecting the permission config, even though it should have been optional.
* **Sharepoint CLI permission params made optional

### Enhancements

* **Migrate airtable connector to v2**
* **Support iteratively deleting cached content** Add a flag to delete cached content once it's no longer needed for systems that are limited in memory.

## 0.0.14

### Enhancements

* **Support async batch uploads for pinecone connector**
* **Migrate embedders** Move embedder implementations from the open source unstructured repo into this one.

### Fixes

* **Misc. Onedrive connector fixes**

## 0.0.13

### Fixes

* **Pinecone payload size fixes** Pinecone destination now has a limited set of properties it will publish as well as dynamically handles batch size to stay under 2MB pinecone payload limit.

## 0.0.12

### Enhancements

### Fixes

* **Fix invalid `replace()` calls in uncompress** - `replace()` calls meant to be on `str` versions of the path were instead called on `Path` causing errors with parameters.

## 0.0.11

### Enhancements

* **Fix OpenSearch connector** OpenSearch connector did not work when `http_auth` was not provided

## 0.0.10

### Enhancements

* "Fix tar extraction" - tar extraction function assumed archive was gzip compressed which isn't true for supported `.tar` archives. Updated to work for both compressed and uncompressed tar archives.

## 0.0.9

### Enhancements

* **Chroma dict settings should allow string inputs**
* **Move opensearch non-secret fields out of access config**
* **Support string inputs for dict type model fields** Use the `BeforeValidator` support from pydantic to map a string value to a dict if that's provided. 
* **Move opensearch non-secret fields out of access config

### Fixes

**Fix uncompress logic** Use of the uncompress process wasn't being leveraged in the pipeline correctly. Updated to use the new loca download path for where the partitioned looks for the new file.  


## 0.0.8

### Enhancements

* **Add fields_to_include option for Milvus Stager** Adds support for filtering which fields will remain in the document so user can align document structure to collection schema.
* **Add flatten_metadata option for Milvus Stager** Flattening metadata is now optional (enabled by default) step in processing the document.

## 0.0.7

### Enhancements

* **support sharing parent multiprocessing for uploaders** If an uploader needs to fan out it's process using multiprocessing, support that using the parent pipeline approach rather than handling it explicitly by the connector logic.  
* **OTEL support** If endpoint supplied, publish all traces to an otel collector. 

### Fixes

* **Weaviate access configs access** Weaviate access config uses pydantic Secret and it needs to be resolved to the secret value when being used. This was fixed. 
* **unstructured-client compatibility fix** Fix an error when accessing the fields on `PartitionParameters` in the new 0.26.0 Python client.

## 0.0.6

### Fixes

* **unstructured-client compatibility fix** Update the calls to `unstructured_client.general.partition` to avoid a breaking change in the newest version.

## 0.0.5

### Enhancements

* **Add Couchbase Source Connector** Adds support for reading artifacts from Couchbase DB for processing in unstructured
* **Drop environment from pinecone as part of v2 migration** environment is no longer required by the pinecone SDK, so that field has been removed from the ingest CLI/SDK/
* **Add KDBAI Destination Connector** Adds support for writing elements and their embeddings to KDBAI DB.

### Fixes

* **AstraDB connector configs** Configs had dataclass annotation removed since they're now pydantic data models. 
* **Local indexer recursive behavior** Local indexer was indexing directories as well as files. This was filtered out.

## 0.0.4

### Enhancements

* **Add Couchbase Destination Connector** Adds support for storing artifacts in Couchbase DB for Vector Search
* **Leverage pydantic base models** All user-supplied configs are now derived from pydantic base models to leverage better type checking and add built in support for sensitive fields.
* **Autogenerate click options from base models** Leverage the pydantic base models for all configs to autogenerate the cli options exposed when running ingest as a CLI.
* **Drop required Unstructured dependency** Unstructured was moved to an extra dependency to only be imported when needed for functionality such as local partitioning/chunking.
* **Rebrand Astra to Astra DB** The Astra DB integration was re-branded to be consistent with DataStax standard branding.

## 0.0.3

### Enhancements

* **Improve documentation** Update the README's.
* **Explicit Opensearch classes** For the connector registry entries for opensearch, use only opensearch specific classes rather than any elasticsearch ones. 
* **Add missing fsspec destination precheck** check connection in precheck for all fsspec-based destination connectors

## 0.0.2

### Enhancements

* **Use uuid for s3 identifiers** Update unique id to use uuid derived from file path rather than the filepath itself.
* **V2 connectors precheck support** All steps in the v2 pipeline support an optional precheck call, which encompasses the previous check connection functionality. 
* **Filter Step** Support dedicated step as part of the pipeline to filter documents.

## 0.0.1

### Enhancements

### Features

* **Add Milvus destination connector** Adds support storing artifacts in Milvus vector database.

### Fixes

* **Remove old repo references** Any mention of the repo this project came from was removed. 

## 0.0.0

### Features

* **Initial Migration** Create the structure of this repo from the original code in the [Unstructured](https://github.com/Unstructured-IO/unstructured) project.

### Fixes<|MERGE_RESOLUTION|>--- conflicted
+++ resolved
@@ -1,18 +1,12 @@
-<<<<<<< HEAD
-## 0.0.21-dev01
+## 0.0.21-dev2
 
 ### Fixes
 
+* **Fix forward compatibility issues with `unstructured-client==0.26.0`.** Update syntax and create a new SDK util file for reuse in the Partitioner and Chunker
+
 * **Update Databricks CI Test** Update to use client_id and client_secret auth. Also return files.upload method to one from open source.
-=======
-## 0.0.21-dev1
-
-### Fixes
-
-* **Fix forward compatibility issues with `unstructured-client==0.26.0`. Update syntax and create a new SDK util file for reuse in the Partitioner and Chunker
 
 * **fix astra src bug**
->>>>>>> 3cf0bf9b
 
 ## 0.0.20
 
