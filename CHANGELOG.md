<<<<<<< HEAD
## 0.2.2-dev1
=======
## 0.2.2
>>>>>>> 373568c5

### Enhancements
* **LanceDB V2 Destination Connector**
* **Remove `overwrite` field** from fsspec and databricks connectors
* **Added migration for GitLab Source V2**
* **Added V2 confluence source connector**
* **Added OneDrive destination connector**
* **Qdrant destination to v2**
* **Migrate Kafka Source Connector to V2**

## 0.2.1

### Enhancements

* **File system based indexers return a record display name**
* **Add singlestore source connector**
* **Astra DB V2 Source Connector** Create a v2 version of the Astra DB Source Connector.
* **Support native async requests from unstructured-client**
* **Support filtering element types in partitioner step**


### Fixes

* **Fix Databricks Volumes file naming** Add .json to end of upload file.
* **Fix SQL Type destination precheck** Change to context manager "with".

## 0.2.0

### Enhancements

* **Add snowflake source and destination connectors**
* **Migrate Slack Source Connector to V2**
* **Migrate Slack Source Connector to V2**
* **Add Delta Table destination to v2**
* **Migrate Slack Source Connector to V2**

## 0.1.1

### Enhancements

* **Update KDB.AI vectorstore integration to 1.4**
* **Add sqlite and postgres source connectors**
* **Add sampling functionality for indexers in fsspec connectors**

### Fixes

* **Fix Databricks Volumes destination** Fix for filenames to not be hashes.

## 0.1.0

### Enhancements

* **Move default API URL parameter value to serverless API**
* **Add check that access config always wrapped in Secret**
* **Add togetherai embedder support**
* **Refactor sqlite and postgres to be distinct connectors to support better input validation**
* **Added MongoDB source V2 connector**
* **Support optional access configs on connection configs**
* **Refactor databricks into distinct connectors based on auth type**

### Fixes

**Fix Notion Ingestion** Fix the Notion source connector to work with the latest version of the Notion API (added `in_trash` properties to `Page`, `Block` and `Database`).

## 0.0.25

### Enhancements

* **Support pinecone namespace on upload**
* **Migrate Outlook Source Connector to V2**
* **Support for Databricks Volumes source connector**

### Fixes

* **Update Sharepoint Creds and Expected docs**

## 0.0.24

### Enhancements

* **Support dynamic metadata mapping in Pinecone uploader**

## 0.0.23

### Fixes

* **Remove check for langchain dependency in embedders**

## 0.0.22

### Enhancements

* **Add documentation for developing sources/destinations**

* **Leverage `uv` for pip compile**

* **Use incoming fsspec data to populate metadata** Rather than make additional calls to collect metadata after initial file list, use connector-specific data to populate the metadata. 

* **Drop langchain as dependency for embedders**

## 0.0.21

### Fixes

* **Fix forward compatibility issues with `unstructured-client==0.26.0`.** Update syntax and create a new SDK util file for reuse in the Partitioner and Chunker

* **Update Databricks CI Test** Update to use client_id and client_secret auth. Also return files.upload method to one from open source.

* **Fix astra src bug** V1 source connector was updated to work with astrapy 1.5.0

## 0.0.20

### Enhancements

* **Support for latest AstraPy API** Add support for the modern AstraPy client interface for the Astra DB Connector.

## 0.0.19

### Fixes

* **Use validate_default to instantiate default pydantic secrets**

## 0.0.18

### Enhancements

* **Better destination precheck for blob storage** Write an empty file to the destination location when running fsspec-based precheck

## 0.0.17

### Fixes

* **Drop use of unstructued in embed** Remove remnant import from unstructured dependency in embed implementations.


## 0.0.16

### Fixes

* **Add constraint on pydantic** Make sure the version of pydantic being used with this repo pulls in the earliest version that introduces generic Secret, since this is used heavily.

## 0.0.15

### Fixes

* **Model serialization with nested models** Logic updated to properly handle serializing pydantic models that have nested configs with secret values.
* **Sharepoint permission config requirement** The sharepoint connector was expecting the permission config, even though it should have been optional.
* **Sharepoint CLI permission params made optional

### Enhancements

* **Migrate airtable connector to v2**
* **Support iteratively deleting cached content** Add a flag to delete cached content once it's no longer needed for systems that are limited in memory.

## 0.0.14

### Enhancements

* **Support async batch uploads for pinecone connector**
* **Migrate embedders** Move embedder implementations from the open source unstructured repo into this one.

### Fixes

* **Misc. Onedrive connector fixes**

## 0.0.13

### Fixes

* **Pinecone payload size fixes** Pinecone destination now has a limited set of properties it will publish as well as dynamically handles batch size to stay under 2MB pinecone payload limit.

## 0.0.12

### Enhancements

### Fixes

* **Fix invalid `replace()` calls in uncompress** - `replace()` calls meant to be on `str` versions of the path were instead called on `Path` causing errors with parameters.

## 0.0.11

### Enhancements

* **Fix OpenSearch connector** OpenSearch connector did not work when `http_auth` was not provided

## 0.0.10

### Enhancements

* "Fix tar extraction" - tar extraction function assumed archive was gzip compressed which isn't true for supported `.tar` archives. Updated to work for both compressed and uncompressed tar archives.

## 0.0.9

### Enhancements

* **Chroma dict settings should allow string inputs**
* **Move opensearch non-secret fields out of access config**
* **Support string inputs for dict type model fields** Use the `BeforeValidator` support from pydantic to map a string value to a dict if that's provided. 
* **Move opensearch non-secret fields out of access config

### Fixes

**Fix uncompress logic** Use of the uncompress process wasn't being leveraged in the pipeline correctly. Updated to use the new loca download path for where the partitioned looks for the new file.  


## 0.0.8

### Enhancements

* **Add fields_to_include option for Milvus Stager** Adds support for filtering which fields will remain in the document so user can align document structure to collection schema.
* **Add flatten_metadata option for Milvus Stager** Flattening metadata is now optional (enabled by default) step in processing the document.

## 0.0.7

### Enhancements

* **support sharing parent multiprocessing for uploaders** If an uploader needs to fan out it's process using multiprocessing, support that using the parent pipeline approach rather than handling it explicitly by the connector logic.  
* **OTEL support** If endpoint supplied, publish all traces to an otel collector. 

### Fixes

* **Weaviate access configs access** Weaviate access config uses pydantic Secret and it needs to be resolved to the secret value when being used. This was fixed. 
* **unstructured-client compatibility fix** Fix an error when accessing the fields on `PartitionParameters` in the new 0.26.0 Python client.

## 0.0.6

### Fixes

* **unstructured-client compatibility fix** Update the calls to `unstructured_client.general.partition` to avoid a breaking change in the newest version.

## 0.0.5

### Enhancements

* **Add Couchbase Source Connector** Adds support for reading artifacts from Couchbase DB for processing in unstructured
* **Drop environment from pinecone as part of v2 migration** environment is no longer required by the pinecone SDK, so that field has been removed from the ingest CLI/SDK/
* **Add KDBAI Destination Connector** Adds support for writing elements and their embeddings to KDBAI DB.

### Fixes

* **AstraDB connector configs** Configs had dataclass annotation removed since they're now pydantic data models. 
* **Local indexer recursive behavior** Local indexer was indexing directories as well as files. This was filtered out.

## 0.0.4

### Enhancements

* **Add Couchbase Destination Connector** Adds support for storing artifacts in Couchbase DB for Vector Search
* **Leverage pydantic base models** All user-supplied configs are now derived from pydantic base models to leverage better type checking and add built in support for sensitive fields.
* **Autogenerate click options from base models** Leverage the pydantic base models for all configs to autogenerate the cli options exposed when running ingest as a CLI.
* **Drop required Unstructured dependency** Unstructured was moved to an extra dependency to only be imported when needed for functionality such as local partitioning/chunking.
* **Rebrand Astra to Astra DB** The Astra DB integration was re-branded to be consistent with DataStax standard branding.

## 0.0.3

### Enhancements

* **Improve documentation** Update the README's.
* **Explicit Opensearch classes** For the connector registry entries for opensearch, use only opensearch specific classes rather than any elasticsearch ones. 
* **Add missing fsspec destination precheck** check connection in precheck for all fsspec-based destination connectors

## 0.0.2

### Enhancements

* **Use uuid for s3 identifiers** Update unique id to use uuid derived from file path rather than the filepath itself.
* **V2 connectors precheck support** All steps in the v2 pipeline support an optional precheck call, which encompasses the previous check connection functionality. 
* **Filter Step** Support dedicated step as part of the pipeline to filter documents.

## 0.0.1

### Enhancements

### Features

* **Add Milvus destination connector** Adds support storing artifacts in Milvus vector database.

### Fixes

* **Remove old repo references** Any mention of the repo this project came from was removed. 

## 0.0.0

### Features

* **Initial Migration** Create the structure of this repo from the original code in the [Unstructured](https://github.com/Unstructured-IO/unstructured) project.

### Fixes<|MERGE_RESOLUTION|>--- conflicted
+++ resolved
@@ -1,8 +1,5 @@
-<<<<<<< HEAD
-## 0.2.2-dev1
-=======
-## 0.2.2
->>>>>>> 373568c5
+## 0.2.3-dev0
+
 
 ### Enhancements
 * **LanceDB V2 Destination Connector**
