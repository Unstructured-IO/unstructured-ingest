--- conflicted
+++ resolved
@@ -1,21 +1,14 @@
+## 0.3.13-dev0
+
+### Enhancements
+* **Migrate Discord Sourced Connector to v2**
+
+
 ## 0.3.12
 
 ### Enhancements
 
 * **Migrate Vectara Destination Connector to v2**
-<<<<<<< HEAD
-* **Migrate Discord Sourced Connector to v2**
-* **Improved Milvus error handling**
-
-### Fixes
-* **Register Neo4j Upload Stager**
-
-## 0.3.12-dev2
-
-### Enhancements
-
-=======
->>>>>>> 8a83e91b
 * **Added Redis destination connector**
 * **Improved Milvus error handling**
 * **Bypass asyncio exception grouping to return more meaningful errors from OneDrive indexer**
