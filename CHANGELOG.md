<<<<<<< HEAD
## 0.0.26-dev5

### Enhancements

* **Added migration for GitHub Source V2**
  * **Updated the expected output for GitHub Source V2**

## 0.0.26-dev4
=======
## 0.0.26-dev6
>>>>>>> d029303e

### Enhancements

* **Move default API URL parameter value to serverless API**
* **Add check that access config always wrapped in Secret**
* **Add togetherai embedder support**
* **Refactor sqlite and postgres to be distinct connectors to support better input validation**
* **Added MongoDB source V2 connector**

### Fixes

**Fix Notion Ingestion** Fix the Notion source connector to work with the latest version of the Notion API (added `in_trash` properties to `Page`, `Block` and `Database`).

## 0.0.25

### Enhancements

* **Support pinecone namespace on upload**
* **Migrate Outlook Source Connector to V2**
* **Support for Databricks Volumes source connector**

### Fixes

* **Update Sharepoint Creds and Expected docs**

## 0.0.24

### Enhancements

* **Support dynamic metadata mapping in Pinecone uploader**

## 0.0.23

### Fixes

* **Remove check for langchain dependency in embedders**

## 0.0.22

### Enhancements

* **Add documentation for developing sources/destinations**

* **Leverage `uv` for pip compile**

* **Use incoming fsspec data to populate metadata** Rather than make additional calls to collect metadata after initial file list, use connector-specific data to populate the metadata. 

* **Drop langchain as dependency for embedders**

## 0.0.21

### Fixes

* **Fix forward compatibility issues with `unstructured-client==0.26.0`.** Update syntax and create a new SDK util file for reuse in the Partitioner and Chunker

* **Update Databricks CI Test** Update to use client_id and client_secret auth. Also return files.upload method to one from open source.

* **Fix astra src bug** V1 source connector was updated to work with astrapy 1.5.0

## 0.0.20

### Enhancements

* **Support for latest AstraPy API** Add support for the modern AstraPy client interface for the Astra DB Connector.

## 0.0.19

### Fixes

* **Use validate_default to instantiate default pydantic secrets**

## 0.0.18

### Enhancements

* **Better destination precheck for blob storage** Write an empty file to the destination location when running fsspec-based precheck

## 0.0.17

### Fixes

* **Drop use of unstructued in embed** Remove remnant import from unstructured dependency in embed implementations.


## 0.0.16

### Fixes

* **Add constraint on pydantic** Make sure the version of pydantic being used with this repo pulls in the earliest version that introduces generic Secret, since this is used heavily.

## 0.0.15

### Fixes

* **Model serialization with nested models** Logic updated to properly handle serializing pydantic models that have nested configs with secret values.
* **Sharepoint permission config requirement** The sharepoint connector was expecting the permission config, even though it should have been optional.
* **Sharepoint CLI permission params made optional

### Enhancements

* **Migrate airtable connector to v2**
* **Support iteratively deleting cached content** Add a flag to delete cached content once it's no longer needed for systems that are limited in memory.

## 0.0.14

### Enhancements

* **Support async batch uploads for pinecone connector**
* **Migrate embedders** Move embedder implementations from the open source unstructured repo into this one.

### Fixes

* **Misc. Onedrive connector fixes**

## 0.0.13

### Fixes

* **Pinecone payload size fixes** Pinecone destination now has a limited set of properties it will publish as well as dynamically handles batch size to stay under 2MB pinecone payload limit.

## 0.0.12

### Enhancements

### Fixes

* **Fix invalid `replace()` calls in uncompress** - `replace()` calls meant to be on `str` versions of the path were instead called on `Path` causing errors with parameters.

## 0.0.11

### Enhancements

* **Fix OpenSearch connector** OpenSearch connector did not work when `http_auth` was not provided

## 0.0.10

### Enhancements

* "Fix tar extraction" - tar extraction function assumed archive was gzip compressed which isn't true for supported `.tar` archives. Updated to work for both compressed and uncompressed tar archives.

## 0.0.9

### Enhancements

* **Chroma dict settings should allow string inputs**
* **Move opensearch non-secret fields out of access config**
* **Support string inputs for dict type model fields** Use the `BeforeValidator` support from pydantic to map a string value to a dict if that's provided. 
* **Move opensearch non-secret fields out of access config

### Fixes

**Fix uncompress logic** Use of the uncompress process wasn't being leveraged in the pipeline correctly. Updated to use the new loca download path for where the partitioned looks for the new file.  


## 0.0.8

### Enhancements

* **Add fields_to_include option for Milvus Stager** Adds support for filtering which fields will remain in the document so user can align document structure to collection schema.
* **Add flatten_metadata option for Milvus Stager** Flattening metadata is now optional (enabled by default) step in processing the document.

## 0.0.7

### Enhancements

* **support sharing parent multiprocessing for uploaders** If an uploader needs to fan out it's process using multiprocessing, support that using the parent pipeline approach rather than handling it explicitly by the connector logic.  
* **OTEL support** If endpoint supplied, publish all traces to an otel collector. 

### Fixes

* **Weaviate access configs access** Weaviate access config uses pydantic Secret and it needs to be resolved to the secret value when being used. This was fixed. 
* **unstructured-client compatibility fix** Fix an error when accessing the fields on `PartitionParameters` in the new 0.26.0 Python client.

## 0.0.6

### Fixes

* **unstructured-client compatibility fix** Update the calls to `unstructured_client.general.partition` to avoid a breaking change in the newest version.

## 0.0.5

### Enhancements

* **Add Couchbase Source Connector** Adds support for reading artifacts from Couchbase DB for processing in unstructured
* **Drop environment from pinecone as part of v2 migration** environment is no longer required by the pinecone SDK, so that field has been removed from the ingest CLI/SDK/
* **Add KDBAI Destination Connector** Adds support for writing elements and their embeddings to KDBAI DB.

### Fixes

* **AstraDB connector configs** Configs had dataclass annotation removed since they're now pydantic data models. 
* **Local indexer recursive behavior** Local indexer was indexing directories as well as files. This was filtered out.

## 0.0.4

### Enhancements

* **Add Couchbase Destination Connector** Adds support for storing artifacts in Couchbase DB for Vector Search
* **Leverage pydantic base models** All user-supplied configs are now derived from pydantic base models to leverage better type checking and add built in support for sensitive fields.
* **Autogenerate click options from base models** Leverage the pydantic base models for all configs to autogenerate the cli options exposed when running ingest as a CLI.
* **Drop required Unstructured dependency** Unstructured was moved to an extra dependency to only be imported when needed for functionality such as local partitioning/chunking.
* **Rebrand Astra to Astra DB** The Astra DB integration was re-branded to be consistent with DataStax standard branding.

## 0.0.3

### Enhancements

* **Improve documentation** Update the README's.
* **Explicit Opensearch classes** For the connector registry entries for opensearch, use only opensearch specific classes rather than any elasticsearch ones. 
* **Add missing fsspec destination precheck** check connection in precheck for all fsspec-based destination connectors

## 0.0.2

### Enhancements

* **Use uuid for s3 identifiers** Update unique id to use uuid derived from file path rather than the filepath itself.
* **V2 connectors precheck support** All steps in the v2 pipeline support an optional precheck call, which encompasses the previous check connection functionality. 
* **Filter Step** Support dedicated step as part of the pipeline to filter documents.

## 0.0.1

### Enhancements

### Features

* **Add Milvus destination connector** Adds support storing artifacts in Milvus vector database.

### Fixes

* **Remove old repo references** Any mention of the repo this project came from was removed. 

## 0.0.0

### Features

* **Initial Migration** Create the structure of this repo from the original code in the [Unstructured](https://github.com/Unstructured-IO/unstructured) project.

### Fixes<|MERGE_RESOLUTION|>--- conflicted
+++ resolved
@@ -1,15 +1,12 @@
-<<<<<<< HEAD
-## 0.0.26-dev5
+## 0.0.26-dev7
 
 ### Enhancements
 
 * **Added migration for GitHub Source V2**
   * **Updated the expected output for GitHub Source V2**
 
-## 0.0.26-dev4
-=======
+
 ## 0.0.26-dev6
->>>>>>> d029303e
 
 ### Enhancements
 
