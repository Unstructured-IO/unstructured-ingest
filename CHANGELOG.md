## 0.0.5-dev0

<<<<<<< HEAD
### Enhancements

* **Add Couchbase Source Connector** Adds support for reading artifacts from Couchbase DB for processing in unstructured
=======
### Fixes

* **AstraDB connector configs** Configs had dataclass annotation removed since they're now pydantic data models. 
>>>>>>> 61ce0933

## 0.0.4

### Enhancements

* **Add Couchbase Destination Connector** Adds support for storing artifacts in Couchbase DB for Vector Search
* **Leverage pydantic base models** All user-supplied configs are now derived from pydantic base models to leverage better type checking and add built in support for sensitive fields.
* **Autogenerate click options from base models** Leverage th pydantic base models for all configs to autogenerate teh cli options exposed when running ingest as a CLI.
* **Drop required Unstructured dependency** Unstructured was moved to an extra dependency to only be imported when needed for functionality such as local partitioning/chunking.
* **Rebrand Astra to Astra DB** The Astra DB integration was re-branded to be consistent with DataStax standard branding.

## 0.0.3

### Enhancements

* **Improve documentation** Update the README's.
* **Explicit Opensearch classes** For the connector registry entries for opensearch, use only opensearch specific classes rather than any elasticsearch ones. 
* **Add missing fsspec destination precheck** check connection in precheck for all fsspec-based destination connectors

## 0.0.2

### Enhancements

* **Use uuid for s3 identifiers** Update unique id to use uuid derived from file path rather than the filepath itself.
* **V2 connectors precheck support** All steps in the v2 pipeline support an optional precheck call, which encompasses the previous check connection functionality. 
* **Filter Step** Support dedicated step as part of the pipeline to filter documents.

## 0.0.1

### Enhancements

### Features

* **Add Milvus destination connector** Adds support storing artifacts in Milvus vector database.

### Fixes

* **Remove old repo references** Any mention of the repo this project came from was removed. 

## 0.0.0

### Features

* **Initial Migration** Create the structure of this repo from the original code in the [Unstructured](https://github.com/Unstructured-IO/unstructured) project.

### Fixes<|MERGE_RESOLUTION|>--- conflicted
+++ resolved
@@ -1,14 +1,12 @@
-## 0.0.5-dev0
+## 0.0.5-dev1
 
-<<<<<<< HEAD
 ### Enhancements
 
 * **Add Couchbase Source Connector** Adds support for reading artifacts from Couchbase DB for processing in unstructured
-=======
+
 ### Fixes
 
 * **AstraDB connector configs** Configs had dataclass annotation removed since they're now pydantic data models. 
->>>>>>> 61ce0933
 
 ## 0.0.4
 
