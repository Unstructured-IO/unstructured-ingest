<<<<<<< HEAD
## 0.5.10-dev4

### Fixes

* **Added extensive logging to sharepoint connector**

## 0.5.10-dev3
=======
## 0.5.11

### Features 

* **Added Zendesk as a source connector.**

### Fixes

* **Fix move metadata to top level in AstraDB destination**
* **Add option to move metadata to top level in AstraDB destination**

## 0.5.10
>>>>>>> 7a8b396b

### Enhancements

* **Migrate Jira Source connector from V1 to V2**
* **Add Jira Source connector integration and unit tests**
* **Support custom endpoint for openai embedder**

### Fixes

* **Fix Confluence unescaped Unicode characters**
* **Update use of unstructured client to leverage new error handling**
* **Dropbox connector can now use long lived refresh token and generate access token internally**
* **Delta Tables connector can evolve schema**

## 0.5.9

### Features

* **Add auto create collection support for AstraDB destination**

### Fixes

* **Fix Confluence Source page title not being processed during partition**

## 0.5.8

### Fixes

* **Fix on pinecone index creation functionality**

## 0.5.7

### Fixes

* **Fix voyageai embedder: add multimodal embedder function**

## 0.5.6

### Enhancements

* **Add support for setting up destination for Pinecone**
* Add name formatting to Weaviate destination uploader

## 0.5.5

* **Improve orig_elements handling in astra and neo4j connectors**

## 0.5.4

### Enhancements

* **Sharepoint support for nested folders and remove need for default path Shared Documents**

## 0.5.3

### Enhancements

* **Improvements on Neo4J uploader, and ability to create a vector index**
* **Optimize embedder code** - Move duplicate code to base interface, exit early if no elements have text. 

### Fixes

* **Fix bedrock embedder: rename embed_model_name to embedder_model_name**

## 0.5.2

### Enhancements

* **Improved google drive precheck mechanism**
* **Added integration tests for google drive precheck and connector**
* **Only embed elements with text** - Only embed elements with text to avoid errors from embedders and optimize calls to APIs.
* **Improved google drive precheck mechanism**
* **Added integration tests for google drive precheck and connector**

### Fixes

* **Fix Snowflake Uploader error with array variable binding**

## 0.5.1

### Fixes

* **Fix Attribute Not Exist bug in GoogleDrive connector**
* **Fix query syntax error in MotherDuck uploader**
* **Fix missing output filename suffix in DuckDB base stager**

### Enhancements

* **Allow dynamic metadata for SQL Connectors**
* **Add entities field to pinecone connector default fields**

## 0.5.0

### Fixes

* **Change aws-bedrock to bedrock**
* **Update Sharepoint tests**

### Enhancements

* **Don't raise error by default for unsupported filetypes in partitioner** - Add a flag to the partitioner to not raise an error when an unsupported filetype is encountered.

## 0.4.7

### Fixes

* **Add missing async azure openai embedder implementation**
* **Update Sharepoint to support new Microsoft credential sequence**

## 0.4.6

### Fixes

* **Fix Upload support for OneDrive connector**
* **Fix Databricks Delta Tables connector's "Service Principal" authentication method**

## 0.4.5

### Fixes

* **Fix downloading large files for OneDrive**

## 0.4.4

### Fixes

* **Fix AsyncIO support for OneDrive connector**

## 0.4.3

### Enhancements

* **Add support for allow list when downloading from raw html**
* **Add support for setting up destination as part of uploader**
* **Add batch support for all embedders**

### Fixes

* **Fix HtmlMixin error when saving downloaded files**
* **Fix Confluence Downloader error when downloading embedded files**

## 0.4.2

### Fixes

* **Fix Databricks Volume Delta Table uploader** - Use given database when uploading data.

## 0.4.1

### Enhancements

* **Support img base64 in html**
* **Fsspec support for direct URI**
* **Support href extraction to local file**
* **Added VastDB source and destination connector**

### Fixes

* **Fix how data updated before writing to sql tables based on columns in table**

## 0.4.0

### Enhancements

* **Change Confluence Source Connector authentication parameters to support password, api token, pat token and cloud authentication**

### Fixes

* **Fix SQL uploader stager** - When passed `output_filename` without a suffix it resulted in unsupported file format error. Now, it will take a suffix of `elements_filepath` and append it to `output_filename`.
* **Fix Snowflake uploader** - Unexpected `columns` argument was passed to `_fit_to_schema` method inside SnowflakeUploader `upload_dataframe` method.

## 0.3.15

### Enhancements

* **Add databricks delta table connector**

### Fixes

* **Fixed namespace issue with pinecone, and added new test**

## 0.3.14

### Fixes

* **Fix Neo4j Uploader string enum error**
* **Fix ChromaDB Destination failing integration tests** - issue lies within the newest ChromaDB release, fix freezes it's version to 0.6.2.

## 0.3.13

### Fixes

* **Fix Snowflake Uploader error**
* **Fix SQL Uploader Stager timestamp error**
* **Migrate Discord Sourced Connector to v2**
* **Add read data fallback** When reading data that could be json or ndjson, if extension is missing, fallback to trying to read it as json.

### Enhancements

* **Async support for all IO-bounded embedders**
* **Expand support to Python 3.13**

## 0.3.12

### Enhancements

* **Migrate Notion Source Connector to V2**
* **Migrate Vectara Destination Connector to v2**
* **Added Redis destination connector**
* **Improved Milvus error handling**
* **Bypass asyncio exception grouping to return more meaningful errors from OneDrive indexer**
* **Kafka destination connector checks for existence of topic**
* **Create more reflective custom errors** Provide errors to indicate if the error was due to something user provided or due to a provider issue, applicable to all steps in the pipeline.

### Fixes
* **Register Neo4j Upload Stager**
* **Fix Kafka destination connection problems**


## 0.3.11

### Enhancements

* **Support Databricks personal access token**

### Fixes

* **Fix missing source identifiers in some downloaders**

## 0.3.10

### Enhancements

* **Support more concrete FileData content for batch support**

### Fixes

* **Add Neo4J to ingest destination connector registry**
* **Fix closing SSHClient in sftp connector**

## 0.3.9

### Enhancements

* **Support ndjson files in stagers**
* **Add Neo4j destination connector**
* **Support passing data in for uploaders**

### Fixes

* **Make sure any SDK clients that support closing get called**

## 0.3.8

### Fixes

* **Prevent pinecone delete from hammering database when deleting**

## 0.3.7

### Fixes

* **Correct fsspec connectors date metadata field types** - sftp, azure, box and gcs
* **Fix Kafka source connection problems**
* **Fix Azure AI Search session handling**
* **Fixes issue with SingleStore Source Connector not being available**
* **Fixes issue with SQLite Source Connector using wrong Indexer** - Caused indexer config parameter error when trying to use SQLite Source
* **Fixes issue with Snowflake Destination Connector `nan` values** - `nan` values were not properly replaced with `None`
* **Fixes Snowflake source `'SnowflakeCursor' object has no attribute 'mogrify'` error**
* **Box source connector can now use raw JSON as access token instead of file path to JSON**
* **Fix fsspec upload paths to be OS independent**
* **Properly log elasticsearch upload errors**

### Enhancements

* **Kafka source connector has new field: group_id**
* **Support personal access token for confluence auth**
* **Leverage deterministic id for uploaded content**
* **Makes multiple SQL connectors (Snowflake, SingleStore, SQLite) more robust against SQL injection.**
* **Optimizes memory usage of Snowflake Destination Connector.**
* **Added Qdrant Cloud integration test**
* **Add DuckDB destination connector** Adds support storing artifacts in a local DuckDB database.
* **Add MotherDuck destination connector** Adds support storing artifacts in MotherDuck database.
* **Update weaviate v2 example**

## 0.3.6

### Fixes

* **Fix Azure AI Search Error handling**

## 0.3.5

### Enhancements

* **Persist record id in dedicated LanceDB column, use it to delete previous content to prevent duplicates.**

### Fixes

* **Remove client.ping() from the Elasticsearch precheck.**
* **Pinecone metadata fixes** - Fix CLI's --metadata-fields default. Always preserve record ID tracking metadata.
* **Add check to prevent querying for more than pinecone limit when deleting records**
* **Unregister Weaviate base classes** - Weaviate base classes shouldn't be registered as they are abstract and cannot be instantiated as a configuration

## 0.3.4

### Enhancements

* **Add azure openai embedder**
* **Add `collection_id` field to Couchbase `downloader_config`**

## 0.3.3

### Enhancements

* **Add `precheck` to Milvus connector**

### Fixes

* **Make AstraDB uploader truncate `text` and `text_as_html` content to max 8000 bytes**
* **Add missing LanceDb extra**
* **Weaviate cloud auth detection fixed**

## 0.3.2

### Enhancements

* **Persist record id in mongodb data, use it to delete previous content to prevent duplicates.**


### Fixes

* **Remove forward slash from Google Drive relative path field**
* **Create LanceDB test databases in unique remote locations to avoid conflicts**
* **Add weaviate to destination registry**

## 0.3.1

### Enhancements

* **LanceDB V2 Destination Connector**
* **Persist record id in milvus, use it to delete previous content to prevent duplicates.**
* **Persist record id in weaviate metadata, use it to delete previous content to prevent duplicates.**
* **Persist record id in sql metadata, use it to delete previous content to prevent duplicates.**
* **Persist record id in elasticsearch/opensearch metadata, use it to delete previous content to prevent duplicates.**

### Fixes

* **Make AstraDB precheck fail on non-existant collections**
* **Respect Pinecone's metadata size limits** crop metadata sent to Pinecone's to fit inside its limits, to avoid error responses
* **Propagate exceptions raised by delta table connector during write**

## 0.3.0

### Enhancements

* **Added V2 kafka destination connector**
* **Persist record id in pinecone metadata, use it to delete previous content to prevent duplicates.**
* **Persist record id in azure ai search, use it to delete previous content to prevent duplicates.**
* **Persist record id in astradb, use it to delete previous content to prevent duplicates.**
* **Update Azure Cognitive Search to Azure AI Search**

### Fixes

* **Fix Delta Table destination precheck** Validate AWS Region in precheck.
* **Add missing batch label to FileData where applicable**
* **Handle fsspec download file into directory** When filenames have odd characters, files are downloaded into a directory. Code added to shift it around to match expected behavior.
* **Postgres Connector Query** causing syntax error when ID column contains strings

## 0.2.2

### Enhancements
* **Remove `overwrite` field** from fsspec and databricks connectors
* **Added migration for GitLab Source V2**
* **Added V2 confluence source connector**
* **Added OneDrive destination connector**
* **Qdrant destination to v2**
* **Migrate Kafka Source Connector to V2**

## 0.2.1

### Enhancements

* **File system based indexers return a record display name**
* **Add singlestore source connector**
* **Astra DB V2 Source Connector** Create a v2 version of the Astra DB Source Connector.
* **Support native async requests from unstructured-client**
* **Support filtering element types in partitioner step**


### Fixes

* **Fix Databricks Volumes file naming** Add .json to end of upload file.
* **Fix SQL Type destination precheck** Change to context manager "with".

## 0.2.0

### Enhancements

* **Add snowflake source and destination connectors**
* **Migrate Slack Source Connector to V2**
* **Migrate Slack Source Connector to V2**
* **Add Delta Table destination to v2**
* **Migrate Slack Source Connector to V2**

## 0.1.1

### Enhancements

* **Update KDB.AI vectorstore integration to 1.4**
* **Add sqlite and postgres source connectors**
* **Add sampling functionality for indexers in fsspec connectors**

### Fixes

* **Fix Databricks Volumes destination** Fix for filenames to not be hashes.

## 0.1.0

### Enhancements

* **Move default API URL parameter value to serverless API**
* **Add check that access config always wrapped in Secret**
* **Add togetherai embedder support**
* **Refactor sqlite and postgres to be distinct connectors to support better input validation**
* **Added MongoDB source V2 connector**
* **Support optional access configs on connection configs**
* **Refactor databricks into distinct connectors based on auth type**

### Fixes

**Fix Notion Ingestion** Fix the Notion source connector to work with the latest version of the Notion API (added `in_trash` properties to `Page`, `Block` and `Database`).

## 0.0.25

### Enhancements

* **Support pinecone namespace on upload**
* **Migrate Outlook Source Connector to V2**
* **Support for Databricks Volumes source connector**

### Fixes

* **Update Sharepoint Creds and Expected docs**

## 0.0.24

### Enhancements

* **Support dynamic metadata mapping in Pinecone uploader**

## 0.0.23

### Fixes

* **Remove check for langchain dependency in embedders**

## 0.0.22

### Enhancements

* **Add documentation for developing sources/destinations**

* **Leverage `uv` for pip compile**

* **Use incoming fsspec data to populate metadata** Rather than make additional calls to collect metadata after initial file list, use connector-specific data to populate the metadata.

* **Drop langchain as dependency for embedders**

## 0.0.21

### Fixes

* **Fix forward compatibility issues with `unstructured-client==0.26.0`.** Update syntax and create a new SDK util file for reuse in the Partitioner and Chunker

* **Update Databricks CI Test** Update to use client_id and client_secret auth. Also return files.upload method to one from open source.

* **Fix astra src bug** V1 source connector was updated to work with astrapy 1.5.0

## 0.0.20

### Enhancements

* **Support for latest AstraPy API** Add support for the modern AstraPy client interface for the Astra DB Connector.

## 0.0.19

### Fixes

* **Use validate_default to instantiate default pydantic secrets**

## 0.0.18

### Enhancements

* **Better destination precheck for blob storage** Write an empty file to the destination location when running fsspec-based precheck

## 0.0.17

### Fixes

* **Drop use of unstructued in embed** Remove remnant import from unstructured dependency in embed implementations.


## 0.0.16

### Fixes

* **Add constraint on pydantic** Make sure the version of pydantic being used with this repo pulls in the earliest version that introduces generic Secret, since this is used heavily.

## 0.0.15

### Fixes

* **Model serialization with nested models** Logic updated to properly handle serializing pydantic models that have nested configs with secret values.
* **Sharepoint permission config requirement** The sharepoint connector was expecting the permission config, even though it should have been optional.
* **Sharepoint CLI permission params made optional

### Enhancements

* **Migrate airtable connector to v2**
* **Support iteratively deleting cached content** Add a flag to delete cached content once it's no longer needed for systems that are limited in memory.

## 0.0.14

### Enhancements

* **Support async batch uploads for pinecone connector**
* **Migrate embedders** Move embedder implementations from the open source unstructured repo into this one.

### Fixes

* **Misc. Onedrive connector fixes**

## 0.0.13

### Fixes

* **Pinecone payload size fixes** Pinecone destination now has a limited set of properties it will publish as well as dynamically handles batch size to stay under 2MB pinecone payload limit.

## 0.0.12

### Enhancements

### Fixes

* **Fix invalid `replace()` calls in uncompress** - `replace()` calls meant to be on `str` versions of the path were instead called on `Path` causing errors with parameters.

## 0.0.11

### Enhancements

* **Fix OpenSearch connector** OpenSearch connector did not work when `http_auth` was not provided

## 0.0.10

### Enhancements

* "Fix tar extraction" - tar extraction function assumed archive was gzip compressed which isn't true for supported `.tar` archives. Updated to work for both compressed and uncompressed tar archives.

## 0.0.9

### Enhancements

* **Chroma dict settings should allow string inputs**
* **Move opensearch non-secret fields out of access config**
* **Support string inputs for dict type model fields** Use the `BeforeValidator` support from pydantic to map a string value to a dict if that's provided.
* **Move opensearch non-secret fields out of access config

### Fixes

**Fix uncompress logic** Use of the uncompress process wasn't being leveraged in the pipeline correctly. Updated to use the new loca download path for where the partitioned looks for the new file.


## 0.0.8

### Enhancements

* **Add fields_to_include option for Milvus Stager** Adds support for filtering which fields will remain in the document so user can align document structure to collection schema.
* **Add flatten_metadata option for Milvus Stager** Flattening metadata is now optional (enabled by default) step in processing the document.

## 0.0.7

### Enhancements

* **support sharing parent multiprocessing for uploaders** If an uploader needs to fan out it's process using multiprocessing, support that using the parent pipeline approach rather than handling it explicitly by the connector logic.
* **OTEL support** If endpoint supplied, publish all traces to an otel collector.

### Fixes

* **Weaviate access configs access** Weaviate access config uses pydantic Secret and it needs to be resolved to the secret value when being used. This was fixed.
* **unstructured-client compatibility fix** Fix an error when accessing the fields on `PartitionParameters` in the new 0.26.0 Python client.

## 0.0.6

### Fixes

* **unstructured-client compatibility fix** Update the calls to `unstructured_client.general.partition` to avoid a breaking change in the newest version.

## 0.0.5

### Enhancements

* **Add Couchbase Source Connector** Adds support for reading artifacts from Couchbase DB for processing in unstructured
* **Drop environment from pinecone as part of v2 migration** environment is no longer required by the pinecone SDK, so that field has been removed from the ingest CLI/SDK/
* **Add KDBAI Destination Connector** Adds support for writing elements and their embeddings to KDBAI DB.

### Fixes

* **AstraDB connector configs** Configs had dataclass annotation removed since they're now pydantic data models.
* **Local indexer recursive behavior** Local indexer was indexing directories as well as files. This was filtered out.

## 0.0.4

### Enhancements

* **Add Couchbase Destination Connector** Adds support for storing artifacts in Couchbase DB for Vector Search
* **Leverage pydantic base models** All user-supplied configs are now derived from pydantic base models to leverage better type checking and add built in support for sensitive fields.
* **Autogenerate click options from base models** Leverage the pydantic base models for all configs to autogenerate the cli options exposed when running ingest as a CLI.
* **Drop required Unstructured dependency** Unstructured was moved to an extra dependency to only be imported when needed for functionality such as local partitioning/chunking.
* **Rebrand Astra to Astra DB** The Astra DB integration was re-branded to be consistent with DataStax standard branding.

## 0.0.3

### Enhancements

* **Improve documentation** Update the README's.
* **Explicit Opensearch classes** For the connector registry entries for opensearch, use only opensearch specific classes rather than any elasticsearch ones.
* **Add missing fsspec destination precheck** check connection in precheck for all fsspec-based destination connectors

## 0.0.2

### Enhancements

* **Use uuid for s3 identifiers** Update unique id to use uuid derived from file path rather than the filepath itself.
* **V2 connectors precheck support** All steps in the v2 pipeline support an optional precheck call, which encompasses the previous check connection functionality.
* **Filter Step** Support dedicated step as part of the pipeline to filter documents.

## 0.0.1

### Enhancements

### Features

* **Add Milvus destination connector** Adds support storing artifacts in Milvus vector database.

### Fixes

* **Remove old repo references** Any mention of the repo this project came from was removed.

## 0.0.0

### Features

* **Initial Migration** Create the structure of this repo from the original code in the [Unstructured](https://github.com/Unstructured-IO/unstructured) project.

### Fixes<|MERGE_RESOLUTION|>--- conflicted
+++ resolved
@@ -1,12 +1,9 @@
-<<<<<<< HEAD
-## 0.5.10-dev4
+## 0.5.12-dev0
 
 ### Fixes
 
 * **Added extensive logging to sharepoint connector**
 
-## 0.5.10-dev3
-=======
 ## 0.5.11
 
 ### Features 
@@ -19,7 +16,6 @@
 * **Add option to move metadata to top level in AstraDB destination**
 
 ## 0.5.10
->>>>>>> 7a8b396b
 
 ### Enhancements
 
