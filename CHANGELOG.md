## 0.3.13-dev2
<<<<<<< HEAD

### Enchancements

* **Sharepoint coonner no longer uses depracted authorisation method. Uses EntraID instead via msal.**

## 0.3.13-dev1
=======
>>>>>>> e07eb6a8

### Fixes

* **Fix Snowflake Uploader error**
* **Fix SQL Uploader Stager timestamp error**
* **Migrate Discord Sourced Connector to v2**

## 0.3.12

### Enhancements

* **Migrate Notion Source Connector to V2**
* **Migrate Vectara Destination Connector to v2**
* **Added Redis destination connector**
* **Improved Milvus error handling**
* **Bypass asyncio exception grouping to return more meaningful errors from OneDrive indexer**
* **Kafka destination connector checks for existence of topic**
* **Create more reflective custom errors** Provide errors to indicate if the error was due to something user provided or due to a provider issue, applicable to all steps in the pipeline.

### Fixes
* **Register Neo4j Upload Stager**
* **Fix Kafka destination connection problems**


## 0.3.11

### Enhancements

* **Support Databricks personal access token**

### Fixes

* **Fix missing source identifiers in some downloaders**

## 0.3.10

### Enhancements

* **Support more concrete FileData content for batch support**

### Fixes

* **Add Neo4J to ingest destination connector registry**
* **Fix closing SSHClient in sftp connector**

## 0.3.9

### Enhancements

* **Support ndjson files in stagers**
* **Add Neo4j destination connector**
* **Support passing data in for uploaders**

### Fixes

* **Make sure any SDK clients that support closing get called**

## 0.3.8

### Fixes

* **Prevent pinecone delete from hammering database when deleting**

## 0.3.7

### Fixes

* **Correct fsspec connectors date metadata field types** - sftp, azure, box and gcs
* **Fix Kafka source connection problems**
* **Fix Azure AI Search session handling**
* **Fixes issue with SingleStore Source Connector not being available**
* **Fixes issue with SQLite Source Connector using wrong Indexer** - Caused indexer config parameter error when trying to use SQLite Source
* **Fixes issue with Snowflake Destination Connector `nan` values** - `nan` values were not properly replaced with `None`
* **Fixes Snowflake source `'SnowflakeCursor' object has no attribute 'mogrify'` error**
* **Box source connector can now use raw JSON as access token instead of file path to JSON**
* **Fix fsspec upload paths to be OS independent**
* **Properly log elasticsearch upload errors**

### Enhancements

* **Kafka source connector has new field: group_id**
* **Support personal access token for confluence auth**
* **Leverage deterministic id for uploaded content**
* **Makes multiple SQL connectors (Snowflake, SingleStore, SQLite) more robust against SQL injection.**
* **Optimizes memory usage of Snowflake Destination Connector.**
* **Added Qdrant Cloud integration test**
* **Add DuckDB destination connector** Adds support storing artifacts in a local DuckDB database.
* **Add MotherDuck destination connector** Adds support storing artifacts in MotherDuck database.
* **Update weaviate v2 example**

## 0.3.6

### Fixes

* **Fix Azure AI Search Error handling**

## 0.3.5

### Enhancements

* **Persist record id in dedicated LanceDB column, use it to delete previous content to prevent duplicates.**

### Fixes

* **Remove client.ping() from the Elasticsearch precheck.**
* **Pinecone metadata fixes** - Fix CLI's --metadata-fields default. Always preserve record ID tracking metadata.
* **Add check to prevent querying for more than pinecone limit when deleting records**
* **Unregister Weaviate base classes** - Weaviate base classes shouldn't be registered as they are abstract and cannot be instantiated as a configuration

## 0.3.4

### Enhancements

* **Add azure openai embedder**
* **Add `collection_id` field to Couchbase `downloader_config`**

## 0.3.3

### Enhancements

* **Add `precheck` to Milvus connector**

### Fixes

* **Make AstraDB uploader truncate `text` and `text_as_html` content to max 8000 bytes**
* **Add missing LanceDb extra**
* **Weaviate cloud auth detection fixed**

## 0.3.2

### Enhancements

* **Persist record id in mongodb data, use it to delete previous content to prevent duplicates.**


### Fixes

* **Remove forward slash from Google Drive relative path field**
* **Create LanceDB test databases in unique remote locations to avoid conflicts**
* **Add weaviate to destination registry**

## 0.3.1

### Enhancements

* **LanceDB V2 Destination Connector**
* **Persist record id in milvus, use it to delete previous content to prevent duplicates.**
* **Persist record id in weaviate metadata, use it to delete previous content to prevent duplicates.**
* **Persist record id in sql metadata, use it to delete previous content to prevent duplicates.**
* **Persist record id in elasticsearch/opensearch metadata, use it to delete previous content to prevent duplicates.**

### Fixes

* **Make AstraDB precheck fail on non-existant collections**
* **Respect Pinecone's metadata size limits** crop metadata sent to Pinecone's to fit inside its limits, to avoid error responses
* **Propagate exceptions raised by delta table connector during write**

## 0.3.0

### Enhancements

* **Added V2 kafka destination connector**
* **Persist record id in pinecone metadata, use it to delete previous content to prevent duplicates.**
* **Persist record id in azure ai search, use it to delete previous content to prevent duplicates.**
* **Persist record id in astradb, use it to delete previous content to prevent duplicates.**
* **Update Azure Cognitive Search to Azure AI Search**

### Fixes

* **Fix Delta Table destination precheck** Validate AWS Region in precheck.
* **Add missing batch label to FileData where applicable**
* **Handle fsspec download file into directory** When filenames have odd characters, files are downloaded into a directory. Code added to shift it around to match expected behavior.
* **Postgres Connector Query** causing syntax error when ID column contains strings

## 0.2.2

### Enhancements
* **Remove `overwrite` field** from fsspec and databricks connectors
* **Added migration for GitLab Source V2**
* **Added V2 confluence source connector**
* **Added OneDrive destination connector**
* **Qdrant destination to v2**
* **Migrate Kafka Source Connector to V2**

## 0.2.1

### Enhancements

* **File system based indexers return a record display name**
* **Add singlestore source connector**
* **Astra DB V2 Source Connector** Create a v2 version of the Astra DB Source Connector.
* **Support native async requests from unstructured-client**
* **Support filtering element types in partitioner step**


### Fixes

* **Fix Databricks Volumes file naming** Add .json to end of upload file.
* **Fix SQL Type destination precheck** Change to context manager "with".

## 0.2.0

### Enhancements

* **Add snowflake source and destination connectors**
* **Migrate Slack Source Connector to V2**
* **Migrate Slack Source Connector to V2**
* **Add Delta Table destination to v2**
* **Migrate Slack Source Connector to V2**

## 0.1.1

### Enhancements

* **Update KDB.AI vectorstore integration to 1.4**
* **Add sqlite and postgres source connectors**
* **Add sampling functionality for indexers in fsspec connectors**

### Fixes

* **Fix Databricks Volumes destination** Fix for filenames to not be hashes.

## 0.1.0

### Enhancements

* **Move default API URL parameter value to serverless API**
* **Add check that access config always wrapped in Secret**
* **Add togetherai embedder support**
* **Refactor sqlite and postgres to be distinct connectors to support better input validation**
* **Added MongoDB source V2 connector**
* **Support optional access configs on connection configs**
* **Refactor databricks into distinct connectors based on auth type**

### Fixes

**Fix Notion Ingestion** Fix the Notion source connector to work with the latest version of the Notion API (added `in_trash` properties to `Page`, `Block` and `Database`).

## 0.0.25

### Enhancements

* **Support pinecone namespace on upload**
* **Migrate Outlook Source Connector to V2**
* **Support for Databricks Volumes source connector**

### Fixes

* **Update Sharepoint Creds and Expected docs**

## 0.0.24

### Enhancements

* **Support dynamic metadata mapping in Pinecone uploader**

## 0.0.23

### Fixes

* **Remove check for langchain dependency in embedders**

## 0.0.22

### Enhancements

* **Add documentation for developing sources/destinations**

* **Leverage `uv` for pip compile**

* **Use incoming fsspec data to populate metadata** Rather than make additional calls to collect metadata after initial file list, use connector-specific data to populate the metadata.

* **Drop langchain as dependency for embedders**

## 0.0.21

### Fixes

* **Fix forward compatibility issues with `unstructured-client==0.26.0`.** Update syntax and create a new SDK util file for reuse in the Partitioner and Chunker

* **Update Databricks CI Test** Update to use client_id and client_secret auth. Also return files.upload method to one from open source.

* **Fix astra src bug** V1 source connector was updated to work with astrapy 1.5.0

## 0.0.20

### Enhancements

* **Support for latest AstraPy API** Add support for the modern AstraPy client interface for the Astra DB Connector.

## 0.0.19

### Fixes

* **Use validate_default to instantiate default pydantic secrets**

## 0.0.18

### Enhancements

* **Better destination precheck for blob storage** Write an empty file to the destination location when running fsspec-based precheck

## 0.0.17

### Fixes

* **Drop use of unstructued in embed** Remove remnant import from unstructured dependency in embed implementations.


## 0.0.16

### Fixes

* **Add constraint on pydantic** Make sure the version of pydantic being used with this repo pulls in the earliest version that introduces generic Secret, since this is used heavily.

## 0.0.15

### Fixes

* **Model serialization with nested models** Logic updated to properly handle serializing pydantic models that have nested configs with secret values.
* **Sharepoint permission config requirement** The sharepoint connector was expecting the permission config, even though it should have been optional.
* **Sharepoint CLI permission params made optional

### Enhancements

* **Migrate airtable connector to v2**
* **Support iteratively deleting cached content** Add a flag to delete cached content once it's no longer needed for systems that are limited in memory.

## 0.0.14

### Enhancements

* **Support async batch uploads for pinecone connector**
* **Migrate embedders** Move embedder implementations from the open source unstructured repo into this one.

### Fixes

* **Misc. Onedrive connector fixes**

## 0.0.13

### Fixes

* **Pinecone payload size fixes** Pinecone destination now has a limited set of properties it will publish as well as dynamically handles batch size to stay under 2MB pinecone payload limit.

## 0.0.12

### Enhancements

### Fixes

* **Fix invalid `replace()` calls in uncompress** - `replace()` calls meant to be on `str` versions of the path were instead called on `Path` causing errors with parameters.

## 0.0.11

### Enhancements

* **Fix OpenSearch connector** OpenSearch connector did not work when `http_auth` was not provided

## 0.0.10

### Enhancements

* "Fix tar extraction" - tar extraction function assumed archive was gzip compressed which isn't true for supported `.tar` archives. Updated to work for both compressed and uncompressed tar archives.

## 0.0.9

### Enhancements

* **Chroma dict settings should allow string inputs**
* **Move opensearch non-secret fields out of access config**
* **Support string inputs for dict type model fields** Use the `BeforeValidator` support from pydantic to map a string value to a dict if that's provided.
* **Move opensearch non-secret fields out of access config

### Fixes

**Fix uncompress logic** Use of the uncompress process wasn't being leveraged in the pipeline correctly. Updated to use the new loca download path for where the partitioned looks for the new file.


## 0.0.8

### Enhancements

* **Add fields_to_include option for Milvus Stager** Adds support for filtering which fields will remain in the document so user can align document structure to collection schema.
* **Add flatten_metadata option for Milvus Stager** Flattening metadata is now optional (enabled by default) step in processing the document.

## 0.0.7

### Enhancements

* **support sharing parent multiprocessing for uploaders** If an uploader needs to fan out it's process using multiprocessing, support that using the parent pipeline approach rather than handling it explicitly by the connector logic.
* **OTEL support** If endpoint supplied, publish all traces to an otel collector.

### Fixes

* **Weaviate access configs access** Weaviate access config uses pydantic Secret and it needs to be resolved to the secret value when being used. This was fixed.
* **unstructured-client compatibility fix** Fix an error when accessing the fields on `PartitionParameters` in the new 0.26.0 Python client.

## 0.0.6

### Fixes

* **unstructured-client compatibility fix** Update the calls to `unstructured_client.general.partition` to avoid a breaking change in the newest version.

## 0.0.5

### Enhancements

* **Add Couchbase Source Connector** Adds support for reading artifacts from Couchbase DB for processing in unstructured
* **Drop environment from pinecone as part of v2 migration** environment is no longer required by the pinecone SDK, so that field has been removed from the ingest CLI/SDK/
* **Add KDBAI Destination Connector** Adds support for writing elements and their embeddings to KDBAI DB.

### Fixes

* **AstraDB connector configs** Configs had dataclass annotation removed since they're now pydantic data models.
* **Local indexer recursive behavior** Local indexer was indexing directories as well as files. This was filtered out.

## 0.0.4

### Enhancements

* **Add Couchbase Destination Connector** Adds support for storing artifacts in Couchbase DB for Vector Search
* **Leverage pydantic base models** All user-supplied configs are now derived from pydantic base models to leverage better type checking and add built in support for sensitive fields.
* **Autogenerate click options from base models** Leverage the pydantic base models for all configs to autogenerate the cli options exposed when running ingest as a CLI.
* **Drop required Unstructured dependency** Unstructured was moved to an extra dependency to only be imported when needed for functionality such as local partitioning/chunking.
* **Rebrand Astra to Astra DB** The Astra DB integration was re-branded to be consistent with DataStax standard branding.

## 0.0.3

### Enhancements

* **Improve documentation** Update the README's.
* **Explicit Opensearch classes** For the connector registry entries for opensearch, use only opensearch specific classes rather than any elasticsearch ones.
* **Add missing fsspec destination precheck** check connection in precheck for all fsspec-based destination connectors

## 0.0.2

### Enhancements

* **Use uuid for s3 identifiers** Update unique id to use uuid derived from file path rather than the filepath itself.
* **V2 connectors precheck support** All steps in the v2 pipeline support an optional precheck call, which encompasses the previous check connection functionality.
* **Filter Step** Support dedicated step as part of the pipeline to filter documents.

## 0.0.1

### Enhancements

### Features

* **Add Milvus destination connector** Adds support storing artifacts in Milvus vector database.

### Fixes

* **Remove old repo references** Any mention of the repo this project came from was removed.

## 0.0.0

### Features

* **Initial Migration** Create the structure of this repo from the original code in the [Unstructured](https://github.com/Unstructured-IO/unstructured) project.

### Fixes<|MERGE_RESOLUTION|>--- conflicted
+++ resolved
@@ -1,13 +1,10 @@
+## 0.3.13-dev3
+
+### Enchancements
+
+* **Sharepoint coonner no longer uses depracted authorisation method. Uses EntraID instead via msal.**
+
 ## 0.3.13-dev2
-<<<<<<< HEAD
-
-### Enchancements
-
-* **Sharepoint coonner no longer uses depracted authorisation method. Uses EntraID instead via msal.**
-
-## 0.3.13-dev1
-=======
->>>>>>> e07eb6a8
 
 ### Fixes
 
