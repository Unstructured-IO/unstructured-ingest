--- conflicted
+++ resolved
@@ -1,22 +1,10 @@
 ## 0.3.13-dev0
 
-<<<<<<< HEAD
+## 0.3.12
+
 ### Enhancements
 
 * **Migrate Notion Source Connector to V2**
-* **Migrate Vectara Destination Connector to v2**
-* **Improved Milvus error handling**
-
-### Fixes
-* **Register Neo4j Upload Stager**
-
-## 0.3.12-dev2
-=======
-## 0.3.12
->>>>>>> 123718a7
-
-### Enhancements
-
 * **Migrate Vectara Destination Connector to v2**
 * **Added Redis destination connector**
 * **Improved Milvus error handling**
