<<<<<<< HEAD
## 1.2.13-dev0

* **Optimize `parse_date_string`**
=======
## 1.2.17

* **Enhancement: Use a single `executemany` instead of per element `execute` in Snowflake Uploader**

## 1.2.16

* **Fix: Catch databricks client auth errors that were being missed**

## 1.2.15

* **Fix: Filter out fields that aren't part of our Page subclass data model. This guards against API changes that are potentially nonbreaking.**

## 1.2.14

* **Fix: IBM watsonx.data S3 bucket authentication fix**

## 1.2.13

* **Feat: Make Bedrock embedding credentials optional and add IAM support**
>>>>>>> 4ce32b0f

## 1.2.12

* **Fix: retry with wait when throttling error happens in Sharepoint connector**
* **Fix: fix Milvus stager to use correct exception**
* **Fix: confluence integration test to use new link and credential**

## 1.2.11

* **Fix: temporarily restore errors_v2.py**

## 1.2.10

* **o11y: standardize exception classes across the repo**:

## 1.2.9

**Fix: enable s3fs cache_regions for bucket region detection**

## 1.2.8

**Fix: Fix artifact url**

## 1.2.7

**Fix: Fix artifact url**

## 1.2.6

**Publish to both pypi and artifacts**

## 1.2.5

**Fix: move S3 ambient_credentials out of AccessConfig**

## 1.2.4

**Fix: properly handle Together API 5xx errors as ProviderError instead of UserError**

## 1.2.3

* **Feature: allow environment credentials for S3**

## 1.2.2

* **Fix: prevent S3 path conflicts using tempfile for directory isolation**

## 1.2.1

* **Fix: Embeddings are properly assigned when embedding in batches**

## 1.2.0
* **Drop Python 3.9 support**

## 1.1.3

* **Fix: Remove unnecessary deletion operation in ES connector**

## 1.1.2

* **Fix: DeltaTableConnectionConfig default assignment is compliant with stricter typing in Pydantic**

## 1.1.1

* **Fix: Update examples**

## 1.1.0

* **Feature: Embedding with OpenAI (or Azure OpenAI) can trust custom certificate authority by specifying environment variable REQUESTS_CA_BUNDLE.**

## 1.0.59

* **o11y: Downgrade OTEL logs to `DEBUG` by default, make it configurable**

## 1.0.58

* **o11y: Improved logging in connectors' operations with LoggingMixin class**

## 1.0.57

* **test: Longer interval for pinecone integration tests**

## 1.0.56

* **Fix: set correct display_name in HtmlMixin produced FileData**

## 1.0.55

* **Fix: add precheck method to SharePoint connector**

## 1.0.54

* **Fix bump Togetherai dependency**

## 1.0.53

* **Handle SharePoint site access failure properly**

## 1.0.52

* **Fix mkdir race condition in concurrent operations**

## 1.0.51

* **Fix SharePoint connector UnboundLocalError when site not found**

## 1.0.50-dev0

* **Update ingest cli and docs readme files**

## 1.0.49

* **Improve MongoDB SCRAM-SHA-1 authentication error message**

## 1.0.48

* **Improve Jira attachment path results**

## 1.0.47

* **Fix delta-table: normalize S3 LocationConstraint values to handle us-east-1 and EU buckets**

## 1.0.46

* **Fix delta-table `pyo3_runtime.PanicException: Forked process detected` on Linux**

## 1.0.45

### Fixes

* **Fix downloading files that have special characters (like `[` or `]`) inside their names, when using `fsspec` based connectors**

## 1.0.44

* **Improve DeltaTable ingestion process and reliability**

## 1.0.43

* **Fix document limits in Confluence connectr**

## 1.0.42

* **Replace no longer supported TogetherAI test model**

## 1.0.41

* **Add `display_name` to FileData in 14 connectors**

## 1.0.40

* **Fix extracting embedded files from Confluence pages**

## 1.0.39

* **Added metadata export to milvus destination connector**

## 1.0.38

* **Fix pinecone serverless_region default value to be compatible with starter plans**

## 1.0.37

* **Added ability to use libraries in Sharepoint connector**

## 1.0.36

* **Added Notion connector sync block handling by teddysupercuts**

## 1.0.35

* **Fix output path in blob storage destination connector**

## 1.0.34

* **Improve Confluence Indexer's precheck** - validate access to each space

## 1.0.33

* **Fix google drive not setting the display_name property on the FileData object**

## 1.0.32

* **Fix google drive connector's dependencies**

## 1.0.31

* **Cap redis client version to 5.3.0**

## 1.0.30

* **Fixed issue in the blob storage destination connector where files with the same name were overwriting each other**
* **Added more descriptive Redis connector error messages**

## 1.0.29

### Fixes

* **Fix Redis connector shouldn't require `port` and `ssl` params if URI is provided**

## 1.0.28

### Fixes

* **Fix Makes user_pname optional for Sharepoint**
* **Fix Google Drive download links and enhance download method to use LRO for large files**

## 1.0.27

### Fixes

* **Fix table schema example for Snowflake Destination connector**
* **Fix Snowflake Destination issue with dropping/removing case insensitive column names when populating the table**
* **Fix Snowflake Destination issue with `embeddings` column when using `VECTOR` type**

## 1.0.26

* **Fix Notion connector error with FileIcons**

## 1.0.25

* **Fix Notion user text and html getters**

## 1.0.24

* **Handle both cloud and non-cloud jira instances**

## 1.0.23

* **Migrate to new Mixedbread Python SDK**
* **Support better filtering in jira connector and downloading attachments**

## 1.0.22

* **Fix Notion connector missing database properties fields**

## 1.0.21

* **Fix Jira connector cloud option not working issue**
* **Fix Weaviate connector issue with names being wrongly transformed to match collections naming conventions**

## 1.0.19

* **Fix databricks delta table name edge cases**

## 1.0.18

* **Enforce api key if SDK defaults to os env var**

## 1.0.17

* **Support optional API keys for embedders**

## 1.0.16

* **Add embedder config field descriptions**

## 1.0.15

### Fixes

* **Fix bedrock embedder precheck**

## 1.0.14

### Enhancements

* **Add precheck support for embedders that support listing models**

## 1.0.13

### Fixes

* **Fix Notion connector database property missing 'description' attribute error**
* **Retry IBM watsonx S3 upload on connection error**

## 1.0.12

### Fixes

* **Replaced google drive connector's mechanism for file downloads.**
* **Fix Token expiration error in IBM watsonx.data connector**

## 1.0.11

### Fixes

* **Change IBM Watsonx Uploader `max_retries` upper limit to 500**
* **Fix Pinecone connector writing empty vector error**
* **Google Drive connector also include shared drive**

## 1.0.8

### Enhancements

* **Update Neo4J Entity Support** to support NER + RE(Relationship extraction)

## 1.0.7

### Fixes

* **Fix release version**

## 1.0.6

### Fixes

* **Google Drive connector now strips the leading dot in extensions properly**
* **Google Drive permissions conform to FileData schema**
* **Confluence permissions conform to FileData schema**

## 1.0.5

### Fixes

* **Fix Pydantic validation for permissions_data field**

## 1.0.4

### Features

* **Normalize user and group permissions in Google Drive source connector**

## 1.0.3

### Features

**Add permission metadata to Confluence source connector**

## 1.0.2

### Features

* **Update astra source connector to use new astrapy client**

## 1.0.1

### Features

* **Migrate project to use pyproject.toml and uv**

## 0.7.2

### Features

* **Add `username password` authentication to Onedrive and Sharepoint**

## 0.7.0

### Features

* **Drop V1**

## 0.6.4

### Features

* **Support env var for user agent settings**

### Fixes

* **Expose Github connector**

## 0.6.3

### Features

* **Migrate Github connector to v2**

## 0.6.2

### Features

* **Support opinionated writes in databricks delta table connector**
* **Update databricks volume connector to emit user agent**
* **Delete previous content from databricks delta tables**

## 0.6.1

### Fixes

* **Handle NDJSON when using local chunker**

## 0.6.0

### Features

* **Isolate FileData to limit dependencies**

## 0.5.25

### Features

* **Support dynamic schema management for Databricks Delta Table uploader**

## 0.5.24

### Features

* **Add warning to s3 if characters to avoid are present in path**

## 0.5.23

### Enhancements
FileData and a few other types can now be imported from a narrower v2.types module. 
This avoids some of the adjacent implicit imports that were picked up with v2.interfaces.__init__.py 

## 0.5.22

### Features

* **Add elasticsearch config enforcement that hosts are a list type**

## 0.5.21

### Fixes

* **Lazy load pandas and numpy** to improve startup performance

## 0.5.20

### Features 

* **Add IBM watson.data Destination connector**

## 0.5.19

### Features

* **Add `key_prefix` field to Redis Uploader** - Allow users to input custom prefix for keys saved inside Redis connector

## 0.5.18

### Fixes

* **Fix missing support for NDJSON in stagers**

## 0.5.17

### Fixes 

* **Do not output `orig_elements` for astradb** `original_elements` has the correctly truncated field

## 0.5.16

### Fixes 

* **Fix databricks volumes table uploader precheck**
* **Zendesk fix for debug**

## 0.5.15

### Fixes 

* **Separate password and api_token for Confluence connector**

### Features 

* **Support NDJSON for data between pipeline steps for data streaming**

## 0.5.14

### Fixes

* **Fixed Zendesk connector registering method**

## 0.5.13

### Fixes 

* **Handle schema conflict on neo4j**

### Fixes

## 0.5.12

### Features 

* **Support for entities in neo4j connector**

### Fixes

Fixed zendesk dependency warning

## 0.5.11

### Features 

* **Added Zendesk as a source connector.**

### Fixes

* **Fix move metadata to top level in AstraDB destination**
* **Add option to move metadata to top level in AstraDB destination**

## 0.5.10

### Enhancements

* **Migrate Jira Source connector from V1 to V2**
* **Add Jira Source connector integration and unit tests**
* **Support custom endpoint for openai embedder**

### Fixes

* **Fix Confluence unescaped Unicode characters**
* **Update use of unstructured client to leverage new error handling**
* **Dropbox connector can now use long lived refresh token and generate access token internally**
* **Delta Tables connector can evolve schema**

## 0.5.9

### Features

* **Add auto create collection support for AstraDB destination**

### Fixes

* **Fix Confluence Source page title not being processed during partition**

## 0.5.8

### Fixes

* **Fix on pinecone index creation functionality**

## 0.5.7

### Fixes

* **Fix voyageai embedder: add multimodal embedder function**

## 0.5.6

### Enhancements

* **Add support for setting up destination for Pinecone**
* Add name formatting to Weaviate destination uploader

## 0.5.5

* **Improve orig_elements handling in astra and neo4j connectors**

## 0.5.4

### Enhancements

* **Sharepoint support for nested folders and remove need for default path Shared Documents**

## 0.5.3

### Enhancements

* **Improvements on Neo4J uploader, and ability to create a vector index**
* **Optimize embedder code** - Move duplicate code to base interface, exit early if no elements have text. 

### Fixes

* **Fix bedrock embedder: rename embed_model_name to embedder_model_name**

## 0.5.2

### Enhancements

* **Improved google drive precheck mechanism**
* **Added integration tests for google drive precheck and connector**
* **Only embed elements with text** - Only embed elements with text to avoid errors from embedders and optimize calls to APIs.
* **Improved google drive precheck mechanism**
* **Added integration tests for google drive precheck and connector**

### Fixes

* **Fix Snowflake Uploader error with array variable binding**

## 0.5.1

### Fixes

* **Fix Attribute Not Exist bug in GoogleDrive connector**
* **Fix query syntax error in MotherDuck uploader**
* **Fix missing output filename suffix in DuckDB base stager**

### Enhancements

* **Allow dynamic metadata for SQL Connectors**
* **Add entities field to pinecone connector default fields**

## 0.5.0

### Fixes

* **Change aws-bedrock to bedrock**
* **Update Sharepoint tests**

### Enhancements

* **Don't raise error by default for unsupported filetypes in partitioner** - Add a flag to the partitioner to not raise an error when an unsupported filetype is encountered.

## 0.4.7

### Fixes

* **Add missing async azure openai embedder implementation**
* **Update Sharepoint to support new Microsoft credential sequence**

## 0.4.6

### Fixes

* **Fix Upload support for OneDrive connector**
* **Fix Databricks Delta Tables connector's "Service Principal" authentication method**

## 0.4.5

### Fixes

* **Fix downloading large files for OneDrive**

## 0.4.4

### Fixes

* **Fix AsyncIO support for OneDrive connector**

## 0.4.3

### Enhancements

* **Add support for allow list when downloading from raw html**
* **Add support for setting up destination as part of uploader**
* **Add batch support for all embedders**

### Fixes

* **Fix HtmlMixin error when saving downloaded files**
* **Fix Confluence Downloader error when downloading embedded files**

## 0.4.2

### Fixes

* **Fix Databricks Volume Delta Table uploader** - Use given database when uploading data.

## 0.4.1

### Enhancements

* **Support img base64 in html**
* **Fsspec support for direct URI**
* **Support href extraction to local file**
* **Added VastDB source and destination connector**

### Fixes

* **Fix how data updated before writing to sql tables based on columns in table**

## 0.4.0

### Enhancements

* **Change Confluence Source Connector authentication parameters to support password, api token, pat token and cloud authentication**

### Fixes

* **Fix SQL uploader stager** - When passed `output_filename` without a suffix it resulted in unsupported file format error. Now, it will take a suffix of `elements_filepath` and append it to `output_filename`.
* **Fix Snowflake uploader** - Unexpected `columns` argument was passed to `_fit_to_schema` method inside SnowflakeUploader `upload_dataframe` method.

## 0.3.15

### Enhancements

* **Add databricks delta table connector**

### Fixes

* **Fixed namespace issue with pinecone, and added new test**

## 0.3.14

### Fixes

* **Fix Neo4j Uploader string enum error**
* **Fix ChromaDB Destination failing integration tests** - issue lies within the newest ChromaDB release, fix freezes it's version to 0.6.2.

## 0.3.13

### Fixes

* **Fix Snowflake Uploader error**
* **Fix SQL Uploader Stager timestamp error**
* **Migrate Discord Sourced Connector to v2**
* **Add read data fallback** When reading data that could be json or ndjson, if extension is missing, fallback to trying to read it as json.

### Enhancements

* **Async support for all IO-bounded embedders**
* **Expand support to Python 3.13**

## 0.3.12

### Enhancements

* **Migrate Notion Source Connector to V2**
* **Migrate Vectara Destination Connector to v2**
* **Added Redis destination connector**
* **Improved Milvus error handling**
* **Bypass asyncio exception grouping to return more meaningful errors from OneDrive indexer**
* **Kafka destination connector checks for existence of topic**
* **Create more reflective custom errors** Provide errors to indicate if the error was due to something user provided or due to a provider issue, applicable to all steps in the pipeline.

### Fixes
* **Register Neo4j Upload Stager**
* **Fix Kafka destination connection problems**


## 0.3.11

### Enhancements

* **Support Databricks personal access token**

### Fixes

* **Fix missing source identifiers in some downloaders**

## 0.3.10

### Enhancements

* **Support more concrete FileData content for batch support**

### Fixes

* **Add Neo4J to ingest destination connector registry**
* **Fix closing SSHClient in sftp connector**

## 0.3.9

### Enhancements

* **Support ndjson files in stagers**
* **Add Neo4j destination connector**
* **Support passing data in for uploaders**

### Fixes

* **Make sure any SDK clients that support closing get called**

## 0.3.8

### Fixes

* **Prevent pinecone delete from hammering database when deleting**

## 0.3.7

### Fixes

* **Correct fsspec connectors date metadata field types** - sftp, azure, box and gcs
* **Fix Kafka source connection problems**
* **Fix Azure AI Search session handling**
* **Fixes issue with SingleStore Source Connector not being available**
* **Fixes issue with SQLite Source Connector using wrong Indexer** - Caused indexer config parameter error when trying to use SQLite Source
* **Fixes issue with Snowflake Destination Connector `nan` values** - `nan` values were not properly replaced with `None`
* **Fixes Snowflake source `'SnowflakeCursor' object has no attribute 'mogrify'` error**
* **Box source connector can now use raw JSON as access token instead of file path to JSON**
* **Fix fsspec upload paths to be OS independent**
* **Properly log elasticsearch upload errors**

### Enhancements

* **Kafka source connector has new field: group_id**
* **Support personal access token for confluence auth**
* **Leverage deterministic id for uploaded content**
* **Makes multiple SQL connectors (Snowflake, SingleStore, SQLite) more robust against SQL injection.**
* **Optimizes memory usage of Snowflake Destination Connector.**
* **Added Qdrant Cloud integration test**
* **Add DuckDB destination connector** Adds support storing artifacts in a local DuckDB database.
* **Add MotherDuck destination connector** Adds support storing artifacts in MotherDuck database.
* **Update weaviate v2 example**

## 0.3.6

### Fixes

* **Fix Azure AI Search Error handling**

## 0.3.5

### Enhancements

* **Persist record id in dedicated LanceDB column, use it to delete previous content to prevent duplicates.**

### Fixes

* **Remove client.ping() from the Elasticsearch precheck.**
* **Pinecone metadata fixes** - Fix CLI's --metadata-fields default. Always preserve record ID tracking metadata.
* **Add check to prevent querying for more than pinecone limit when deleting records**
* **Unregister Weaviate base classes** - Weaviate base classes shouldn't be registered as they are abstract and cannot be instantiated as a configuration

## 0.3.4

### Enhancements

* **Add azure openai embedder**
* **Add `collection_id` field to Couchbase `downloader_config`**

## 0.3.3

### Enhancements

* **Add `precheck` to Milvus connector**

### Fixes

* **Make AstraDB uploader truncate `text` and `text_as_html` content to max 8000 bytes**
* **Add missing LanceDb extra**
* **Weaviate cloud auth detection fixed**

## 0.3.2

### Enhancements

* **Persist record id in mongodb data, use it to delete previous content to prevent duplicates.**


### Fixes

* **Remove forward slash from Google Drive relative path field**
* **Create LanceDB test databases in unique remote locations to avoid conflicts**
* **Add weaviate to destination registry**

## 0.3.1

### Enhancements

* **LanceDB V2 Destination Connector**
* **Persist record id in milvus, use it to delete previous content to prevent duplicates.**
* **Persist record id in weaviate metadata, use it to delete previous content to prevent duplicates.**
* **Persist record id in sql metadata, use it to delete previous content to prevent duplicates.**
* **Persist record id in elasticsearch/opensearch metadata, use it to delete previous content to prevent duplicates.**

### Fixes

* **Make AstraDB precheck fail on non-existant collections**
* **Respect Pinecone's metadata size limits** crop metadata sent to Pinecone's to fit inside its limits, to avoid error responses
* **Propagate exceptions raised by delta table connector during write**

## 0.3.0

### Enhancements

* **Added V2 kafka destination connector**
* **Persist record id in pinecone metadata, use it to delete previous content to prevent duplicates.**
* **Persist record id in azure ai search, use it to delete previous content to prevent duplicates.**
* **Persist record id in astradb, use it to delete previous content to prevent duplicates.**
* **Update Azure Cognitive Search to Azure AI Search**

### Fixes

* **Fix Delta Table destination precheck** Validate AWS Region in precheck.
* **Add missing batch label to FileData where applicable**
* **Handle fsspec download file into directory** When filenames have odd characters, files are downloaded into a directory. Code added to shift it around to match expected behavior.
* **Postgres Connector Query** causing syntax error when ID column contains strings

## 0.2.2

### Enhancements
* **Remove `overwrite` field** from fsspec and databricks connectors
* **Added migration for GitLab Source V2**
* **Added V2 confluence source connector**
* **Added OneDrive destination connector**
* **Qdrant destination to v2**
* **Migrate Kafka Source Connector to V2**

## 0.2.1

### Enhancements

* **File system based indexers return a record display name**
* **Add singlestore source connector**
* **Astra DB V2 Source Connector** Create a v2 version of the Astra DB Source Connector.
* **Support native async requests from unstructured-client**
* **Support filtering element types in partitioner step**


### Fixes

* **Fix Databricks Volumes file naming** Add .json to end of upload file.
* **Fix SQL Type destination precheck** Change to context manager "with".

## 0.2.0

### Enhancements

* **Add snowflake source and destination connectors**
* **Migrate Slack Source Connector to V2**
* **Migrate Slack Source Connector to V2**
* **Add Delta Table destination to v2**
* **Migrate Slack Source Connector to V2**

## 0.1.1

### Enhancements

* **Update KDB.AI vectorstore integration to 1.4**
* **Add sqlite and postgres source connectors**
* **Add sampling functionality for indexers in fsspec connectors**

### Fixes

* **Fix Databricks Volumes destination** Fix for filenames to not be hashes.

## 0.1.0

### Enhancements

* **Move default API URL parameter value to serverless API**
* **Add check that access config always wrapped in Secret**
* **Add togetherai embedder support**
* **Refactor sqlite and postgres to be distinct connectors to support better input validation**
* **Added MongoDB source V2 connector**
* **Support optional access configs on connection configs**
* **Refactor databricks into distinct connectors based on auth type**

### Fixes

**Fix Notion Ingestion** Fix the Notion source connector to work with the latest version of the Notion API (added `in_trash` properties to `Page`, `Block` and `Database`).

## 0.0.25

### Enhancements

* **Support pinecone namespace on upload**
* **Migrate Outlook Source Connector to V2**
* **Support for Databricks Volumes source connector**

### Fixes

* **Update Sharepoint Creds and Expected docs**

## 0.0.24

### Enhancements

* **Support dynamic metadata mapping in Pinecone uploader**

## 0.0.23

### Fixes

* **Remove check for langchain dependency in embedders**

## 0.0.22

### Enhancements

* **Add documentation for developing sources/destinations**

* **Leverage `uv` for pip compile**

* **Use incoming fsspec data to populate metadata** Rather than make additional calls to collect metadata after initial file list, use connector-specific data to populate the metadata.

* **Drop langchain as dependency for embedders**

## 0.0.21

### Fixes

* **Fix forward compatibility issues with `unstructured-client==0.26.0`.** Update syntax and create a new SDK util file for reuse in the Partitioner and Chunker

* **Update Databricks CI Test** Update to use client_id and client_secret auth. Also return files.upload method to one from open source.

* **Fix astra src bug** V1 source connector was updated to work with astrapy 1.5.0

## 0.0.20

### Enhancements

* **Support for latest AstraPy API** Add support for the modern AstraPy client interface for the Astra DB Connector.

## 0.0.19

### Fixes

* **Use validate_default to instantiate default pydantic secrets**

## 0.0.18

### Enhancements

* **Better destination precheck for blob storage** Write an empty file to the destination location when running fsspec-based precheck

## 0.0.17

### Fixes

* **Drop use of unstructued in embed** Remove remnant import from unstructured dependency in embed implementations.


## 0.0.16

### Fixes

* **Add constraint on pydantic** Make sure the version of pydantic being used with this repo pulls in the earliest version that introduces generic Secret, since this is used heavily.

## 0.0.15

### Fixes

* **Model serialization with nested models** Logic updated to properly handle serializing pydantic models that have nested configs with secret values.
* **Sharepoint permission config requirement** The sharepoint connector was expecting the permission config, even though it should have been optional.
* **Sharepoint CLI permission params made optional

### Enhancements

* **Migrate airtable connector to v2**
* **Support iteratively deleting cached content** Add a flag to delete cached content once it's no longer needed for systems that are limited in memory.

## 0.0.14

### Enhancements

* **Support async batch uploads for pinecone connector**
* **Migrate embedders** Move embedder implementations from the open source unstructured repo into this one.

### Fixes

* **Misc. Onedrive connector fixes**

## 0.0.13

### Fixes

* **Pinecone payload size fixes** Pinecone destination now has a limited set of properties it will publish as well as dynamically handles batch size to stay under 2MB pinecone payload limit.

## 0.0.12

### Enhancements

### Fixes

* **Fix invalid `replace()` calls in uncompress** - `replace()` calls meant to be on `str` versions of the path were instead called on `Path` causing errors with parameters.

## 0.0.11

### Enhancements

* **Fix OpenSearch connector** OpenSearch connector did not work when `http_auth` was not provided

## 0.0.10

### Enhancements

* "Fix tar extraction" - tar extraction function assumed archive was gzip compressed which isn't true for supported `.tar` archives. Updated to work for both compressed and uncompressed tar archives.

## 0.0.9

### Enhancements

* **Chroma dict settings should allow string inputs**
* **Move opensearch non-secret fields out of access config**
* **Support string inputs for dict type model fields** Use the `BeforeValidator` support from pydantic to map a string value to a dict if that's provided.
* **Move opensearch non-secret fields out of access config

### Fixes

**Fix uncompress logic** Use of the uncompress process wasn't being leveraged in the pipeline correctly. Updated to use the new loca download path for where the partitioned looks for the new file.


## 0.0.8

### Enhancements

* **Add fields_to_include option for Milvus Stager** Adds support for filtering which fields will remain in the document so user can align document structure to collection schema.
* **Add flatten_metadata option for Milvus Stager** Flattening metadata is now optional (enabled by default) step in processing the document.

## 0.0.7

### Enhancements

* **support sharing parent multiprocessing for uploaders** If an uploader needs to fan out it's process using multiprocessing, support that using the parent pipeline approach rather than handling it explicitly by the connector logic.
* **OTEL support** If endpoint supplied, publish all traces to an otel collector.

### Fixes

* **Weaviate access configs access** Weaviate access config uses pydantic Secret and it needs to be resolved to the secret value when being used. This was fixed.
* **unstructured-client compatibility fix** Fix an error when accessing the fields on `PartitionParameters` in the new 0.26.0 Python client.

## 0.0.6

### Fixes

* **unstructured-client compatibility fix** Update the calls to `unstructured_client.general.partition` to avoid a breaking change in the newest version.

## 0.0.5

### Enhancements

* **Add Couchbase Source Connector** Adds support for reading artifacts from Couchbase DB for processing in unstructured
* **Drop environment from pinecone as part of v2 migration** environment is no longer required by the pinecone SDK, so that field has been removed from the ingest CLI/SDK/
* **Add KDBAI Destination Connector** Adds support for writing elements and their embeddings to KDBAI DB.

### Fixes

* **AstraDB connector configs** Configs had dataclass annotation removed since they're now pydantic data models.
* **Local indexer recursive behavior** Local indexer was indexing directories as well as files. This was filtered out.

## 0.0.4

### Enhancements

* **Add Couchbase Destination Connector** Adds support for storing artifacts in Couchbase DB for Vector Search
* **Leverage pydantic base models** All user-supplied configs are now derived from pydantic base models to leverage better type checking and add built in support for sensitive fields.
* **Autogenerate click options from base models** Leverage the pydantic base models for all configs to autogenerate the cli options exposed when running ingest as a CLI.
* **Drop required Unstructured dependency** Unstructured was moved to an extra dependency to only be imported when needed for functionality such as local partitioning/chunking.
* **Rebrand Astra to Astra DB** The Astra DB integration was re-branded to be consistent with DataStax standard branding.

## 0.0.3

### Enhancements

* **Improve documentation** Update the README's.
* **Explicit Opensearch classes** For the connector registry entries for opensearch, use only opensearch specific classes rather than any elasticsearch ones.
* **Add missing fsspec destination precheck** check connection in precheck for all fsspec-based destination connectors

## 0.0.2

### Enhancements

* **Use uuid for s3 identifiers** Update unique id to use uuid derived from file path rather than the filepath itself.
* **V2 connectors precheck support** All steps in the v2 pipeline support an optional precheck call, which encompasses the previous check connection functionality.
* **Filter Step** Support dedicated step as part of the pipeline to filter documents.

## 0.0.1

### Enhancements

### Features

* **Add Milvus destination connector** Adds support storing artifacts in Milvus vector database.

### Fixes

* **Remove old repo references** Any mention of the repo this project came from was removed.

## 0.0.0

### Features

* **Initial Migration** Create the structure of this repo from the original code in the [Unstructured](https://github.com/Unstructured-IO/unstructured) project.

### Fixes<|MERGE_RESOLUTION|>--- conflicted
+++ resolved
@@ -1,8 +1,7 @@
-<<<<<<< HEAD
-## 1.2.13-dev0
+## 1.2.17-dev0
 
 * **Optimize `parse_date_string`**
-=======
+
 ## 1.2.17
 
 * **Enhancement: Use a single `executemany` instead of per element `execute` in Snowflake Uploader**
@@ -22,7 +21,6 @@
 ## 1.2.13
 
 * **Feat: Make Bedrock embedding credentials optional and add IAM support**
->>>>>>> 4ce32b0f
 
 ## 1.2.12
 
