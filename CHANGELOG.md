--- conflicted
+++ resolved
@@ -1,12 +1,10 @@
-<<<<<<< HEAD
-## 1.0.33-dev
+## 1.0.34-dev
 
 * **Improve Confluence Indexer's precheck** - validate access to each space
-=======
+
 ## 1.0.33
 
 * **Fix google drive not setting the display_name property on the FileData object**
->>>>>>> f5d93be5
 
 ## 1.0.32
 
