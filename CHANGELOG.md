<<<<<<< HEAD
## 0.0.24-dev1
=======
## 0.0.25
>>>>>>> be967816

### Enhancements

* **Support pinecone namespace on upload**
* **Migrate Outlook Source Connector to V2**
<<<<<<< HEAD
* **Databricks Delta Table destination to v2**

=======
* **Support for Databricks Volumes source connector**

### Fixes

* **Update Sharepoint Creds and Expected docs**
>>>>>>> be967816

## 0.0.24

### Enhancements

* **Support dynamic metadata mapping in Pinecone uploader**

## 0.0.23

### Fixes

* **Remove check for langchain dependency in embedders**

## 0.0.22

### Enhancements

* **Add documentation for developing sources/destinations**

* **Leverage `uv` for pip compile**

* **Use incoming fsspec data to populate metadata** Rather than make additional calls to collect metadata after initial file list, use connector-specific data to populate the metadata. 

* **Drop langchain as dependency for embedders**

## 0.0.21

### Fixes

* **Fix forward compatibility issues with `unstructured-client==0.26.0`.** Update syntax and create a new SDK util file for reuse in the Partitioner and Chunker

* **Update Databricks CI Test** Update to use client_id and client_secret auth. Also return files.upload method to one from open source.

* **Fix astra src bug** V1 source connector was updated to work with astrapy 1.5.0

## 0.0.20

### Enhancements

* **Support for latest AstraPy API** Add support for the modern AstraPy client interface for the Astra DB Connector.

## 0.0.19

### Fixes

* **Use validate_default to instantiate default pydantic secrets**

## 0.0.18

### Enhancements

* **Better destination precheck for blob storage** Write an empty file to the destination location when running fsspec-based precheck

## 0.0.17

### Fixes

* **Drop use of unstructued in embed** Remove remnant import from unstructured dependency in embed implementations.


## 0.0.16

### Fixes

* **Add constraint on pydantic** Make sure the version of pydantic being used with this repo pulls in the earliest version that introduces generic Secret, since this is used heavily.

## 0.0.15

### Fixes

* **Model serialization with nested models** Logic updated to properly handle serializing pydantic models that have nested configs with secret values.
* **Sharepoint permission config requirement** The sharepoint connector was expecting the permission config, even though it should have been optional.
* **Sharepoint CLI permission params made optional

### Enhancements

* **Migrate airtable connector to v2**
* **Support iteratively deleting cached content** Add a flag to delete cached content once it's no longer needed for systems that are limited in memory.

## 0.0.14

### Enhancements

* **Support async batch uploads for pinecone connector**
* **Migrate embedders** Move embedder implementations from the open source unstructured repo into this one.

### Fixes

* **Misc. Onedrive connector fixes**

## 0.0.13

### Fixes

* **Pinecone payload size fixes** Pinecone destination now has a limited set of properties it will publish as well as dynamically handles batch size to stay under 2MB pinecone payload limit.

## 0.0.12

### Enhancements

### Fixes

* **Fix invalid `replace()` calls in uncompress** - `replace()` calls meant to be on `str` versions of the path were instead called on `Path` causing errors with parameters.

## 0.0.11

### Enhancements

* **Fix OpenSearch connector** OpenSearch connector did not work when `http_auth` was not provided

## 0.0.10

### Enhancements

* "Fix tar extraction" - tar extraction function assumed archive was gzip compressed which isn't true for supported `.tar` archives. Updated to work for both compressed and uncompressed tar archives.

## 0.0.9

### Enhancements

* **Chroma dict settings should allow string inputs**
* **Move opensearch non-secret fields out of access config**
* **Support string inputs for dict type model fields** Use the `BeforeValidator` support from pydantic to map a string value to a dict if that's provided. 
* **Move opensearch non-secret fields out of access config

### Fixes

**Fix uncompress logic** Use of the uncompress process wasn't being leveraged in the pipeline correctly. Updated to use the new loca download path for where the partitioned looks for the new file.  


## 0.0.8

### Enhancements

* **Add fields_to_include option for Milvus Stager** Adds support for filtering which fields will remain in the document so user can align document structure to collection schema.
* **Add flatten_metadata option for Milvus Stager** Flattening metadata is now optional (enabled by default) step in processing the document.

## 0.0.7

### Enhancements

* **support sharing parent multiprocessing for uploaders** If an uploader needs to fan out it's process using multiprocessing, support that using the parent pipeline approach rather than handling it explicitly by the connector logic.  
* **OTEL support** If endpoint supplied, publish all traces to an otel collector. 

### Fixes

* **Weaviate access configs access** Weaviate access config uses pydantic Secret and it needs to be resolved to the secret value when being used. This was fixed. 
* **unstructured-client compatibility fix** Fix an error when accessing the fields on `PartitionParameters` in the new 0.26.0 Python client.

## 0.0.6

### Fixes

* **unstructured-client compatibility fix** Update the calls to `unstructured_client.general.partition` to avoid a breaking change in the newest version.

## 0.0.5

### Enhancements

* **Add Couchbase Source Connector** Adds support for reading artifacts from Couchbase DB for processing in unstructured
* **Drop environment from pinecone as part of v2 migration** environment is no longer required by the pinecone SDK, so that field has been removed from the ingest CLI/SDK/
* **Add KDBAI Destination Connector** Adds support for writing elements and their embeddings to KDBAI DB.

### Fixes

* **AstraDB connector configs** Configs had dataclass annotation removed since they're now pydantic data models. 
* **Local indexer recursive behavior** Local indexer was indexing directories as well as files. This was filtered out.

## 0.0.4

### Enhancements

* **Add Couchbase Destination Connector** Adds support for storing artifacts in Couchbase DB for Vector Search
* **Leverage pydantic base models** All user-supplied configs are now derived from pydantic base models to leverage better type checking and add built in support for sensitive fields.
* **Autogenerate click options from base models** Leverage the pydantic base models for all configs to autogenerate the cli options exposed when running ingest as a CLI.
* **Drop required Unstructured dependency** Unstructured was moved to an extra dependency to only be imported when needed for functionality such as local partitioning/chunking.
* **Rebrand Astra to Astra DB** The Astra DB integration was re-branded to be consistent with DataStax standard branding.

## 0.0.3

### Enhancements

* **Improve documentation** Update the README's.
* **Explicit Opensearch classes** For the connector registry entries for opensearch, use only opensearch specific classes rather than any elasticsearch ones. 
* **Add missing fsspec destination precheck** check connection in precheck for all fsspec-based destination connectors

## 0.0.2

### Enhancements

* **Use uuid for s3 identifiers** Update unique id to use uuid derived from file path rather than the filepath itself.
* **V2 connectors precheck support** All steps in the v2 pipeline support an optional precheck call, which encompasses the previous check connection functionality. 
* **Filter Step** Support dedicated step as part of the pipeline to filter documents.

## 0.0.1

### Enhancements

### Features

* **Add Milvus destination connector** Adds support storing artifacts in Milvus vector database.

### Fixes

* **Remove old repo references** Any mention of the repo this project came from was removed. 

## 0.0.0

### Features

* **Initial Migration** Create the structure of this repo from the original code in the [Unstructured](https://github.com/Unstructured-IO/unstructured) project.

### Fixes<|MERGE_RESOLUTION|>--- conflicted
+++ resolved
@@ -1,23 +1,20 @@
-<<<<<<< HEAD
-## 0.0.24-dev1
-=======
+## 0.0.26-dev0
+
+### Enhancements
+
+* **Databricks Delta Table destination to v2**
+
 ## 0.0.25
->>>>>>> be967816
 
 ### Enhancements
 
 * **Support pinecone namespace on upload**
 * **Migrate Outlook Source Connector to V2**
-<<<<<<< HEAD
-* **Databricks Delta Table destination to v2**
-
-=======
 * **Support for Databricks Volumes source connector**
 
 ### Fixes
 
 * **Update Sharepoint Creds and Expected docs**
->>>>>>> be967816
 
 ## 0.0.24
 
