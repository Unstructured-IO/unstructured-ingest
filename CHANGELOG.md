--- conflicted
+++ resolved
@@ -1,12 +1,15 @@
+## 0.3.7-dev8
+
+### Fixes
+
+* **Fixes Snowflake source `'SnowflakeCursor' object has no attribute 'mogrify'` error**
+
 ## 0.3.7-dev7
-<<<<<<< HEAD
-=======
 
 ### Features
 
 * **Add DuckDB destination connector** Adds support storing artifacts in a local DuckDB database.
 * **Add MotherDuck destination connector** Adds support storing artifacts in MotherDuck database.
->>>>>>> 84d297f0
 
 ### Fixes
 
@@ -16,7 +19,6 @@
 * **Fixes issue with SingleStore Source Connector not being available**
 * **Fixes issue with SQLite Source Connector using wrong Indexer** - Caused indexer config parameter error when trying to use SQLite Source
 * **Fixes issue with Snowflake Destination Connector `nan` values** - `nan` values were not properly replaced with `None`
-* **Fixes Snowflake source `'SnowflakeCursor' object has no attribute 'mogrify'` error**
 
 ### Enhancements
 
