<<<<<<< HEAD
## 1.0.57

Canary to see if tests fail with no changes
=======
## 1.0.59

* **o11y: Downgrade OTEL logs to `DEBUG` by default, make it configurable**

## 1.0.58

* **o11y: Improved logging in connectors' operations with LoggingMixin class**

## 1.0.57

* **test: Longer interval for pinecone integration tests**
>>>>>>> 7c204cf3

## 1.0.56

* **Fix: set correct display_name in HtmlMixin produced FileData**

## 1.0.55

* **Fix: add precheck method to SharePoint connector**

## 1.0.54

* **Fix bump Togetherai dependency**

## 1.0.53

* **Handle SharePoint site access failure properly**

## 1.0.52

* **Fix mkdir race condition in concurrent operations**

## 1.0.51

* **Fix SharePoint connector UnboundLocalError when site not found**

## 1.0.50-dev0

* **Update ingest cli and docs readme files**

## 1.0.49

* **Improve MongoDB SCRAM-SHA-1 authentication error message**

## 1.0.48

* **Improve Jira attachment path results**

## 1.0.47

* **Fix delta-table: normalize S3 LocationConstraint values to handle us-east-1 and EU buckets**

## 1.0.46

* **Fix delta-table `pyo3_runtime.PanicException: Forked process detected` on Linux**

## 1.0.45

### Fixes

* **Fix downloading files that have special characters (like `[` or `]`) inside their names, when using `fsspec` based connectors**

## 1.0.44

* **Improve DeltaTable ingestion process and reliability**

## 1.0.43

* **Fix document limits in Confluence connectr**

## 1.0.42

* **Replace no longer supported TogetherAI test model**

## 1.0.41

* **Add `display_name` to FileData in 14 connectors**

## 1.0.40

* **Fix extracting embedded files from Confluence pages**

## 1.0.39

* **Added metadata export to milvus destination connector**

## 1.0.38

* **Fix pinecone serverless_region default value to be compatible with starter plans**

## 1.0.37

* **Added ability to use libraries in Sharepoint connector**

## 1.0.36

* **Added Notion connector sync block handling by teddysupercuts**

## 1.0.35

* **Fix output path in blob storage destination connector**

## 1.0.34

* **Improve Confluence Indexer's precheck** - validate access to each space

## 1.0.33

* **Fix google drive not setting the display_name property on the FileData object**

## 1.0.32

* **Fix google drive connector's dependencies**

## 1.0.31

* **Cap redis client version to 5.3.0**

## 1.0.30

* **Fixed issue in the blob storage destination connector where files with the same name were overwriting each other**
* **Added more descriptive Redis connector error messages**

## 1.0.29

### Fixes

* **Fix Redis connector shouldn't require `port` and `ssl` params if URI is provided**

## 1.0.28

### Fixes

* **Fix Makes user_pname optional for Sharepoint**
* **Fix Google Drive download links and enhance download method to use LRO for large files**

## 1.0.27

### Fixes

* **Fix table schema example for Snowflake Destination connector**
* **Fix Snowflake Destination issue with dropping/removing case insensitive column names when populating the table**
* **Fix Snowflake Destination issue with `embeddings` column when using `VECTOR` type**

## 1.0.26

* **Fix Notion connector error with FileIcons**

## 1.0.25

* **Fix Notion user text and html getters**

## 1.0.24

* **Handle both cloud and non-cloud jira instances**

## 1.0.23

* **Migrate to new Mixedbread Python SDK**
* **Support better filtering in jira connector and downloading attachments**

## 1.0.22

* **Fix Notion connector missing database properties fields**

## 1.0.21

* **Fix Jira connector cloud option not working issue**
* **Fix Weaviate connector issue with names being wrongly transformed to match collections naming conventions**

## 1.0.19

* **Fix databricks delta table name edge cases**

## 1.0.18

* **Enforce api key if SDK defaults to os env var**

## 1.0.17

* **Support optional API keys for embedders**

## 1.0.16

* **Add embedder config field descriptions**

## 1.0.15

### Fixes

* **Fix bedrock embedder precheck**

## 1.0.14

### Enhancements

* **Add precheck support for embedders that support listing models**

## 1.0.13

### Fixes

* **Fix Notion connector database property missing 'description' attribute error**
* **Retry IBM watsonx S3 upload on connection error**

## 1.0.12

### Fixes

* **Replaced google drive connector's mechanism for file downloads.**
* **Fix Token expiration error in IBM watsonx.data connector**

## 1.0.11

### Fixes

* **Change IBM Watsonx Uploader `max_retries` upper limit to 500**
* **Fix Pinecone connector writing empty vector error**
* **Google Drive connector also include shared drive**

## 1.0.8

### Enhancements

* **Update Neo4J Entity Support** to support NER + RE(Relationship extraction)

## 1.0.7

### Fixes

* **Fix release version**

## 1.0.6

### Fixes

* **Google Drive connector now strips the leading dot in extensions properly**
* **Google Drive permissions conform to FileData schema**
* **Confluence permissions conform to FileData schema**

## 1.0.5

### Fixes

* **Fix Pydantic validation for permissions_data field**

## 1.0.4

### Features

* **Normalize user and group permissions in Google Drive source connector**

## 1.0.3

### Features

**Add permission metadata to Confluence source connector**

## 1.0.2

### Features

* **Update astra source connector to use new astrapy client**

## 1.0.1

### Features

* **Migrate project to use pyproject.toml and uv**

## 0.7.2

### Features

* **Add `username password` authentication to Onedrive and Sharepoint**

## 0.7.0

### Features

* **Drop V1**

## 0.6.4

### Features

* **Support env var for user agent settings**

### Fixes

* **Expose Github connector**

## 0.6.3

### Features

* **Migrate Github connector to v2**

## 0.6.2

### Features

* **Support opinionated writes in databricks delta table connector**
* **Update databricks volume connector to emit user agent**
* **Delete previous content from databricks delta tables**

## 0.6.1

### Fixes

* **Handle NDJSON when using local chunker**

## 0.6.0

### Features

* **Isolate FileData to limit dependencies**

## 0.5.25

### Features

* **Support dynamic schema management for Databricks Delta Table uploader**

## 0.5.24

### Features

* **Add warning to s3 if characters to avoid are present in path**

## 0.5.23

### Enhancements
FileData and a few other types can now be imported from a narrower v2.types module. 
This avoids some of the adjacent implicit imports that were picked up with v2.interfaces.__init__.py 

## 0.5.22

### Features

* **Add elasticsearch config enforcement that hosts are a list type**

## 0.5.21

### Fixes

* **Lazy load pandas and numpy** to improve startup performance

## 0.5.20

### Features 

* **Add IBM watson.data Destination connector**

## 0.5.19

### Features

* **Add `key_prefix` field to Redis Uploader** - Allow users to input custom prefix for keys saved inside Redis connector

## 0.5.18

### Fixes

* **Fix missing support for NDJSON in stagers**

## 0.5.17

### Fixes 

* **Do not output `orig_elements` for astradb** `original_elements` has the correctly truncated field

## 0.5.16

### Fixes 

* **Fix databricks volumes table uploader precheck**
* **Zendesk fix for debug**

## 0.5.15

### Fixes 

* **Separate password and api_token for Confluence connector**

### Features 

* **Support NDJSON for data between pipeline steps for data streaming**

## 0.5.14

### Fixes

* **Fixed Zendesk connector registering method**

## 0.5.13

### Fixes 

* **Handle schema conflict on neo4j**

### Fixes

## 0.5.12

### Features 

* **Support for entities in neo4j connector**

### Fixes

Fixed zendesk dependency warning

## 0.5.11

### Features 

* **Added Zendesk as a source connector.**

### Fixes

* **Fix move metadata to top level in AstraDB destination**
* **Add option to move metadata to top level in AstraDB destination**

## 0.5.10

### Enhancements

* **Migrate Jira Source connector from V1 to V2**
* **Add Jira Source connector integration and unit tests**
* **Support custom endpoint for openai embedder**

### Fixes

* **Fix Confluence unescaped Unicode characters**
* **Update use of unstructured client to leverage new error handling**
* **Dropbox connector can now use long lived refresh token and generate access token internally**
* **Delta Tables connector can evolve schema**

## 0.5.9

### Features

* **Add auto create collection support for AstraDB destination**

### Fixes

* **Fix Confluence Source page title not being processed during partition**

## 0.5.8

### Fixes

* **Fix on pinecone index creation functionality**

## 0.5.7

### Fixes

* **Fix voyageai embedder: add multimodal embedder function**

## 0.5.6

### Enhancements

* **Add support for setting up destination for Pinecone**
* Add name formatting to Weaviate destination uploader

## 0.5.5

* **Improve orig_elements handling in astra and neo4j connectors**

## 0.5.4

### Enhancements

* **Sharepoint support for nested folders and remove need for default path Shared Documents**

## 0.5.3

### Enhancements

* **Improvements on Neo4J uploader, and ability to create a vector index**
* **Optimize embedder code** - Move duplicate code to base interface, exit early if no elements have text. 

### Fixes

* **Fix bedrock embedder: rename embed_model_name to embedder_model_name**

## 0.5.2

### Enhancements

* **Improved google drive precheck mechanism**
* **Added integration tests for google drive precheck and connector**
* **Only embed elements with text** - Only embed elements with text to avoid errors from embedders and optimize calls to APIs.
* **Improved google drive precheck mechanism**
* **Added integration tests for google drive precheck and connector**

### Fixes

* **Fix Snowflake Uploader error with array variable binding**

## 0.5.1

### Fixes

* **Fix Attribute Not Exist bug in GoogleDrive connector**
* **Fix query syntax error in MotherDuck uploader**
* **Fix missing output filename suffix in DuckDB base stager**

### Enhancements

* **Allow dynamic metadata for SQL Connectors**
* **Add entities field to pinecone connector default fields**

## 0.5.0

### Fixes

* **Change aws-bedrock to bedrock**
* **Update Sharepoint tests**

### Enhancements

* **Don't raise error by default for unsupported filetypes in partitioner** - Add a flag to the partitioner to not raise an error when an unsupported filetype is encountered.

## 0.4.7

### Fixes

* **Add missing async azure openai embedder implementation**
* **Update Sharepoint to support new Microsoft credential sequence**

## 0.4.6

### Fixes

* **Fix Upload support for OneDrive connector**
* **Fix Databricks Delta Tables connector's "Service Principal" authentication method**

## 0.4.5

### Fixes

* **Fix downloading large files for OneDrive**

## 0.4.4

### Fixes

* **Fix AsyncIO support for OneDrive connector**

## 0.4.3

### Enhancements

* **Add support for allow list when downloading from raw html**
* **Add support for setting up destination as part of uploader**
* **Add batch support for all embedders**

### Fixes

* **Fix HtmlMixin error when saving downloaded files**
* **Fix Confluence Downloader error when downloading embedded files**

## 0.4.2

### Fixes

* **Fix Databricks Volume Delta Table uploader** - Use given database when uploading data.

## 0.4.1

### Enhancements

* **Support img base64 in html**
* **Fsspec support for direct URI**
* **Support href extraction to local file**
* **Added VastDB source and destination connector**

### Fixes

* **Fix how data updated before writing to sql tables based on columns in table**

## 0.4.0

### Enhancements

* **Change Confluence Source Connector authentication parameters to support password, api token, pat token and cloud authentication**

### Fixes

* **Fix SQL uploader stager** - When passed `output_filename` without a suffix it resulted in unsupported file format error. Now, it will take a suffix of `elements_filepath` and append it to `output_filename`.
* **Fix Snowflake uploader** - Unexpected `columns` argument was passed to `_fit_to_schema` method inside SnowflakeUploader `upload_dataframe` method.

## 0.3.15

### Enhancements

* **Add databricks delta table connector**

### Fixes

* **Fixed namespace issue with pinecone, and added new test**

## 0.3.14

### Fixes

* **Fix Neo4j Uploader string enum error**
* **Fix ChromaDB Destination failing integration tests** - issue lies within the newest ChromaDB release, fix freezes it's version to 0.6.2.

## 0.3.13

### Fixes

* **Fix Snowflake Uploader error**
* **Fix SQL Uploader Stager timestamp error**
* **Migrate Discord Sourced Connector to v2**
* **Add read data fallback** When reading data that could be json or ndjson, if extension is missing, fallback to trying to read it as json.

### Enhancements

* **Async support for all IO-bounded embedders**
* **Expand support to Python 3.13**

## 0.3.12

### Enhancements

* **Migrate Notion Source Connector to V2**
* **Migrate Vectara Destination Connector to v2**
* **Added Redis destination connector**
* **Improved Milvus error handling**
* **Bypass asyncio exception grouping to return more meaningful errors from OneDrive indexer**
* **Kafka destination connector checks for existence of topic**
* **Create more reflective custom errors** Provide errors to indicate if the error was due to something user provided or due to a provider issue, applicable to all steps in the pipeline.

### Fixes
* **Register Neo4j Upload Stager**
* **Fix Kafka destination connection problems**


## 0.3.11

### Enhancements

* **Support Databricks personal access token**

### Fixes

* **Fix missing source identifiers in some downloaders**

## 0.3.10

### Enhancements

* **Support more concrete FileData content for batch support**

### Fixes

* **Add Neo4J to ingest destination connector registry**
* **Fix closing SSHClient in sftp connector**

## 0.3.9

### Enhancements

* **Support ndjson files in stagers**
* **Add Neo4j destination connector**
* **Support passing data in for uploaders**

### Fixes

* **Make sure any SDK clients that support closing get called**

## 0.3.8

### Fixes

* **Prevent pinecone delete from hammering database when deleting**

## 0.3.7

### Fixes

* **Correct fsspec connectors date metadata field types** - sftp, azure, box and gcs
* **Fix Kafka source connection problems**
* **Fix Azure AI Search session handling**
* **Fixes issue with SingleStore Source Connector not being available**
* **Fixes issue with SQLite Source Connector using wrong Indexer** - Caused indexer config parameter error when trying to use SQLite Source
* **Fixes issue with Snowflake Destination Connector `nan` values** - `nan` values were not properly replaced with `None`
* **Fixes Snowflake source `'SnowflakeCursor' object has no attribute 'mogrify'` error**
* **Box source connector can now use raw JSON as access token instead of file path to JSON**
* **Fix fsspec upload paths to be OS independent**
* **Properly log elasticsearch upload errors**

### Enhancements

* **Kafka source connector has new field: group_id**
* **Support personal access token for confluence auth**
* **Leverage deterministic id for uploaded content**
* **Makes multiple SQL connectors (Snowflake, SingleStore, SQLite) more robust against SQL injection.**
* **Optimizes memory usage of Snowflake Destination Connector.**
* **Added Qdrant Cloud integration test**
* **Add DuckDB destination connector** Adds support storing artifacts in a local DuckDB database.
* **Add MotherDuck destination connector** Adds support storing artifacts in MotherDuck database.
* **Update weaviate v2 example**

## 0.3.6

### Fixes

* **Fix Azure AI Search Error handling**

## 0.3.5

### Enhancements

* **Persist record id in dedicated LanceDB column, use it to delete previous content to prevent duplicates.**

### Fixes

* **Remove client.ping() from the Elasticsearch precheck.**
* **Pinecone metadata fixes** - Fix CLI's --metadata-fields default. Always preserve record ID tracking metadata.
* **Add check to prevent querying for more than pinecone limit when deleting records**
* **Unregister Weaviate base classes** - Weaviate base classes shouldn't be registered as they are abstract and cannot be instantiated as a configuration

## 0.3.4

### Enhancements

* **Add azure openai embedder**
* **Add `collection_id` field to Couchbase `downloader_config`**

## 0.3.3

### Enhancements

* **Add `precheck` to Milvus connector**

### Fixes

* **Make AstraDB uploader truncate `text` and `text_as_html` content to max 8000 bytes**
* **Add missing LanceDb extra**
* **Weaviate cloud auth detection fixed**

## 0.3.2

### Enhancements

* **Persist record id in mongodb data, use it to delete previous content to prevent duplicates.**


### Fixes

* **Remove forward slash from Google Drive relative path field**
* **Create LanceDB test databases in unique remote locations to avoid conflicts**
* **Add weaviate to destination registry**

## 0.3.1

### Enhancements

* **LanceDB V2 Destination Connector**
* **Persist record id in milvus, use it to delete previous content to prevent duplicates.**
* **Persist record id in weaviate metadata, use it to delete previous content to prevent duplicates.**
* **Persist record id in sql metadata, use it to delete previous content to prevent duplicates.**
* **Persist record id in elasticsearch/opensearch metadata, use it to delete previous content to prevent duplicates.**

### Fixes

* **Make AstraDB precheck fail on non-existant collections**
* **Respect Pinecone's metadata size limits** crop metadata sent to Pinecone's to fit inside its limits, to avoid error responses
* **Propagate exceptions raised by delta table connector during write**

## 0.3.0

### Enhancements

* **Added V2 kafka destination connector**
* **Persist record id in pinecone metadata, use it to delete previous content to prevent duplicates.**
* **Persist record id in azure ai search, use it to delete previous content to prevent duplicates.**
* **Persist record id in astradb, use it to delete previous content to prevent duplicates.**
* **Update Azure Cognitive Search to Azure AI Search**

### Fixes

* **Fix Delta Table destination precheck** Validate AWS Region in precheck.
* **Add missing batch label to FileData where applicable**
* **Handle fsspec download file into directory** When filenames have odd characters, files are downloaded into a directory. Code added to shift it around to match expected behavior.
* **Postgres Connector Query** causing syntax error when ID column contains strings

## 0.2.2

### Enhancements
* **Remove `overwrite` field** from fsspec and databricks connectors
* **Added migration for GitLab Source V2**
* **Added V2 confluence source connector**
* **Added OneDrive destination connector**
* **Qdrant destination to v2**
* **Migrate Kafka Source Connector to V2**

## 0.2.1

### Enhancements

* **File system based indexers return a record display name**
* **Add singlestore source connector**
* **Astra DB V2 Source Connector** Create a v2 version of the Astra DB Source Connector.
* **Support native async requests from unstructured-client**
* **Support filtering element types in partitioner step**


### Fixes

* **Fix Databricks Volumes file naming** Add .json to end of upload file.
* **Fix SQL Type destination precheck** Change to context manager "with".

## 0.2.0

### Enhancements

* **Add snowflake source and destination connectors**
* **Migrate Slack Source Connector to V2**
* **Migrate Slack Source Connector to V2**
* **Add Delta Table destination to v2**
* **Migrate Slack Source Connector to V2**

## 0.1.1

### Enhancements

* **Update KDB.AI vectorstore integration to 1.4**
* **Add sqlite and postgres source connectors**
* **Add sampling functionality for indexers in fsspec connectors**

### Fixes

* **Fix Databricks Volumes destination** Fix for filenames to not be hashes.

## 0.1.0

### Enhancements

* **Move default API URL parameter value to serverless API**
* **Add check that access config always wrapped in Secret**
* **Add togetherai embedder support**
* **Refactor sqlite and postgres to be distinct connectors to support better input validation**
* **Added MongoDB source V2 connector**
* **Support optional access configs on connection configs**
* **Refactor databricks into distinct connectors based on auth type**

### Fixes

**Fix Notion Ingestion** Fix the Notion source connector to work with the latest version of the Notion API (added `in_trash` properties to `Page`, `Block` and `Database`).

## 0.0.25

### Enhancements

* **Support pinecone namespace on upload**
* **Migrate Outlook Source Connector to V2**
* **Support for Databricks Volumes source connector**

### Fixes

* **Update Sharepoint Creds and Expected docs**

## 0.0.24

### Enhancements

* **Support dynamic metadata mapping in Pinecone uploader**

## 0.0.23

### Fixes

* **Remove check for langchain dependency in embedders**

## 0.0.22

### Enhancements

* **Add documentation for developing sources/destinations**

* **Leverage `uv` for pip compile**

* **Use incoming fsspec data to populate metadata** Rather than make additional calls to collect metadata after initial file list, use connector-specific data to populate the metadata.

* **Drop langchain as dependency for embedders**

## 0.0.21

### Fixes

* **Fix forward compatibility issues with `unstructured-client==0.26.0`.** Update syntax and create a new SDK util file for reuse in the Partitioner and Chunker

* **Update Databricks CI Test** Update to use client_id and client_secret auth. Also return files.upload method to one from open source.

* **Fix astra src bug** V1 source connector was updated to work with astrapy 1.5.0

## 0.0.20

### Enhancements

* **Support for latest AstraPy API** Add support for the modern AstraPy client interface for the Astra DB Connector.

## 0.0.19

### Fixes

* **Use validate_default to instantiate default pydantic secrets**

## 0.0.18

### Enhancements

* **Better destination precheck for blob storage** Write an empty file to the destination location when running fsspec-based precheck

## 0.0.17

### Fixes

* **Drop use of unstructued in embed** Remove remnant import from unstructured dependency in embed implementations.


## 0.0.16

### Fixes

* **Add constraint on pydantic** Make sure the version of pydantic being used with this repo pulls in the earliest version that introduces generic Secret, since this is used heavily.

## 0.0.15

### Fixes

* **Model serialization with nested models** Logic updated to properly handle serializing pydantic models that have nested configs with secret values.
* **Sharepoint permission config requirement** The sharepoint connector was expecting the permission config, even though it should have been optional.
* **Sharepoint CLI permission params made optional

### Enhancements

* **Migrate airtable connector to v2**
* **Support iteratively deleting cached content** Add a flag to delete cached content once it's no longer needed for systems that are limited in memory.

## 0.0.14

### Enhancements

* **Support async batch uploads for pinecone connector**
* **Migrate embedders** Move embedder implementations from the open source unstructured repo into this one.

### Fixes

* **Misc. Onedrive connector fixes**

## 0.0.13

### Fixes

* **Pinecone payload size fixes** Pinecone destination now has a limited set of properties it will publish as well as dynamically handles batch size to stay under 2MB pinecone payload limit.

## 0.0.12

### Enhancements

### Fixes

* **Fix invalid `replace()` calls in uncompress** - `replace()` calls meant to be on `str` versions of the path were instead called on `Path` causing errors with parameters.

## 0.0.11

### Enhancements

* **Fix OpenSearch connector** OpenSearch connector did not work when `http_auth` was not provided

## 0.0.10

### Enhancements

* "Fix tar extraction" - tar extraction function assumed archive was gzip compressed which isn't true for supported `.tar` archives. Updated to work for both compressed and uncompressed tar archives.

## 0.0.9

### Enhancements

* **Chroma dict settings should allow string inputs**
* **Move opensearch non-secret fields out of access config**
* **Support string inputs for dict type model fields** Use the `BeforeValidator` support from pydantic to map a string value to a dict if that's provided.
* **Move opensearch non-secret fields out of access config

### Fixes

**Fix uncompress logic** Use of the uncompress process wasn't being leveraged in the pipeline correctly. Updated to use the new loca download path for where the partitioned looks for the new file.


## 0.0.8

### Enhancements

* **Add fields_to_include option for Milvus Stager** Adds support for filtering which fields will remain in the document so user can align document structure to collection schema.
* **Add flatten_metadata option for Milvus Stager** Flattening metadata is now optional (enabled by default) step in processing the document.

## 0.0.7

### Enhancements

* **support sharing parent multiprocessing for uploaders** If an uploader needs to fan out it's process using multiprocessing, support that using the parent pipeline approach rather than handling it explicitly by the connector logic.
* **OTEL support** If endpoint supplied, publish all traces to an otel collector.

### Fixes

* **Weaviate access configs access** Weaviate access config uses pydantic Secret and it needs to be resolved to the secret value when being used. This was fixed.
* **unstructured-client compatibility fix** Fix an error when accessing the fields on `PartitionParameters` in the new 0.26.0 Python client.

## 0.0.6

### Fixes

* **unstructured-client compatibility fix** Update the calls to `unstructured_client.general.partition` to avoid a breaking change in the newest version.

## 0.0.5

### Enhancements

* **Add Couchbase Source Connector** Adds support for reading artifacts from Couchbase DB for processing in unstructured
* **Drop environment from pinecone as part of v2 migration** environment is no longer required by the pinecone SDK, so that field has been removed from the ingest CLI/SDK/
* **Add KDBAI Destination Connector** Adds support for writing elements and their embeddings to KDBAI DB.

### Fixes

* **AstraDB connector configs** Configs had dataclass annotation removed since they're now pydantic data models.
* **Local indexer recursive behavior** Local indexer was indexing directories as well as files. This was filtered out.

## 0.0.4

### Enhancements

* **Add Couchbase Destination Connector** Adds support for storing artifacts in Couchbase DB for Vector Search
* **Leverage pydantic base models** All user-supplied configs are now derived from pydantic base models to leverage better type checking and add built in support for sensitive fields.
* **Autogenerate click options from base models** Leverage the pydantic base models for all configs to autogenerate the cli options exposed when running ingest as a CLI.
* **Drop required Unstructured dependency** Unstructured was moved to an extra dependency to only be imported when needed for functionality such as local partitioning/chunking.
* **Rebrand Astra to Astra DB** The Astra DB integration was re-branded to be consistent with DataStax standard branding.

## 0.0.3

### Enhancements

* **Improve documentation** Update the README's.
* **Explicit Opensearch classes** For the connector registry entries for opensearch, use only opensearch specific classes rather than any elasticsearch ones.
* **Add missing fsspec destination precheck** check connection in precheck for all fsspec-based destination connectors

## 0.0.2

### Enhancements

* **Use uuid for s3 identifiers** Update unique id to use uuid derived from file path rather than the filepath itself.
* **V2 connectors precheck support** All steps in the v2 pipeline support an optional precheck call, which encompasses the previous check connection functionality.
* **Filter Step** Support dedicated step as part of the pipeline to filter documents.

## 0.0.1

### Enhancements

### Features

* **Add Milvus destination connector** Adds support storing artifacts in Milvus vector database.

### Fixes

* **Remove old repo references** Any mention of the repo this project came from was removed.

## 0.0.0

### Features

* **Initial Migration** Create the structure of this repo from the original code in the [Unstructured](https://github.com/Unstructured-IO/unstructured) project.

### Fixes<|MERGE_RESOLUTION|>--- conflicted
+++ resolved
@@ -1,20 +1,19 @@
-<<<<<<< HEAD
+
+## 1.0.60
+
+Canary to see if tests fail with no changes
+
+## 1.0.59
+
+* **o11y: Downgrade OTEL logs to `DEBUG` by default, make it configurable**
+
+## 1.0.58
+
+* **o11y: Improved logging in connectors' operations with LoggingMixin class**
+
 ## 1.0.57
 
-Canary to see if tests fail with no changes
-=======
-## 1.0.59
-
-* **o11y: Downgrade OTEL logs to `DEBUG` by default, make it configurable**
-
-## 1.0.58
-
-* **o11y: Improved logging in connectors' operations with LoggingMixin class**
-
-## 1.0.57
-
 * **test: Longer interval for pinecone integration tests**
->>>>>>> 7c204cf3
 
 ## 1.0.56
 
