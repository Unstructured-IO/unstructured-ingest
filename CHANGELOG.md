<<<<<<< HEAD
## 0.3.9-dev5
=======
## 0.3.11-dev0

### Enhancements

* **Support Databricks personal access token**

## 0.3.10

### Enhancements

* **Support more concrete FileData content for batch support**

### Fixes

* **Add Neo4J to ingest destination connector registry**
* **Fix closing SSHClient in sftp connector**

## 0.3.9
>>>>>>> fcb1d305

### Enhancements

* **Support ndjson files in stagers**
* **Add Neo4j destination connector**
* **Support passing data in for uploaders**

### Fixes

* **Make sure any SDK clients that support closing get called**
* **Fixes issue with missing `source_identifiers` parameter in `fsspec`**

## 0.3.8

### Fixes

* **Prevent pinecone delete from hammering database when deleting**

## 0.3.7

### Fixes

* **Correct fsspec connectors date metadata field types** - sftp, azure, box and gcs
* **Fix Kafka source connection problems**
* **Fix Azure AI Search session handling**
* **Fixes issue with SingleStore Source Connector not being available**
* **Fixes issue with SQLite Source Connector using wrong Indexer** - Caused indexer config parameter error when trying to use SQLite Source
* **Fixes issue with Snowflake Destination Connector `nan` values** - `nan` values were not properly replaced with `None`
* **Fixes Snowflake source `'SnowflakeCursor' object has no attribute 'mogrify'` error**
* **Box source connector can now use raw JSON as access token instead of file path to JSON**
* **Fix fsspec upload paths to be OS independent**
* **Properly log elasticsearch upload errors**

### Enhancements

* **Kafka source connector has new field: group_id**
* **Support personal access token for confluence auth**
* **Leverage deterministic id for uploaded content**
* **Makes multiple SQL connectors (Snowflake, SingleStore, SQLite) more robust against SQL injection.**
* **Optimizes memory usage of Snowflake Destination Connector.**
* **Added Qdrant Cloud integration test**
* **Add DuckDB destination connector** Adds support storing artifacts in a local DuckDB database.
* **Add MotherDuck destination connector** Adds support storing artifacts in MotherDuck database.
* **Update weaviate v2 example**

## 0.3.6

### Fixes

* **Fix Azure AI Search Error handling**

## 0.3.5

### Enhancements

* **Persist record id in dedicated LanceDB column, use it to delete previous content to prevent duplicates.**

### Fixes

* **Remove client.ping() from the Elasticsearch precheck.**
* **Pinecone metadata fixes** - Fix CLI's --metadata-fields default. Always preserve record ID tracking metadata.
* **Add check to prevent querying for more than pinecone limit when deleting records**
* **Unregister Weaviate base classes** - Weaviate base classes shouldn't be registered as they are abstract and cannot be instantiated as a configuration

## 0.3.4

### Enhancements

* **Add azure openai embedder**
* **Add `collection_id` field to Couchbase `downloader_config`**

## 0.3.3

### Enhancements

* **Add `precheck` to Milvus connector**

### Fixes

* **Make AstraDB uploader truncate `text` and `text_as_html` content to max 8000 bytes**
* **Add missing LanceDb extra**
* **Weaviate cloud auth detection fixed**

## 0.3.2

### Enhancements

* **Persist record id in mongodb data, use it to delete previous content to prevent duplicates.**


### Fixes

* **Remove forward slash from Google Drive relative path field**
* **Create LanceDB test databases in unique remote locations to avoid conflicts** 
* **Add weaviate to destination registry**

## 0.3.1

### Enhancements

* **LanceDB V2 Destination Connector**
* **Persist record id in milvus, use it to delete previous content to prevent duplicates.**
* **Persist record id in weaviate metadata, use it to delete previous content to prevent duplicates.**
* **Persist record id in sql metadata, use it to delete previous content to prevent duplicates.**
* **Persist record id in elasticsearch/opensearch metadata, use it to delete previous content to prevent duplicates.**

### Fixes

* **Make AstraDB precheck fail on non-existant collections**
* **Respect Pinecone's metadata size limits** crop metadata sent to Pinecone's to fit inside its limits, to avoid error responses
* **Propagate exceptions raised by delta table connector during write**

## 0.3.0

### Enhancements

* **Added V2 kafka destination connector**
* **Persist record id in pinecone metadata, use it to delete previous content to prevent duplicates.**
* **Persist record id in azure ai search, use it to delete previous content to prevent duplicates.**
* **Persist record id in astradb, use it to delete previous content to prevent duplicates.**
* **Update Azure Cognitive Search to Azure AI Search**

### Fixes

* **Fix Delta Table destination precheck** Validate AWS Region in precheck. 
* **Add missing batch label to FileData where applicable** 
* **Handle fsspec download file into directory** When filenames have odd characters, files are downloaded into a directory. Code added to shift it around to match expected behavior.
* **Postgres Connector Query** causing syntax error when ID column contains strings

## 0.2.2

### Enhancements
* **Remove `overwrite` field** from fsspec and databricks connectors
* **Added migration for GitLab Source V2**
* **Added V2 confluence source connector**
* **Added OneDrive destination connector**
* **Qdrant destination to v2**
* **Migrate Kafka Source Connector to V2**

## 0.2.1

### Enhancements

* **File system based indexers return a record display name**
* **Add singlestore source connector**
* **Astra DB V2 Source Connector** Create a v2 version of the Astra DB Source Connector.
* **Support native async requests from unstructured-client**
* **Support filtering element types in partitioner step**


### Fixes

* **Fix Databricks Volumes file naming** Add .json to end of upload file.
* **Fix SQL Type destination precheck** Change to context manager "with".

## 0.2.0

### Enhancements

* **Add snowflake source and destination connectors**
* **Migrate Slack Source Connector to V2**
* **Migrate Slack Source Connector to V2**
* **Add Delta Table destination to v2**
* **Migrate Slack Source Connector to V2**

## 0.1.1

### Enhancements

* **Update KDB.AI vectorstore integration to 1.4**
* **Add sqlite and postgres source connectors**
* **Add sampling functionality for indexers in fsspec connectors**

### Fixes

* **Fix Databricks Volumes destination** Fix for filenames to not be hashes.

## 0.1.0

### Enhancements

* **Move default API URL parameter value to serverless API**
* **Add check that access config always wrapped in Secret**
* **Add togetherai embedder support**
* **Refactor sqlite and postgres to be distinct connectors to support better input validation**
* **Added MongoDB source V2 connector**
* **Support optional access configs on connection configs**
* **Refactor databricks into distinct connectors based on auth type**

### Fixes

**Fix Notion Ingestion** Fix the Notion source connector to work with the latest version of the Notion API (added `in_trash` properties to `Page`, `Block` and `Database`).

## 0.0.25

### Enhancements

* **Support pinecone namespace on upload**
* **Migrate Outlook Source Connector to V2**
* **Support for Databricks Volumes source connector**

### Fixes

* **Update Sharepoint Creds and Expected docs**

## 0.0.24

### Enhancements

* **Support dynamic metadata mapping in Pinecone uploader**

## 0.0.23

### Fixes

* **Remove check for langchain dependency in embedders**

## 0.0.22

### Enhancements

* **Add documentation for developing sources/destinations**

* **Leverage `uv` for pip compile**

* **Use incoming fsspec data to populate metadata** Rather than make additional calls to collect metadata after initial file list, use connector-specific data to populate the metadata. 

* **Drop langchain as dependency for embedders**

## 0.0.21

### Fixes

* **Fix forward compatibility issues with `unstructured-client==0.26.0`.** Update syntax and create a new SDK util file for reuse in the Partitioner and Chunker

* **Update Databricks CI Test** Update to use client_id and client_secret auth. Also return files.upload method to one from open source.

* **Fix astra src bug** V1 source connector was updated to work with astrapy 1.5.0

## 0.0.20

### Enhancements

* **Support for latest AstraPy API** Add support for the modern AstraPy client interface for the Astra DB Connector.

## 0.0.19

### Fixes

* **Use validate_default to instantiate default pydantic secrets**

## 0.0.18

### Enhancements

* **Better destination precheck for blob storage** Write an empty file to the destination location when running fsspec-based precheck

## 0.0.17

### Fixes

* **Drop use of unstructued in embed** Remove remnant import from unstructured dependency in embed implementations.


## 0.0.16

### Fixes

* **Add constraint on pydantic** Make sure the version of pydantic being used with this repo pulls in the earliest version that introduces generic Secret, since this is used heavily.

## 0.0.15

### Fixes

* **Model serialization with nested models** Logic updated to properly handle serializing pydantic models that have nested configs with secret values.
* **Sharepoint permission config requirement** The sharepoint connector was expecting the permission config, even though it should have been optional.
* **Sharepoint CLI permission params made optional

### Enhancements

* **Migrate airtable connector to v2**
* **Support iteratively deleting cached content** Add a flag to delete cached content once it's no longer needed for systems that are limited in memory.

## 0.0.14

### Enhancements

* **Support async batch uploads for pinecone connector**
* **Migrate embedders** Move embedder implementations from the open source unstructured repo into this one.

### Fixes

* **Misc. Onedrive connector fixes**

## 0.0.13

### Fixes

* **Pinecone payload size fixes** Pinecone destination now has a limited set of properties it will publish as well as dynamically handles batch size to stay under 2MB pinecone payload limit.

## 0.0.12

### Enhancements

### Fixes

* **Fix invalid `replace()` calls in uncompress** - `replace()` calls meant to be on `str` versions of the path were instead called on `Path` causing errors with parameters.

## 0.0.11

### Enhancements

* **Fix OpenSearch connector** OpenSearch connector did not work when `http_auth` was not provided

## 0.0.10

### Enhancements

* "Fix tar extraction" - tar extraction function assumed archive was gzip compressed which isn't true for supported `.tar` archives. Updated to work for both compressed and uncompressed tar archives.

## 0.0.9

### Enhancements

* **Chroma dict settings should allow string inputs**
* **Move opensearch non-secret fields out of access config**
* **Support string inputs for dict type model fields** Use the `BeforeValidator` support from pydantic to map a string value to a dict if that's provided. 
* **Move opensearch non-secret fields out of access config

### Fixes

**Fix uncompress logic** Use of the uncompress process wasn't being leveraged in the pipeline correctly. Updated to use the new loca download path for where the partitioned looks for the new file.  


## 0.0.8

### Enhancements

* **Add fields_to_include option for Milvus Stager** Adds support for filtering which fields will remain in the document so user can align document structure to collection schema.
* **Add flatten_metadata option for Milvus Stager** Flattening metadata is now optional (enabled by default) step in processing the document.

## 0.0.7

### Enhancements

* **support sharing parent multiprocessing for uploaders** If an uploader needs to fan out it's process using multiprocessing, support that using the parent pipeline approach rather than handling it explicitly by the connector logic.  
* **OTEL support** If endpoint supplied, publish all traces to an otel collector. 

### Fixes

* **Weaviate access configs access** Weaviate access config uses pydantic Secret and it needs to be resolved to the secret value when being used. This was fixed. 
* **unstructured-client compatibility fix** Fix an error when accessing the fields on `PartitionParameters` in the new 0.26.0 Python client.

## 0.0.6

### Fixes

* **unstructured-client compatibility fix** Update the calls to `unstructured_client.general.partition` to avoid a breaking change in the newest version.

## 0.0.5

### Enhancements

* **Add Couchbase Source Connector** Adds support for reading artifacts from Couchbase DB for processing in unstructured
* **Drop environment from pinecone as part of v2 migration** environment is no longer required by the pinecone SDK, so that field has been removed from the ingest CLI/SDK/
* **Add KDBAI Destination Connector** Adds support for writing elements and their embeddings to KDBAI DB.

### Fixes

* **AstraDB connector configs** Configs had dataclass annotation removed since they're now pydantic data models. 
* **Local indexer recursive behavior** Local indexer was indexing directories as well as files. This was filtered out.

## 0.0.4

### Enhancements

* **Add Couchbase Destination Connector** Adds support for storing artifacts in Couchbase DB for Vector Search
* **Leverage pydantic base models** All user-supplied configs are now derived from pydantic base models to leverage better type checking and add built in support for sensitive fields.
* **Autogenerate click options from base models** Leverage the pydantic base models for all configs to autogenerate the cli options exposed when running ingest as a CLI.
* **Drop required Unstructured dependency** Unstructured was moved to an extra dependency to only be imported when needed for functionality such as local partitioning/chunking.
* **Rebrand Astra to Astra DB** The Astra DB integration was re-branded to be consistent with DataStax standard branding.

## 0.0.3

### Enhancements

* **Improve documentation** Update the README's.
* **Explicit Opensearch classes** For the connector registry entries for opensearch, use only opensearch specific classes rather than any elasticsearch ones. 
* **Add missing fsspec destination precheck** check connection in precheck for all fsspec-based destination connectors

## 0.0.2

### Enhancements

* **Use uuid for s3 identifiers** Update unique id to use uuid derived from file path rather than the filepath itself.
* **V2 connectors precheck support** All steps in the v2 pipeline support an optional precheck call, which encompasses the previous check connection functionality. 
* **Filter Step** Support dedicated step as part of the pipeline to filter documents.

## 0.0.1

### Enhancements

### Features

* **Add Milvus destination connector** Adds support storing artifacts in Milvus vector database.

### Fixes

* **Remove old repo references** Any mention of the repo this project came from was removed. 

## 0.0.0

### Features

* **Initial Migration** Create the structure of this repo from the original code in the [Unstructured](https://github.com/Unstructured-IO/unstructured) project.

### Fixes<|MERGE_RESOLUTION|>--- conflicted
+++ resolved
@@ -1,11 +1,12 @@
-<<<<<<< HEAD
-## 0.3.9-dev5
-=======
-## 0.3.11-dev0
+## 0.3.11-dev1
 
 ### Enhancements
 
 * **Support Databricks personal access token**
+
+### Fixes
+
+* **Fixes issue with missing `source_identifiers` parameter in `fsspec`**
 
 ## 0.3.10
 
@@ -19,7 +20,6 @@
 * **Fix closing SSHClient in sftp connector**
 
 ## 0.3.9
->>>>>>> fcb1d305
 
 ### Enhancements
 
@@ -30,7 +30,6 @@
 ### Fixes
 
 * **Make sure any SDK clients that support closing get called**
-* **Fixes issue with missing `source_identifiers` parameter in `fsspec`**
 
 ## 0.3.8
 
