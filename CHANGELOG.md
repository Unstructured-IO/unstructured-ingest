## 0.3.9-dev2

### Enhancements

* **Support ndjson files in stagers**
<<<<<<< HEAD
* **Add Neo4j destination connector**
=======

### Fixes

* **Make sure any SDK clients that support closing get called**
>>>>>>> 7c0b03f4

## 0.3.8

### Fixes

* **Prevent pinecone delete from hammering database when deleting**

## 0.3.7

### Fixes

* **Correct fsspec connectors date metadata field types** - sftp, azure, box and gcs
* **Fix Kafka source connection problems**
* **Fix Azure AI Search session handling**
* **Fixes issue with SingleStore Source Connector not being available**
* **Fixes issue with SQLite Source Connector using wrong Indexer** - Caused indexer config parameter error when trying to use SQLite Source
* **Fixes issue with Snowflake Destination Connector `nan` values** - `nan` values were not properly replaced with `None`
* **Fixes Snowflake source `'SnowflakeCursor' object has no attribute 'mogrify'` error**
* **Box source connector can now use raw JSON as access token instead of file path to JSON**
* **Fix fsspec upload paths to be OS independent**
* **Properly log elasticsearch upload errors**

### Enhancements

* **Kafka source connector has new field: group_id**
* **Support personal access token for confluence auth**
* **Leverage deterministic id for uploaded content**
* **Makes multiple SQL connectors (Snowflake, SingleStore, SQLite) more robust against SQL injection.**
* **Optimizes memory usage of Snowflake Destination Connector.**
* **Added Qdrant Cloud integration test**
* **Add DuckDB destination connector** Adds support storing artifacts in a local DuckDB database.
* **Add MotherDuck destination connector** Adds support storing artifacts in MotherDuck database.
* **Update weaviate v2 example**

## 0.3.6

### Fixes

* **Fix Azure AI Search Error handling**

## 0.3.5

### Enhancements

* **Persist record id in dedicated LanceDB column, use it to delete previous content to prevent duplicates.**

### Fixes

* **Remove client.ping() from the Elasticsearch precheck.**
* **Pinecone metadata fixes** - Fix CLI's --metadata-fields default. Always preserve record ID tracking metadata.
* **Add check to prevent querying for more than pinecone limit when deleting records**
* **Unregister Weaviate base classes** - Weaviate base classes shouldn't be registered as they are abstract and cannot be instantiated as a configuration

## 0.3.4

### Enhancements

* **Add azure openai embedder**
* **Add `collection_id` field to Couchbase `downloader_config`**

## 0.3.3

### Enhancements

* **Add `precheck` to Milvus connector**

### Fixes

* **Make AstraDB uploader truncate `text` and `text_as_html` content to max 8000 bytes**
* **Add missing LanceDb extra**
* **Weaviate cloud auth detection fixed**

## 0.3.2

### Enhancements

* **Persist record id in mongodb data, use it to delete previous content to prevent duplicates.**


### Fixes

* **Remove forward slash from Google Drive relative path field**
* **Create LanceDB test databases in unique remote locations to avoid conflicts** 
* **Add weaviate to destination registry**

## 0.3.1

### Enhancements

* **LanceDB V2 Destination Connector**
* **Persist record id in milvus, use it to delete previous content to prevent duplicates.**
* **Persist record id in weaviate metadata, use it to delete previous content to prevent duplicates.**
* **Persist record id in sql metadata, use it to delete previous content to prevent duplicates.**
* **Persist record id in elasticsearch/opensearch metadata, use it to delete previous content to prevent duplicates.**

### Fixes

* **Make AstraDB precheck fail on non-existant collections**
* **Respect Pinecone's metadata size limits** crop metadata sent to Pinecone's to fit inside its limits, to avoid error responses
* **Propagate exceptions raised by delta table connector during write**

## 0.3.0

### Enhancements

* **Added V2 kafka destination connector**
* **Persist record id in pinecone metadata, use it to delete previous content to prevent duplicates.**
* **Persist record id in azure ai search, use it to delete previous content to prevent duplicates.**
* **Persist record id in astradb, use it to delete previous content to prevent duplicates.**
* **Update Azure Cognitive Search to Azure AI Search**

### Fixes

* **Fix Delta Table destination precheck** Validate AWS Region in precheck. 
* **Add missing batch label to FileData where applicable** 
* **Handle fsspec download file into directory** When filenames have odd characters, files are downloaded into a directory. Code added to shift it around to match expected behavior.
* **Postgres Connector Query** causing syntax error when ID column contains strings

## 0.2.2

### Enhancements
* **Remove `overwrite` field** from fsspec and databricks connectors
* **Added migration for GitLab Source V2**
* **Added V2 confluence source connector**
* **Added OneDrive destination connector**
* **Qdrant destination to v2**
* **Migrate Kafka Source Connector to V2**

## 0.2.1

### Enhancements

* **File system based indexers return a record display name**
* **Add singlestore source connector**
* **Astra DB V2 Source Connector** Create a v2 version of the Astra DB Source Connector.
* **Support native async requests from unstructured-client**
* **Support filtering element types in partitioner step**


### Fixes

* **Fix Databricks Volumes file naming** Add .json to end of upload file.
* **Fix SQL Type destination precheck** Change to context manager "with".

## 0.2.0

### Enhancements

* **Add snowflake source and destination connectors**
* **Migrate Slack Source Connector to V2**
* **Migrate Slack Source Connector to V2**
* **Add Delta Table destination to v2**
* **Migrate Slack Source Connector to V2**

## 0.1.1

### Enhancements

* **Update KDB.AI vectorstore integration to 1.4**
* **Add sqlite and postgres source connectors**
* **Add sampling functionality for indexers in fsspec connectors**

### Fixes

* **Fix Databricks Volumes destination** Fix for filenames to not be hashes.

## 0.1.0

### Enhancements

* **Move default API URL parameter value to serverless API**
* **Add check that access config always wrapped in Secret**
* **Add togetherai embedder support**
* **Refactor sqlite and postgres to be distinct connectors to support better input validation**
* **Added MongoDB source V2 connector**
* **Support optional access configs on connection configs**
* **Refactor databricks into distinct connectors based on auth type**

### Fixes

**Fix Notion Ingestion** Fix the Notion source connector to work with the latest version of the Notion API (added `in_trash` properties to `Page`, `Block` and `Database`).

## 0.0.25

### Enhancements

* **Support pinecone namespace on upload**
* **Migrate Outlook Source Connector to V2**
* **Support for Databricks Volumes source connector**

### Fixes

* **Update Sharepoint Creds and Expected docs**

## 0.0.24

### Enhancements

* **Support dynamic metadata mapping in Pinecone uploader**

## 0.0.23

### Fixes

* **Remove check for langchain dependency in embedders**

## 0.0.22

### Enhancements

* **Add documentation for developing sources/destinations**

* **Leverage `uv` for pip compile**

* **Use incoming fsspec data to populate metadata** Rather than make additional calls to collect metadata after initial file list, use connector-specific data to populate the metadata. 

* **Drop langchain as dependency for embedders**

## 0.0.21

### Fixes

* **Fix forward compatibility issues with `unstructured-client==0.26.0`.** Update syntax and create a new SDK util file for reuse in the Partitioner and Chunker

* **Update Databricks CI Test** Update to use client_id and client_secret auth. Also return files.upload method to one from open source.

* **Fix astra src bug** V1 source connector was updated to work with astrapy 1.5.0

## 0.0.20

### Enhancements

* **Support for latest AstraPy API** Add support for the modern AstraPy client interface for the Astra DB Connector.

## 0.0.19

### Fixes

* **Use validate_default to instantiate default pydantic secrets**

## 0.0.18

### Enhancements

* **Better destination precheck for blob storage** Write an empty file to the destination location when running fsspec-based precheck

## 0.0.17

### Fixes

* **Drop use of unstructued in embed** Remove remnant import from unstructured dependency in embed implementations.


## 0.0.16

### Fixes

* **Add constraint on pydantic** Make sure the version of pydantic being used with this repo pulls in the earliest version that introduces generic Secret, since this is used heavily.

## 0.0.15

### Fixes

* **Model serialization with nested models** Logic updated to properly handle serializing pydantic models that have nested configs with secret values.
* **Sharepoint permission config requirement** The sharepoint connector was expecting the permission config, even though it should have been optional.
* **Sharepoint CLI permission params made optional

### Enhancements

* **Migrate airtable connector to v2**
* **Support iteratively deleting cached content** Add a flag to delete cached content once it's no longer needed for systems that are limited in memory.

## 0.0.14

### Enhancements

* **Support async batch uploads for pinecone connector**
* **Migrate embedders** Move embedder implementations from the open source unstructured repo into this one.

### Fixes

* **Misc. Onedrive connector fixes**

## 0.0.13

### Fixes

* **Pinecone payload size fixes** Pinecone destination now has a limited set of properties it will publish as well as dynamically handles batch size to stay under 2MB pinecone payload limit.

## 0.0.12

### Enhancements

### Fixes

* **Fix invalid `replace()` calls in uncompress** - `replace()` calls meant to be on `str` versions of the path were instead called on `Path` causing errors with parameters.

## 0.0.11

### Enhancements

* **Fix OpenSearch connector** OpenSearch connector did not work when `http_auth` was not provided

## 0.0.10

### Enhancements

* "Fix tar extraction" - tar extraction function assumed archive was gzip compressed which isn't true for supported `.tar` archives. Updated to work for both compressed and uncompressed tar archives.

## 0.0.9

### Enhancements

* **Chroma dict settings should allow string inputs**
* **Move opensearch non-secret fields out of access config**
* **Support string inputs for dict type model fields** Use the `BeforeValidator` support from pydantic to map a string value to a dict if that's provided. 
* **Move opensearch non-secret fields out of access config

### Fixes

**Fix uncompress logic** Use of the uncompress process wasn't being leveraged in the pipeline correctly. Updated to use the new loca download path for where the partitioned looks for the new file.  


## 0.0.8

### Enhancements

* **Add fields_to_include option for Milvus Stager** Adds support for filtering which fields will remain in the document so user can align document structure to collection schema.
* **Add flatten_metadata option for Milvus Stager** Flattening metadata is now optional (enabled by default) step in processing the document.

## 0.0.7

### Enhancements

* **support sharing parent multiprocessing for uploaders** If an uploader needs to fan out it's process using multiprocessing, support that using the parent pipeline approach rather than handling it explicitly by the connector logic.  
* **OTEL support** If endpoint supplied, publish all traces to an otel collector. 

### Fixes

* **Weaviate access configs access** Weaviate access config uses pydantic Secret and it needs to be resolved to the secret value when being used. This was fixed. 
* **unstructured-client compatibility fix** Fix an error when accessing the fields on `PartitionParameters` in the new 0.26.0 Python client.

## 0.0.6

### Fixes

* **unstructured-client compatibility fix** Update the calls to `unstructured_client.general.partition` to avoid a breaking change in the newest version.

## 0.0.5

### Enhancements

* **Add Couchbase Source Connector** Adds support for reading artifacts from Couchbase DB for processing in unstructured
* **Drop environment from pinecone as part of v2 migration** environment is no longer required by the pinecone SDK, so that field has been removed from the ingest CLI/SDK/
* **Add KDBAI Destination Connector** Adds support for writing elements and their embeddings to KDBAI DB.

### Fixes

* **AstraDB connector configs** Configs had dataclass annotation removed since they're now pydantic data models. 
* **Local indexer recursive behavior** Local indexer was indexing directories as well as files. This was filtered out.

## 0.0.4

### Enhancements

* **Add Couchbase Destination Connector** Adds support for storing artifacts in Couchbase DB for Vector Search
* **Leverage pydantic base models** All user-supplied configs are now derived from pydantic base models to leverage better type checking and add built in support for sensitive fields.
* **Autogenerate click options from base models** Leverage the pydantic base models for all configs to autogenerate the cli options exposed when running ingest as a CLI.
* **Drop required Unstructured dependency** Unstructured was moved to an extra dependency to only be imported when needed for functionality such as local partitioning/chunking.
* **Rebrand Astra to Astra DB** The Astra DB integration was re-branded to be consistent with DataStax standard branding.

## 0.0.3

### Enhancements

* **Improve documentation** Update the README's.
* **Explicit Opensearch classes** For the connector registry entries for opensearch, use only opensearch specific classes rather than any elasticsearch ones. 
* **Add missing fsspec destination precheck** check connection in precheck for all fsspec-based destination connectors

## 0.0.2

### Enhancements

* **Use uuid for s3 identifiers** Update unique id to use uuid derived from file path rather than the filepath itself.
* **V2 connectors precheck support** All steps in the v2 pipeline support an optional precheck call, which encompasses the previous check connection functionality. 
* **Filter Step** Support dedicated step as part of the pipeline to filter documents.

## 0.0.1

### Enhancements

### Features

* **Add Milvus destination connector** Adds support storing artifacts in Milvus vector database.

### Fixes

* **Remove old repo references** Any mention of the repo this project came from was removed. 

## 0.0.0

### Features

* **Initial Migration** Create the structure of this repo from the original code in the [Unstructured](https://github.com/Unstructured-IO/unstructured) project.

### Fixes<|MERGE_RESOLUTION|>--- conflicted
+++ resolved
@@ -1,16 +1,13 @@
-## 0.3.9-dev2
+## 0.3.9-dev3
 
 ### Enhancements
 
 * **Support ndjson files in stagers**
-<<<<<<< HEAD
 * **Add Neo4j destination connector**
-=======
 
 ### Fixes
 
 * **Make sure any SDK clients that support closing get called**
->>>>>>> 7c0b03f4
 
 ## 0.3.8
 
