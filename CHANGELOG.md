--- conflicted
+++ resolved
@@ -1,6 +1,3 @@
-<<<<<<< HEAD
-## 0.0.26-dev7
-=======
 ## 0.2.0
 
 ### Enhancements
@@ -24,7 +21,6 @@
 * **Fix Databricks Volumes destination** Fix for filenames to not be hashes.
 
 ## 0.1.0
->>>>>>> bf815526
 
 ### Enhancements
 
