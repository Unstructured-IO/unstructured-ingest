--- conflicted
+++ resolved
@@ -1,9 +1,8 @@
-<<<<<<< HEAD
-## 0.0.24-dev0
+## 0.0.25-dev0
 
 * **Added migration for GitHub Source V2**
   * **Updated the expected output for GitHub Source V2**
-=======
+
 ## 0.0.25
 
 ### Enhancements
@@ -15,7 +14,6 @@
 ### Fixes
 
 * **Update Sharepoint Creds and Expected docs**
->>>>>>> be967816
 
 ## 0.0.24
 
