<<<<<<< HEAD
## 0.3.7-dev6

### Fixes

* **Box source connector can now use raw JSON as access token instead of file path to JSON**

## 0.3.7-dev5
=======
## 0.3.7-dev7

### Features

* **Add DuckDB destination connector** Adds support storing artifacts in a local DuckDB database.
* **Add MotherDuck destination connector** Adds support storing artifacts in MotherDuck database.
>>>>>>> 84d297f0

### Fixes

* **Correct fsspec connectors date metadata field types** - sftp, azure, box and gcs
* **Fix Kafka source connection problems**
* **Fix Azure AI Search session handling**
* **Fixes issue with SingleStore Source Connector not being available**
* **Fixes issue with SQLite Source Connector using wrong Indexer** - Caused indexer config parameter error when trying to use SQLite Source
* **Fixes issue with Snowflake Destination Connector `nan` values** - `nan` values were not properly replaced with `None`

### Enhancements

* **Kafka source connector has new field: group_id**
* **Support personal access token for confluence auth**
* **Leverage deterministic id for uploaded content**
* **Makes multiple SQL connectors (Snowflake, SingleStore, SQLite) more robust against SQL injection.**
* **Optimizes memory usage of Snowflake Destination Connector.**
* **Added Qdrant Cloud integration test**

## 0.3.6

### Fixes

* **Fix Azure AI Search Error handling**

## 0.3.5

### Enhancements

* **Persist record id in dedicated LanceDB column, use it to delete previous content to prevent duplicates.**

### Fixes

* **Remove client.ping() from the Elasticsearch precheck.**
* **Pinecone metadata fixes** - Fix CLI's --metadata-fields default. Always preserve record ID tracking metadata.
* **Add check to prevent querying for more than pinecone limit when deleting records**
* **Unregister Weaviate base classes** - Weaviate base classes shouldn't be registered as they are abstract and cannot be instantiated as a configuration

## 0.3.4

### Enhancements

* **Add azure openai embedder**
* **Add `collection_id` field to Couchbase `downloader_config`**

## 0.3.3

### Enhancements

* **Add `precheck` to Milvus connector**

### Fixes

* **Make AstraDB uploader truncate `text` and `text_as_html` content to max 8000 bytes**
* **Add missing LanceDb extra**
* **Weaviate cloud auth detection fixed**

## 0.3.2

### Enhancements

* **Persist record id in mongodb data, use it to delete previous content to prevent duplicates.**


### Fixes

* **Remove forward slash from Google Drive relative path field**
* **Create LanceDB test databases in unique remote locations to avoid conflicts** 
* **Add weaviate to destination registry**

## 0.3.1

### Enhancements

* **LanceDB V2 Destination Connector**
* **Persist record id in milvus, use it to delete previous content to prevent duplicates.**
* **Persist record id in weaviate metadata, use it to delete previous content to prevent duplicates.**
* **Persist record id in sql metadata, use it to delete previous content to prevent duplicates.**
* **Persist record id in elasticsearch/opensearch metadata, use it to delete previous content to prevent duplicates.**

### Fixes

* **Make AstraDB precheck fail on non-existant collections**
* **Respect Pinecone's metadata size limits** crop metadata sent to Pinecone's to fit inside its limits, to avoid error responses
* **Propagate exceptions raised by delta table connector during write**

## 0.3.0

### Enhancements

* **Added V2 kafka destination connector**
* **Persist record id in pinecone metadata, use it to delete previous content to prevent duplicates.**
* **Persist record id in azure ai search, use it to delete previous content to prevent duplicates.**
* **Persist record id in astradb, use it to delete previous content to prevent duplicates.**
* **Update Azure Cognitive Search to Azure AI Search**

### Fixes

* **Fix Delta Table destination precheck** Validate AWS Region in precheck. 
* **Add missing batch label to FileData where applicable** 
* **Handle fsspec download file into directory** When filenames have odd characters, files are downloaded into a directory. Code added to shift it around to match expected behavior.
* **Postgres Connector Query** causing syntax error when ID column contains strings

## 0.2.2

### Enhancements
* **Remove `overwrite` field** from fsspec and databricks connectors
* **Added migration for GitLab Source V2**
* **Added V2 confluence source connector**
* **Added OneDrive destination connector**
* **Qdrant destination to v2**
* **Migrate Kafka Source Connector to V2**

## 0.2.1

### Enhancements

* **File system based indexers return a record display name**
* **Add singlestore source connector**
* **Astra DB V2 Source Connector** Create a v2 version of the Astra DB Source Connector.
* **Support native async requests from unstructured-client**
* **Support filtering element types in partitioner step**


### Fixes

* **Fix Databricks Volumes file naming** Add .json to end of upload file.
* **Fix SQL Type destination precheck** Change to context manager "with".

## 0.2.0

### Enhancements

* **Add snowflake source and destination connectors**
* **Migrate Slack Source Connector to V2**
* **Migrate Slack Source Connector to V2**
* **Add Delta Table destination to v2**
* **Migrate Slack Source Connector to V2**

## 0.1.1

### Enhancements

* **Update KDB.AI vectorstore integration to 1.4**
* **Add sqlite and postgres source connectors**
* **Add sampling functionality for indexers in fsspec connectors**

### Fixes

* **Fix Databricks Volumes destination** Fix for filenames to not be hashes.

## 0.1.0

### Enhancements

* **Move default API URL parameter value to serverless API**
* **Add check that access config always wrapped in Secret**
* **Add togetherai embedder support**
* **Refactor sqlite and postgres to be distinct connectors to support better input validation**
* **Added MongoDB source V2 connector**
* **Support optional access configs on connection configs**
* **Refactor databricks into distinct connectors based on auth type**

### Fixes

**Fix Notion Ingestion** Fix the Notion source connector to work with the latest version of the Notion API (added `in_trash` properties to `Page`, `Block` and `Database`).

## 0.0.25

### Enhancements

* **Support pinecone namespace on upload**
* **Migrate Outlook Source Connector to V2**
* **Support for Databricks Volumes source connector**

### Fixes

* **Update Sharepoint Creds and Expected docs**

## 0.0.24

### Enhancements

* **Support dynamic metadata mapping in Pinecone uploader**

## 0.0.23

### Fixes

* **Remove check for langchain dependency in embedders**

## 0.0.22

### Enhancements

* **Add documentation for developing sources/destinations**

* **Leverage `uv` for pip compile**

* **Use incoming fsspec data to populate metadata** Rather than make additional calls to collect metadata after initial file list, use connector-specific data to populate the metadata. 

* **Drop langchain as dependency for embedders**

## 0.0.21

### Fixes

* **Fix forward compatibility issues with `unstructured-client==0.26.0`.** Update syntax and create a new SDK util file for reuse in the Partitioner and Chunker

* **Update Databricks CI Test** Update to use client_id and client_secret auth. Also return files.upload method to one from open source.

* **Fix astra src bug** V1 source connector was updated to work with astrapy 1.5.0

## 0.0.20

### Enhancements

* **Support for latest AstraPy API** Add support for the modern AstraPy client interface for the Astra DB Connector.

## 0.0.19

### Fixes

* **Use validate_default to instantiate default pydantic secrets**

## 0.0.18

### Enhancements

* **Better destination precheck for blob storage** Write an empty file to the destination location when running fsspec-based precheck

## 0.0.17

### Fixes

* **Drop use of unstructued in embed** Remove remnant import from unstructured dependency in embed implementations.


## 0.0.16

### Fixes

* **Add constraint on pydantic** Make sure the version of pydantic being used with this repo pulls in the earliest version that introduces generic Secret, since this is used heavily.

## 0.0.15

### Fixes

* **Model serialization with nested models** Logic updated to properly handle serializing pydantic models that have nested configs with secret values.
* **Sharepoint permission config requirement** The sharepoint connector was expecting the permission config, even though it should have been optional.
* **Sharepoint CLI permission params made optional

### Enhancements

* **Migrate airtable connector to v2**
* **Support iteratively deleting cached content** Add a flag to delete cached content once it's no longer needed for systems that are limited in memory.

## 0.0.14

### Enhancements

* **Support async batch uploads for pinecone connector**
* **Migrate embedders** Move embedder implementations from the open source unstructured repo into this one.

### Fixes

* **Misc. Onedrive connector fixes**

## 0.0.13

### Fixes

* **Pinecone payload size fixes** Pinecone destination now has a limited set of properties it will publish as well as dynamically handles batch size to stay under 2MB pinecone payload limit.

## 0.0.12

### Enhancements

### Fixes

* **Fix invalid `replace()` calls in uncompress** - `replace()` calls meant to be on `str` versions of the path were instead called on `Path` causing errors with parameters.

## 0.0.11

### Enhancements

* **Fix OpenSearch connector** OpenSearch connector did not work when `http_auth` was not provided

## 0.0.10

### Enhancements

* "Fix tar extraction" - tar extraction function assumed archive was gzip compressed which isn't true for supported `.tar` archives. Updated to work for both compressed and uncompressed tar archives.

## 0.0.9

### Enhancements

* **Chroma dict settings should allow string inputs**
* **Move opensearch non-secret fields out of access config**
* **Support string inputs for dict type model fields** Use the `BeforeValidator` support from pydantic to map a string value to a dict if that's provided. 
* **Move opensearch non-secret fields out of access config

### Fixes

**Fix uncompress logic** Use of the uncompress process wasn't being leveraged in the pipeline correctly. Updated to use the new loca download path for where the partitioned looks for the new file.  


## 0.0.8

### Enhancements

* **Add fields_to_include option for Milvus Stager** Adds support for filtering which fields will remain in the document so user can align document structure to collection schema.
* **Add flatten_metadata option for Milvus Stager** Flattening metadata is now optional (enabled by default) step in processing the document.

## 0.0.7

### Enhancements

* **support sharing parent multiprocessing for uploaders** If an uploader needs to fan out it's process using multiprocessing, support that using the parent pipeline approach rather than handling it explicitly by the connector logic.  
* **OTEL support** If endpoint supplied, publish all traces to an otel collector. 

### Fixes

* **Weaviate access configs access** Weaviate access config uses pydantic Secret and it needs to be resolved to the secret value when being used. This was fixed. 
* **unstructured-client compatibility fix** Fix an error when accessing the fields on `PartitionParameters` in the new 0.26.0 Python client.

## 0.0.6

### Fixes

* **unstructured-client compatibility fix** Update the calls to `unstructured_client.general.partition` to avoid a breaking change in the newest version.

## 0.0.5

### Enhancements

* **Add Couchbase Source Connector** Adds support for reading artifacts from Couchbase DB for processing in unstructured
* **Drop environment from pinecone as part of v2 migration** environment is no longer required by the pinecone SDK, so that field has been removed from the ingest CLI/SDK/
* **Add KDBAI Destination Connector** Adds support for writing elements and their embeddings to KDBAI DB.

### Fixes

* **AstraDB connector configs** Configs had dataclass annotation removed since they're now pydantic data models. 
* **Local indexer recursive behavior** Local indexer was indexing directories as well as files. This was filtered out.

## 0.0.4

### Enhancements

* **Add Couchbase Destination Connector** Adds support for storing artifacts in Couchbase DB for Vector Search
* **Leverage pydantic base models** All user-supplied configs are now derived from pydantic base models to leverage better type checking and add built in support for sensitive fields.
* **Autogenerate click options from base models** Leverage the pydantic base models for all configs to autogenerate the cli options exposed when running ingest as a CLI.
* **Drop required Unstructured dependency** Unstructured was moved to an extra dependency to only be imported when needed for functionality such as local partitioning/chunking.
* **Rebrand Astra to Astra DB** The Astra DB integration was re-branded to be consistent with DataStax standard branding.

## 0.0.3

### Enhancements

* **Improve documentation** Update the README's.
* **Explicit Opensearch classes** For the connector registry entries for opensearch, use only opensearch specific classes rather than any elasticsearch ones. 
* **Add missing fsspec destination precheck** check connection in precheck for all fsspec-based destination connectors

## 0.0.2

### Enhancements

* **Use uuid for s3 identifiers** Update unique id to use uuid derived from file path rather than the filepath itself.
* **V2 connectors precheck support** All steps in the v2 pipeline support an optional precheck call, which encompasses the previous check connection functionality. 
* **Filter Step** Support dedicated step as part of the pipeline to filter documents.

## 0.0.1

### Enhancements

### Features

* **Add Milvus destination connector** Adds support storing artifacts in Milvus vector database.

### Fixes

* **Remove old repo references** Any mention of the repo this project came from was removed. 

## 0.0.0

### Features

* **Initial Migration** Create the structure of this repo from the original code in the [Unstructured](https://github.com/Unstructured-IO/unstructured) project.

### Fixes<|MERGE_RESOLUTION|>--- conflicted
+++ resolved
@@ -1,19 +1,15 @@
-<<<<<<< HEAD
-## 0.3.7-dev6
+## 0.3.7-dev8
 
 ### Fixes
 
 * **Box source connector can now use raw JSON as access token instead of file path to JSON**
 
-## 0.3.7-dev5
-=======
 ## 0.3.7-dev7
 
 ### Features
 
 * **Add DuckDB destination connector** Adds support storing artifacts in a local DuckDB database.
 * **Add MotherDuck destination connector** Adds support storing artifacts in MotherDuck database.
->>>>>>> 84d297f0
 
 ### Fixes
 
