--- conflicted
+++ resolved
@@ -1,12 +1,9 @@
-<<<<<<< HEAD
-## 0.3.7-dev1
+## 0.3.7-dev7
 
 ### Features
 
 * **Add DuckDB destination connector** Adds support storing artifacts in a local DuckDB database.
 * **Add MotherDuck destination connector** Adds support storing artifacts in MotherDuck database.
-=======
-## 0.3.7-dev6
 
 ### Fixes
 
@@ -25,7 +22,6 @@
 * **Makes multiple SQL connectors (Snowflake, SingleStore, SQLite) more robust against SQL injection.**
 * **Optimizes memory usage of Snowflake Destination Connector.**
 * **Added Qdrant Cloud integration test**
->>>>>>> 4e459db2
 
 ## 0.3.6
 
