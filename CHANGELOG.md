<<<<<<< HEAD
## 0.3.9-dev1

* **Bypass asyncio exception grouping to return more meaningful errors from OneDrive indexer**


## 0.3.9-dev0
=======
## 0.3.9-dev4
>>>>>>> 44f0b492

### Enhancements

* **Support ndjson files in stagers**
* **Add Neo4j destination connector**
* **Support passing data in for uploaders**

### Fixes

* **Make sure any SDK clients that support closing get called**

## 0.3.8

### Fixes

* **Prevent pinecone delete from hammering database when deleting**

## 0.3.7

### Fixes

* **Correct fsspec connectors date metadata field types** - sftp, azure, box and gcs
* **Fix Kafka source connection problems**
* **Fix Azure AI Search session handling**
* **Fixes issue with SingleStore Source Connector not being available**
* **Fixes issue with SQLite Source Connector using wrong Indexer** - Caused indexer config parameter error when trying to use SQLite Source
* **Fixes issue with Snowflake Destination Connector `nan` values** - `nan` values were not properly replaced with `None`
* **Fixes Snowflake source `'SnowflakeCursor' object has no attribute 'mogrify'` error**
* **Box source connector can now use raw JSON as access token instead of file path to JSON**
* **Fix fsspec upload paths to be OS independent**
* **Properly log elasticsearch upload errors**

### Enhancements

* **Kafka source connector has new field: group_id**
* **Support personal access token for confluence auth**
* **Leverage deterministic id for uploaded content**
* **Makes multiple SQL connectors (Snowflake, SingleStore, SQLite) more robust against SQL injection.**
* **Optimizes memory usage of Snowflake Destination Connector.**
* **Added Qdrant Cloud integration test**
* **Add DuckDB destination connector** Adds support storing artifacts in a local DuckDB database.
* **Add MotherDuck destination connector** Adds support storing artifacts in MotherDuck database.
* **Update weaviate v2 example**

## 0.3.6

### Fixes

* **Fix Azure AI Search Error handling**

## 0.3.5

### Enhancements

* **Persist record id in dedicated LanceDB column, use it to delete previous content to prevent duplicates.**

### Fixes

* **Remove client.ping() from the Elasticsearch precheck.**
* **Pinecone metadata fixes** - Fix CLI's --metadata-fields default. Always preserve record ID tracking metadata.
* **Add check to prevent querying for more than pinecone limit when deleting records**
* **Unregister Weaviate base classes** - Weaviate base classes shouldn't be registered as they are abstract and cannot be instantiated as a configuration

## 0.3.4

### Enhancements

* **Add azure openai embedder**
* **Add `collection_id` field to Couchbase `downloader_config`**

## 0.3.3

### Enhancements

* **Add `precheck` to Milvus connector**

### Fixes

* **Make AstraDB uploader truncate `text` and `text_as_html` content to max 8000 bytes**
* **Add missing LanceDb extra**
* **Weaviate cloud auth detection fixed**

## 0.3.2

### Enhancements

* **Persist record id in mongodb data, use it to delete previous content to prevent duplicates.**


### Fixes

* **Remove forward slash from Google Drive relative path field**
* **Create LanceDB test databases in unique remote locations to avoid conflicts** 
* **Add weaviate to destination registry**

## 0.3.1

### Enhancements

* **LanceDB V2 Destination Connector**
* **Persist record id in milvus, use it to delete previous content to prevent duplicates.**
* **Persist record id in weaviate metadata, use it to delete previous content to prevent duplicates.**
* **Persist record id in sql metadata, use it to delete previous content to prevent duplicates.**
* **Persist record id in elasticsearch/opensearch metadata, use it to delete previous content to prevent duplicates.**

### Fixes

* **Make AstraDB precheck fail on non-existant collections**
* **Respect Pinecone's metadata size limits** crop metadata sent to Pinecone's to fit inside its limits, to avoid error responses
* **Propagate exceptions raised by delta table connector during write**

## 0.3.0

### Enhancements

* **Added V2 kafka destination connector**
* **Persist record id in pinecone metadata, use it to delete previous content to prevent duplicates.**
* **Persist record id in azure ai search, use it to delete previous content to prevent duplicates.**
* **Persist record id in astradb, use it to delete previous content to prevent duplicates.**
* **Update Azure Cognitive Search to Azure AI Search**

### Fixes

* **Fix Delta Table destination precheck** Validate AWS Region in precheck. 
* **Add missing batch label to FileData where applicable** 
* **Handle fsspec download file into directory** When filenames have odd characters, files are downloaded into a directory. Code added to shift it around to match expected behavior.
* **Postgres Connector Query** causing syntax error when ID column contains strings

## 0.2.2

### Enhancements
* **Remove `overwrite` field** from fsspec and databricks connectors
* **Added migration for GitLab Source V2**
* **Added V2 confluence source connector**
* **Added OneDrive destination connector**
* **Qdrant destination to v2**
* **Migrate Kafka Source Connector to V2**

## 0.2.1

### Enhancements

* **File system based indexers return a record display name**
* **Add singlestore source connector**
* **Astra DB V2 Source Connector** Create a v2 version of the Astra DB Source Connector.
* **Support native async requests from unstructured-client**
* **Support filtering element types in partitioner step**


### Fixes

* **Fix Databricks Volumes file naming** Add .json to end of upload file.
* **Fix SQL Type destination precheck** Change to context manager "with".

## 0.2.0

### Enhancements

* **Add snowflake source and destination connectors**
* **Migrate Slack Source Connector to V2**
* **Migrate Slack Source Connector to V2**
* **Add Delta Table destination to v2**
* **Migrate Slack Source Connector to V2**

## 0.1.1

### Enhancements

* **Update KDB.AI vectorstore integration to 1.4**
* **Add sqlite and postgres source connectors**
* **Add sampling functionality for indexers in fsspec connectors**

### Fixes

* **Fix Databricks Volumes destination** Fix for filenames to not be hashes.

## 0.1.0

### Enhancements

* **Move default API URL parameter value to serverless API**
* **Add check that access config always wrapped in Secret**
* **Add togetherai embedder support**
* **Refactor sqlite and postgres to be distinct connectors to support better input validation**
* **Added MongoDB source V2 connector**
* **Support optional access configs on connection configs**
* **Refactor databricks into distinct connectors based on auth type**

### Fixes

**Fix Notion Ingestion** Fix the Notion source connector to work with the latest version of the Notion API (added `in_trash` properties to `Page`, `Block` and `Database`).

## 0.0.25

### Enhancements

* **Support pinecone namespace on upload**
* **Migrate Outlook Source Connector to V2**
* **Support for Databricks Volumes source connector**

### Fixes

* **Update Sharepoint Creds and Expected docs**

## 0.0.24

### Enhancements

* **Support dynamic metadata mapping in Pinecone uploader**

## 0.0.23

### Fixes

* **Remove check for langchain dependency in embedders**

## 0.0.22

### Enhancements

* **Add documentation for developing sources/destinations**

* **Leverage `uv` for pip compile**

* **Use incoming fsspec data to populate metadata** Rather than make additional calls to collect metadata after initial file list, use connector-specific data to populate the metadata. 

* **Drop langchain as dependency for embedders**

## 0.0.21

### Fixes

* **Fix forward compatibility issues with `unstructured-client==0.26.0`.** Update syntax and create a new SDK util file for reuse in the Partitioner and Chunker

* **Update Databricks CI Test** Update to use client_id and client_secret auth. Also return files.upload method to one from open source.

* **Fix astra src bug** V1 source connector was updated to work with astrapy 1.5.0

## 0.0.20

### Enhancements

* **Support for latest AstraPy API** Add support for the modern AstraPy client interface for the Astra DB Connector.

## 0.0.19

### Fixes

* **Use validate_default to instantiate default pydantic secrets**

## 0.0.18

### Enhancements

* **Better destination precheck for blob storage** Write an empty file to the destination location when running fsspec-based precheck

## 0.0.17

### Fixes

* **Drop use of unstructued in embed** Remove remnant import from unstructured dependency in embed implementations.


## 0.0.16

### Fixes

* **Add constraint on pydantic** Make sure the version of pydantic being used with this repo pulls in the earliest version that introduces generic Secret, since this is used heavily.

## 0.0.15

### Fixes

* **Model serialization with nested models** Logic updated to properly handle serializing pydantic models that have nested configs with secret values.
* **Sharepoint permission config requirement** The sharepoint connector was expecting the permission config, even though it should have been optional.
* **Sharepoint CLI permission params made optional

### Enhancements

* **Migrate airtable connector to v2**
* **Support iteratively deleting cached content** Add a flag to delete cached content once it's no longer needed for systems that are limited in memory.

## 0.0.14

### Enhancements

* **Support async batch uploads for pinecone connector**
* **Migrate embedders** Move embedder implementations from the open source unstructured repo into this one.

### Fixes

* **Misc. Onedrive connector fixes**

## 0.0.13

### Fixes

* **Pinecone payload size fixes** Pinecone destination now has a limited set of properties it will publish as well as dynamically handles batch size to stay under 2MB pinecone payload limit.

## 0.0.12

### Enhancements

### Fixes

* **Fix invalid `replace()` calls in uncompress** - `replace()` calls meant to be on `str` versions of the path were instead called on `Path` causing errors with parameters.

## 0.0.11

### Enhancements

* **Fix OpenSearch connector** OpenSearch connector did not work when `http_auth` was not provided

## 0.0.10

### Enhancements

* "Fix tar extraction" - tar extraction function assumed archive was gzip compressed which isn't true for supported `.tar` archives. Updated to work for both compressed and uncompressed tar archives.

## 0.0.9

### Enhancements

* **Chroma dict settings should allow string inputs**
* **Move opensearch non-secret fields out of access config**
* **Support string inputs for dict type model fields** Use the `BeforeValidator` support from pydantic to map a string value to a dict if that's provided. 
* **Move opensearch non-secret fields out of access config

### Fixes

**Fix uncompress logic** Use of the uncompress process wasn't being leveraged in the pipeline correctly. Updated to use the new loca download path for where the partitioned looks for the new file.  


## 0.0.8

### Enhancements

* **Add fields_to_include option for Milvus Stager** Adds support for filtering which fields will remain in the document so user can align document structure to collection schema.
* **Add flatten_metadata option for Milvus Stager** Flattening metadata is now optional (enabled by default) step in processing the document.

## 0.0.7

### Enhancements

* **support sharing parent multiprocessing for uploaders** If an uploader needs to fan out it's process using multiprocessing, support that using the parent pipeline approach rather than handling it explicitly by the connector logic.  
* **OTEL support** If endpoint supplied, publish all traces to an otel collector. 

### Fixes

* **Weaviate access configs access** Weaviate access config uses pydantic Secret and it needs to be resolved to the secret value when being used. This was fixed. 
* **unstructured-client compatibility fix** Fix an error when accessing the fields on `PartitionParameters` in the new 0.26.0 Python client.

## 0.0.6

### Fixes

* **unstructured-client compatibility fix** Update the calls to `unstructured_client.general.partition` to avoid a breaking change in the newest version.

## 0.0.5

### Enhancements

* **Add Couchbase Source Connector** Adds support for reading artifacts from Couchbase DB for processing in unstructured
* **Drop environment from pinecone as part of v2 migration** environment is no longer required by the pinecone SDK, so that field has been removed from the ingest CLI/SDK/
* **Add KDBAI Destination Connector** Adds support for writing elements and their embeddings to KDBAI DB.

### Fixes

* **AstraDB connector configs** Configs had dataclass annotation removed since they're now pydantic data models. 
* **Local indexer recursive behavior** Local indexer was indexing directories as well as files. This was filtered out.

## 0.0.4

### Enhancements

* **Add Couchbase Destination Connector** Adds support for storing artifacts in Couchbase DB for Vector Search
* **Leverage pydantic base models** All user-supplied configs are now derived from pydantic base models to leverage better type checking and add built in support for sensitive fields.
* **Autogenerate click options from base models** Leverage the pydantic base models for all configs to autogenerate the cli options exposed when running ingest as a CLI.
* **Drop required Unstructured dependency** Unstructured was moved to an extra dependency to only be imported when needed for functionality such as local partitioning/chunking.
* **Rebrand Astra to Astra DB** The Astra DB integration was re-branded to be consistent with DataStax standard branding.

## 0.0.3

### Enhancements

* **Improve documentation** Update the README's.
* **Explicit Opensearch classes** For the connector registry entries for opensearch, use only opensearch specific classes rather than any elasticsearch ones. 
* **Add missing fsspec destination precheck** check connection in precheck for all fsspec-based destination connectors

## 0.0.2

### Enhancements

* **Use uuid for s3 identifiers** Update unique id to use uuid derived from file path rather than the filepath itself.
* **V2 connectors precheck support** All steps in the v2 pipeline support an optional precheck call, which encompasses the previous check connection functionality. 
* **Filter Step** Support dedicated step as part of the pipeline to filter documents.

## 0.0.1

### Enhancements

### Features

* **Add Milvus destination connector** Adds support storing artifacts in Milvus vector database.

### Fixes

* **Remove old repo references** Any mention of the repo this project came from was removed. 

## 0.0.0

### Features

* **Initial Migration** Create the structure of this repo from the original code in the [Unstructured](https://github.com/Unstructured-IO/unstructured) project.

### Fixes<|MERGE_RESOLUTION|>--- conflicted
+++ resolved
@@ -1,13 +1,9 @@
-<<<<<<< HEAD
-## 0.3.9-dev1
+## 0.3.9-dev5
 
 * **Bypass asyncio exception grouping to return more meaningful errors from OneDrive indexer**
 
 
-## 0.3.9-dev0
-=======
 ## 0.3.9-dev4
->>>>>>> 44f0b492
 
 ### Enhancements
 
