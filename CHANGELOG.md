<<<<<<< HEAD
## 0.5.20

### Features

* **Add `username password` authentication to Onedrive and Sharepoint**
=======
## 0.6.1

### Fixes

* **Handle NDJSON when using local chunker**

## 0.6.0

### Features

* **Isolate FileData to limit dependencies**

## 0.5.25

### Features

* **Support dynamic schema management for Databricks Delta Table uploader**

## 0.5.24

### Features

* **Add warning to s3 if characters to avoid are present in path**

## 0.5.23

### Enhancements
FileData and a few other types can now be imported from a narrower v2.types module. 
This avoids some of the adjacent implicit imports that were picked up with v2.interfaces.__init__.py 

## 0.5.22

### Features

* **Add elasticsearch config enforcement that hosts are a list type**

## 0.5.21

### Fixes

* **Lazy load pandas and numpy** to improve startup performance

## 0.5.20

### Features 

* **Add IBM watson.data Destination connector**
>>>>>>> 088ec347

## 0.5.19

### Features

* **Add `key_prefix` field to Redis Uploader** - Allow users to input custom prefix for keys saved inside Redis connector

## 0.5.18

### Fixes

* **Fix missing support for NDJSON in stagers**

## 0.5.17

### Fixes 

* **Do not output `orig_elements` for astradb** `original_elements` has the correctly truncated field

## 0.5.16

### Fixes 

* **Fix databricks volumes table uploader precheck**
* **Zendesk fix for debug**

## 0.5.15

### Fixes 

* **Separate password and api_token for Confluence connector**

### Features 

* **Support NDJSON for data between pipeline steps for data streaming**

## 0.5.14

### Fixes

* **Fixed Zendesk connector registering method**

## 0.5.13

### Fixes 

* **Handle schema conflict on neo4j**

### Fixes

## 0.5.12

### Features 

* **Support for entities in neo4j connector**

### Fixes

Fixed zendesk dependency warning

## 0.5.11

### Features 

* **Added Zendesk as a source connector.**

### Fixes

* **Fix move metadata to top level in AstraDB destination**
* **Add option to move metadata to top level in AstraDB destination**

## 0.5.10

### Enhancements

* **Migrate Jira Source connector from V1 to V2**
* **Add Jira Source connector integration and unit tests**
* **Support custom endpoint for openai embedder**

### Fixes

* **Fix Confluence unescaped Unicode characters**
* **Update use of unstructured client to leverage new error handling**
* **Dropbox connector can now use long lived refresh token and generate access token internally**
* **Delta Tables connector can evolve schema**

## 0.5.9

### Features

* **Add auto create collection support for AstraDB destination**

### Fixes

* **Fix Confluence Source page title not being processed during partition**

## 0.5.8

### Fixes

* **Fix on pinecone index creation functionality**

## 0.5.7

### Fixes

* **Fix voyageai embedder: add multimodal embedder function**

## 0.5.6

### Enhancements

* **Add support for setting up destination for Pinecone**
* Add name formatting to Weaviate destination uploader

## 0.5.5

* **Improve orig_elements handling in astra and neo4j connectors**

## 0.5.4

### Enhancements

* **Sharepoint support for nested folders and remove need for default path Shared Documents**

## 0.5.3

### Enhancements

* **Improvements on Neo4J uploader, and ability to create a vector index**
* **Optimize embedder code** - Move duplicate code to base interface, exit early if no elements have text. 

### Fixes

* **Fix bedrock embedder: rename embed_model_name to embedder_model_name**

## 0.5.2

### Enhancements

* **Improved google drive precheck mechanism**
* **Added integration tests for google drive precheck and connector**
* **Only embed elements with text** - Only embed elements with text to avoid errors from embedders and optimize calls to APIs.
* **Improved google drive precheck mechanism**
* **Added integration tests for google drive precheck and connector**

### Fixes

* **Fix Snowflake Uploader error with array variable binding**

## 0.5.1

### Fixes

* **Fix Attribute Not Exist bug in GoogleDrive connector**
* **Fix query syntax error in MotherDuck uploader**
* **Fix missing output filename suffix in DuckDB base stager**

### Enhancements

* **Allow dynamic metadata for SQL Connectors**
* **Add entities field to pinecone connector default fields**

## 0.5.0

### Fixes

* **Change aws-bedrock to bedrock**
* **Update Sharepoint tests**

### Enhancements

* **Don't raise error by default for unsupported filetypes in partitioner** - Add a flag to the partitioner to not raise an error when an unsupported filetype is encountered.

## 0.4.7

### Fixes

* **Add missing async azure openai embedder implementation**
* **Update Sharepoint to support new Microsoft credential sequence**

## 0.4.6

### Fixes

* **Fix Upload support for OneDrive connector**
* **Fix Databricks Delta Tables connector's "Service Principal" authentication method**

## 0.4.5

### Fixes

* **Fix downloading large files for OneDrive**

## 0.4.4

### Fixes

* **Fix AsyncIO support for OneDrive connector**

## 0.4.3

### Enhancements

* **Add support for allow list when downloading from raw html**
* **Add support for setting up destination as part of uploader**
* **Add batch support for all embedders**

### Fixes

* **Fix HtmlMixin error when saving downloaded files**
* **Fix Confluence Downloader error when downloading embedded files**

## 0.4.2

### Fixes

* **Fix Databricks Volume Delta Table uploader** - Use given database when uploading data.

## 0.4.1

### Enhancements

* **Support img base64 in html**
* **Fsspec support for direct URI**
* **Support href extraction to local file**
* **Added VastDB source and destination connector**

### Fixes

* **Fix how data updated before writing to sql tables based on columns in table**

## 0.4.0

### Enhancements

* **Change Confluence Source Connector authentication parameters to support password, api token, pat token and cloud authentication**

### Fixes

* **Fix SQL uploader stager** - When passed `output_filename` without a suffix it resulted in unsupported file format error. Now, it will take a suffix of `elements_filepath` and append it to `output_filename`.
* **Fix Snowflake uploader** - Unexpected `columns` argument was passed to `_fit_to_schema` method inside SnowflakeUploader `upload_dataframe` method.

## 0.3.15

### Enhancements

* **Add databricks delta table connector**

### Fixes

* **Fixed namespace issue with pinecone, and added new test**

## 0.3.14

### Fixes

* **Fix Neo4j Uploader string enum error**
* **Fix ChromaDB Destination failing integration tests** - issue lies within the newest ChromaDB release, fix freezes it's version to 0.6.2.

## 0.3.13

### Fixes

* **Fix Snowflake Uploader error**
* **Fix SQL Uploader Stager timestamp error**
* **Migrate Discord Sourced Connector to v2**
* **Add read data fallback** When reading data that could be json or ndjson, if extension is missing, fallback to trying to read it as json.

### Enhancements

* **Async support for all IO-bounded embedders**
* **Expand support to Python 3.13**

## 0.3.12

### Enhancements

* **Migrate Notion Source Connector to V2**
* **Migrate Vectara Destination Connector to v2**
* **Added Redis destination connector**
* **Improved Milvus error handling**
* **Bypass asyncio exception grouping to return more meaningful errors from OneDrive indexer**
* **Kafka destination connector checks for existence of topic**
* **Create more reflective custom errors** Provide errors to indicate if the error was due to something user provided or due to a provider issue, applicable to all steps in the pipeline.

### Fixes
* **Register Neo4j Upload Stager**
* **Fix Kafka destination connection problems**


## 0.3.11

### Enhancements

* **Support Databricks personal access token**

### Fixes

* **Fix missing source identifiers in some downloaders**

## 0.3.10

### Enhancements

* **Support more concrete FileData content for batch support**

### Fixes

* **Add Neo4J to ingest destination connector registry**
* **Fix closing SSHClient in sftp connector**

## 0.3.9

### Enhancements

* **Support ndjson files in stagers**
* **Add Neo4j destination connector**
* **Support passing data in for uploaders**

### Fixes

* **Make sure any SDK clients that support closing get called**

## 0.3.8

### Fixes

* **Prevent pinecone delete from hammering database when deleting**

## 0.3.7

### Fixes

* **Correct fsspec connectors date metadata field types** - sftp, azure, box and gcs
* **Fix Kafka source connection problems**
* **Fix Azure AI Search session handling**
* **Fixes issue with SingleStore Source Connector not being available**
* **Fixes issue with SQLite Source Connector using wrong Indexer** - Caused indexer config parameter error when trying to use SQLite Source
* **Fixes issue with Snowflake Destination Connector `nan` values** - `nan` values were not properly replaced with `None`
* **Fixes Snowflake source `'SnowflakeCursor' object has no attribute 'mogrify'` error**
* **Box source connector can now use raw JSON as access token instead of file path to JSON**
* **Fix fsspec upload paths to be OS independent**
* **Properly log elasticsearch upload errors**

### Enhancements

* **Kafka source connector has new field: group_id**
* **Support personal access token for confluence auth**
* **Leverage deterministic id for uploaded content**
* **Makes multiple SQL connectors (Snowflake, SingleStore, SQLite) more robust against SQL injection.**
* **Optimizes memory usage of Snowflake Destination Connector.**
* **Added Qdrant Cloud integration test**
* **Add DuckDB destination connector** Adds support storing artifacts in a local DuckDB database.
* **Add MotherDuck destination connector** Adds support storing artifacts in MotherDuck database.
* **Update weaviate v2 example**

## 0.3.6

### Fixes

* **Fix Azure AI Search Error handling**

## 0.3.5

### Enhancements

* **Persist record id in dedicated LanceDB column, use it to delete previous content to prevent duplicates.**

### Fixes

* **Remove client.ping() from the Elasticsearch precheck.**
* **Pinecone metadata fixes** - Fix CLI's --metadata-fields default. Always preserve record ID tracking metadata.
* **Add check to prevent querying for more than pinecone limit when deleting records**
* **Unregister Weaviate base classes** - Weaviate base classes shouldn't be registered as they are abstract and cannot be instantiated as a configuration

## 0.3.4

### Enhancements

* **Add azure openai embedder**
* **Add `collection_id` field to Couchbase `downloader_config`**

## 0.3.3

### Enhancements

* **Add `precheck` to Milvus connector**

### Fixes

* **Make AstraDB uploader truncate `text` and `text_as_html` content to max 8000 bytes**
* **Add missing LanceDb extra**
* **Weaviate cloud auth detection fixed**

## 0.3.2

### Enhancements

* **Persist record id in mongodb data, use it to delete previous content to prevent duplicates.**


### Fixes

* **Remove forward slash from Google Drive relative path field**
* **Create LanceDB test databases in unique remote locations to avoid conflicts**
* **Add weaviate to destination registry**

## 0.3.1

### Enhancements

* **LanceDB V2 Destination Connector**
* **Persist record id in milvus, use it to delete previous content to prevent duplicates.**
* **Persist record id in weaviate metadata, use it to delete previous content to prevent duplicates.**
* **Persist record id in sql metadata, use it to delete previous content to prevent duplicates.**
* **Persist record id in elasticsearch/opensearch metadata, use it to delete previous content to prevent duplicates.**

### Fixes

* **Make AstraDB precheck fail on non-existant collections**
* **Respect Pinecone's metadata size limits** crop metadata sent to Pinecone's to fit inside its limits, to avoid error responses
* **Propagate exceptions raised by delta table connector during write**

## 0.3.0

### Enhancements

* **Added V2 kafka destination connector**
* **Persist record id in pinecone metadata, use it to delete previous content to prevent duplicates.**
* **Persist record id in azure ai search, use it to delete previous content to prevent duplicates.**
* **Persist record id in astradb, use it to delete previous content to prevent duplicates.**
* **Update Azure Cognitive Search to Azure AI Search**

### Fixes

* **Fix Delta Table destination precheck** Validate AWS Region in precheck.
* **Add missing batch label to FileData where applicable**
* **Handle fsspec download file into directory** When filenames have odd characters, files are downloaded into a directory. Code added to shift it around to match expected behavior.
* **Postgres Connector Query** causing syntax error when ID column contains strings

## 0.2.2

### Enhancements
* **Remove `overwrite` field** from fsspec and databricks connectors
* **Added migration for GitLab Source V2**
* **Added V2 confluence source connector**
* **Added OneDrive destination connector**
* **Qdrant destination to v2**
* **Migrate Kafka Source Connector to V2**

## 0.2.1

### Enhancements

* **File system based indexers return a record display name**
* **Add singlestore source connector**
* **Astra DB V2 Source Connector** Create a v2 version of the Astra DB Source Connector.
* **Support native async requests from unstructured-client**
* **Support filtering element types in partitioner step**


### Fixes

* **Fix Databricks Volumes file naming** Add .json to end of upload file.
* **Fix SQL Type destination precheck** Change to context manager "with".

## 0.2.0

### Enhancements

* **Add snowflake source and destination connectors**
* **Migrate Slack Source Connector to V2**
* **Migrate Slack Source Connector to V2**
* **Add Delta Table destination to v2**
* **Migrate Slack Source Connector to V2**

## 0.1.1

### Enhancements

* **Update KDB.AI vectorstore integration to 1.4**
* **Add sqlite and postgres source connectors**
* **Add sampling functionality for indexers in fsspec connectors**

### Fixes

* **Fix Databricks Volumes destination** Fix for filenames to not be hashes.

## 0.1.0

### Enhancements

* **Move default API URL parameter value to serverless API**
* **Add check that access config always wrapped in Secret**
* **Add togetherai embedder support**
* **Refactor sqlite and postgres to be distinct connectors to support better input validation**
* **Added MongoDB source V2 connector**
* **Support optional access configs on connection configs**
* **Refactor databricks into distinct connectors based on auth type**

### Fixes

**Fix Notion Ingestion** Fix the Notion source connector to work with the latest version of the Notion API (added `in_trash` properties to `Page`, `Block` and `Database`).

## 0.0.25

### Enhancements

* **Support pinecone namespace on upload**
* **Migrate Outlook Source Connector to V2**
* **Support for Databricks Volumes source connector**

### Fixes

* **Update Sharepoint Creds and Expected docs**

## 0.0.24

### Enhancements

* **Support dynamic metadata mapping in Pinecone uploader**

## 0.0.23

### Fixes

* **Remove check for langchain dependency in embedders**

## 0.0.22

### Enhancements

* **Add documentation for developing sources/destinations**

* **Leverage `uv` for pip compile**

* **Use incoming fsspec data to populate metadata** Rather than make additional calls to collect metadata after initial file list, use connector-specific data to populate the metadata.

* **Drop langchain as dependency for embedders**

## 0.0.21

### Fixes

* **Fix forward compatibility issues with `unstructured-client==0.26.0`.** Update syntax and create a new SDK util file for reuse in the Partitioner and Chunker

* **Update Databricks CI Test** Update to use client_id and client_secret auth. Also return files.upload method to one from open source.

* **Fix astra src bug** V1 source connector was updated to work with astrapy 1.5.0

## 0.0.20

### Enhancements

* **Support for latest AstraPy API** Add support for the modern AstraPy client interface for the Astra DB Connector.

## 0.0.19

### Fixes

* **Use validate_default to instantiate default pydantic secrets**

## 0.0.18

### Enhancements

* **Better destination precheck for blob storage** Write an empty file to the destination location when running fsspec-based precheck

## 0.0.17

### Fixes

* **Drop use of unstructued in embed** Remove remnant import from unstructured dependency in embed implementations.


## 0.0.16

### Fixes

* **Add constraint on pydantic** Make sure the version of pydantic being used with this repo pulls in the earliest version that introduces generic Secret, since this is used heavily.

## 0.0.15

### Fixes

* **Model serialization with nested models** Logic updated to properly handle serializing pydantic models that have nested configs with secret values.
* **Sharepoint permission config requirement** The sharepoint connector was expecting the permission config, even though it should have been optional.
* **Sharepoint CLI permission params made optional

### Enhancements

* **Migrate airtable connector to v2**
* **Support iteratively deleting cached content** Add a flag to delete cached content once it's no longer needed for systems that are limited in memory.

## 0.0.14

### Enhancements

* **Support async batch uploads for pinecone connector**
* **Migrate embedders** Move embedder implementations from the open source unstructured repo into this one.

### Fixes

* **Misc. Onedrive connector fixes**

## 0.0.13

### Fixes

* **Pinecone payload size fixes** Pinecone destination now has a limited set of properties it will publish as well as dynamically handles batch size to stay under 2MB pinecone payload limit.

## 0.0.12

### Enhancements

### Fixes

* **Fix invalid `replace()` calls in uncompress** - `replace()` calls meant to be on `str` versions of the path were instead called on `Path` causing errors with parameters.

## 0.0.11

### Enhancements

* **Fix OpenSearch connector** OpenSearch connector did not work when `http_auth` was not provided

## 0.0.10

### Enhancements

* "Fix tar extraction" - tar extraction function assumed archive was gzip compressed which isn't true for supported `.tar` archives. Updated to work for both compressed and uncompressed tar archives.

## 0.0.9

### Enhancements

* **Chroma dict settings should allow string inputs**
* **Move opensearch non-secret fields out of access config**
* **Support string inputs for dict type model fields** Use the `BeforeValidator` support from pydantic to map a string value to a dict if that's provided.
* **Move opensearch non-secret fields out of access config

### Fixes

**Fix uncompress logic** Use of the uncompress process wasn't being leveraged in the pipeline correctly. Updated to use the new loca download path for where the partitioned looks for the new file.


## 0.0.8

### Enhancements

* **Add fields_to_include option for Milvus Stager** Adds support for filtering which fields will remain in the document so user can align document structure to collection schema.
* **Add flatten_metadata option for Milvus Stager** Flattening metadata is now optional (enabled by default) step in processing the document.

## 0.0.7

### Enhancements

* **support sharing parent multiprocessing for uploaders** If an uploader needs to fan out it's process using multiprocessing, support that using the parent pipeline approach rather than handling it explicitly by the connector logic.
* **OTEL support** If endpoint supplied, publish all traces to an otel collector.

### Fixes

* **Weaviate access configs access** Weaviate access config uses pydantic Secret and it needs to be resolved to the secret value when being used. This was fixed.
* **unstructured-client compatibility fix** Fix an error when accessing the fields on `PartitionParameters` in the new 0.26.0 Python client.

## 0.0.6

### Fixes

* **unstructured-client compatibility fix** Update the calls to `unstructured_client.general.partition` to avoid a breaking change in the newest version.

## 0.0.5

### Enhancements

* **Add Couchbase Source Connector** Adds support for reading artifacts from Couchbase DB for processing in unstructured
* **Drop environment from pinecone as part of v2 migration** environment is no longer required by the pinecone SDK, so that field has been removed from the ingest CLI/SDK/
* **Add KDBAI Destination Connector** Adds support for writing elements and their embeddings to KDBAI DB.

### Fixes

* **AstraDB connector configs** Configs had dataclass annotation removed since they're now pydantic data models.
* **Local indexer recursive behavior** Local indexer was indexing directories as well as files. This was filtered out.

## 0.0.4

### Enhancements

* **Add Couchbase Destination Connector** Adds support for storing artifacts in Couchbase DB for Vector Search
* **Leverage pydantic base models** All user-supplied configs are now derived from pydantic base models to leverage better type checking and add built in support for sensitive fields.
* **Autogenerate click options from base models** Leverage the pydantic base models for all configs to autogenerate the cli options exposed when running ingest as a CLI.
* **Drop required Unstructured dependency** Unstructured was moved to an extra dependency to only be imported when needed for functionality such as local partitioning/chunking.
* **Rebrand Astra to Astra DB** The Astra DB integration was re-branded to be consistent with DataStax standard branding.

## 0.0.3

### Enhancements

* **Improve documentation** Update the README's.
* **Explicit Opensearch classes** For the connector registry entries for opensearch, use only opensearch specific classes rather than any elasticsearch ones.
* **Add missing fsspec destination precheck** check connection in precheck for all fsspec-based destination connectors

## 0.0.2

### Enhancements

* **Use uuid for s3 identifiers** Update unique id to use uuid derived from file path rather than the filepath itself.
* **V2 connectors precheck support** All steps in the v2 pipeline support an optional precheck call, which encompasses the previous check connection functionality.
* **Filter Step** Support dedicated step as part of the pipeline to filter documents.

## 0.0.1

### Enhancements

### Features

* **Add Milvus destination connector** Adds support storing artifacts in Milvus vector database.

### Fixes

* **Remove old repo references** Any mention of the repo this project came from was removed.

## 0.0.0

### Features

* **Initial Migration** Create the structure of this repo from the original code in the [Unstructured](https://github.com/Unstructured-IO/unstructured) project.

### Fixes<|MERGE_RESOLUTION|>--- conflicted
+++ resolved
@@ -1,10 +1,3 @@
-<<<<<<< HEAD
-## 0.5.20
-
-### Features
-
-* **Add `username password` authentication to Onedrive and Sharepoint**
-=======
 ## 0.6.1
 
 ### Fixes
@@ -52,7 +45,12 @@
 ### Features 
 
 * **Add IBM watson.data Destination connector**
->>>>>>> 088ec347
+
+## 0.5.20
+
+### Features
+
+* **Add `username password` authentication to Onedrive and Sharepoint**
 
 ## 0.5.19
 
