<<<<<<< HEAD
## 0.2.0-dev1


### Enhancements

* **Added migration for GitLab Source V2**

=======
## 0.2.1

### Enhancements

* **File system based indexers return a record display name**
* **Add singlestore source connector**
* **Astra DB V2 Source Connector** Create a v2 version of the Astra DB Source Connector.

### Fixes

* **Fix Databricks Volumes file naming** Add .json to end of upload file.
>>>>>>> cd6aaa07

## 0.2.0

### Enhancements

* **Add snowflake source and destination connectors**
* **Migrate Slack Source Connector to V2**
* **Migrate Slack Source Connector to V2**
* **Add Delta Table destination to v2**
* **Migrate Slack Source Connector to V2**

## 0.1.1

### Enhancements

* **Update KDB.AI vectorstore integration to 1.4**
* **Add sqlite and postgres source connectors**
* **Add sampling functionality for indexers in fsspec connectors**

### Fixes

* **Fix Databricks Volumes destination** Fix for filenames to not be hashes.

## 0.1.0

### Enhancements

* **Move default API URL parameter value to serverless API**
* **Add check that access config always wrapped in Secret**
* **Add togetherai embedder support**
* **Refactor sqlite and postgres to be distinct connectors to support better input validation**
* **Added MongoDB source V2 connector**
* **Support optional access configs on connection configs**
* **Refactor databricks into distinct connectors based on auth type**

### Fixes

**Fix Notion Ingestion** Fix the Notion source connector to work with the latest version of the Notion API (added `in_trash` properties to `Page`, `Block` and `Database`).

## 0.0.25

### Enhancements

* **Support pinecone namespace on upload**
* **Migrate Outlook Source Connector to V2**
* **Support for Databricks Volumes source connector**

### Fixes

* **Update Sharepoint Creds and Expected docs**

## 0.0.24

### Enhancements

* **Support dynamic metadata mapping in Pinecone uploader**

## 0.0.23

### Fixes

* **Remove check for langchain dependency in embedders**

## 0.0.22

### Enhancements

* **Add documentation for developing sources/destinations**

* **Leverage `uv` for pip compile**

* **Use incoming fsspec data to populate metadata** Rather than make additional calls to collect metadata after initial file list, use connector-specific data to populate the metadata. 

* **Drop langchain as dependency for embedders**

## 0.0.21

### Fixes

* **Fix forward compatibility issues with `unstructured-client==0.26.0`.** Update syntax and create a new SDK util file for reuse in the Partitioner and Chunker

* **Update Databricks CI Test** Update to use client_id and client_secret auth. Also return files.upload method to one from open source.

* **Fix astra src bug** V1 source connector was updated to work with astrapy 1.5.0

## 0.0.20

### Enhancements

* **Support for latest AstraPy API** Add support for the modern AstraPy client interface for the Astra DB Connector.

## 0.0.19

### Fixes

* **Use validate_default to instantiate default pydantic secrets**

## 0.0.18

### Enhancements

* **Better destination precheck for blob storage** Write an empty file to the destination location when running fsspec-based precheck

## 0.0.17

### Fixes

* **Drop use of unstructued in embed** Remove remnant import from unstructured dependency in embed implementations.


## 0.0.16

### Fixes

* **Add constraint on pydantic** Make sure the version of pydantic being used with this repo pulls in the earliest version that introduces generic Secret, since this is used heavily.

## 0.0.15

### Fixes

* **Model serialization with nested models** Logic updated to properly handle serializing pydantic models that have nested configs with secret values.
* **Sharepoint permission config requirement** The sharepoint connector was expecting the permission config, even though it should have been optional.
* **Sharepoint CLI permission params made optional

### Enhancements

* **Migrate airtable connector to v2**
* **Support iteratively deleting cached content** Add a flag to delete cached content once it's no longer needed for systems that are limited in memory.

## 0.0.14

### Enhancements

* **Support async batch uploads for pinecone connector**
* **Migrate embedders** Move embedder implementations from the open source unstructured repo into this one.

### Fixes

* **Misc. Onedrive connector fixes**

## 0.0.13

### Fixes

* **Pinecone payload size fixes** Pinecone destination now has a limited set of properties it will publish as well as dynamically handles batch size to stay under 2MB pinecone payload limit.

## 0.0.12

### Enhancements

### Fixes

* **Fix invalid `replace()` calls in uncompress** - `replace()` calls meant to be on `str` versions of the path were instead called on `Path` causing errors with parameters.

## 0.0.11

### Enhancements

* **Fix OpenSearch connector** OpenSearch connector did not work when `http_auth` was not provided

## 0.0.10

### Enhancements

* "Fix tar extraction" - tar extraction function assumed archive was gzip compressed which isn't true for supported `.tar` archives. Updated to work for both compressed and uncompressed tar archives.

## 0.0.9

### Enhancements

* **Chroma dict settings should allow string inputs**
* **Move opensearch non-secret fields out of access config**
* **Support string inputs for dict type model fields** Use the `BeforeValidator` support from pydantic to map a string value to a dict if that's provided. 
* **Move opensearch non-secret fields out of access config

### Fixes

**Fix uncompress logic** Use of the uncompress process wasn't being leveraged in the pipeline correctly. Updated to use the new loca download path for where the partitioned looks for the new file.  


## 0.0.8

### Enhancements

* **Add fields_to_include option for Milvus Stager** Adds support for filtering which fields will remain in the document so user can align document structure to collection schema.
* **Add flatten_metadata option for Milvus Stager** Flattening metadata is now optional (enabled by default) step in processing the document.

## 0.0.7

### Enhancements

* **support sharing parent multiprocessing for uploaders** If an uploader needs to fan out it's process using multiprocessing, support that using the parent pipeline approach rather than handling it explicitly by the connector logic.  
* **OTEL support** If endpoint supplied, publish all traces to an otel collector. 

### Fixes

* **Weaviate access configs access** Weaviate access config uses pydantic Secret and it needs to be resolved to the secret value when being used. This was fixed. 
* **unstructured-client compatibility fix** Fix an error when accessing the fields on `PartitionParameters` in the new 0.26.0 Python client.

## 0.0.6

### Fixes

* **unstructured-client compatibility fix** Update the calls to `unstructured_client.general.partition` to avoid a breaking change in the newest version.

## 0.0.5

### Enhancements

* **Add Couchbase Source Connector** Adds support for reading artifacts from Couchbase DB for processing in unstructured
* **Drop environment from pinecone as part of v2 migration** environment is no longer required by the pinecone SDK, so that field has been removed from the ingest CLI/SDK/
* **Add KDBAI Destination Connector** Adds support for writing elements and their embeddings to KDBAI DB.

### Fixes

* **AstraDB connector configs** Configs had dataclass annotation removed since they're now pydantic data models. 
* **Local indexer recursive behavior** Local indexer was indexing directories as well as files. This was filtered out.

## 0.0.4

### Enhancements

* **Add Couchbase Destination Connector** Adds support for storing artifacts in Couchbase DB for Vector Search
* **Leverage pydantic base models** All user-supplied configs are now derived from pydantic base models to leverage better type checking and add built in support for sensitive fields.
* **Autogenerate click options from base models** Leverage the pydantic base models for all configs to autogenerate the cli options exposed when running ingest as a CLI.
* **Drop required Unstructured dependency** Unstructured was moved to an extra dependency to only be imported when needed for functionality such as local partitioning/chunking.
* **Rebrand Astra to Astra DB** The Astra DB integration was re-branded to be consistent with DataStax standard branding.

## 0.0.3

### Enhancements

* **Improve documentation** Update the README's.
* **Explicit Opensearch classes** For the connector registry entries for opensearch, use only opensearch specific classes rather than any elasticsearch ones. 
* **Add missing fsspec destination precheck** check connection in precheck for all fsspec-based destination connectors

## 0.0.2

### Enhancements

* **Use uuid for s3 identifiers** Update unique id to use uuid derived from file path rather than the filepath itself.
* **V2 connectors precheck support** All steps in the v2 pipeline support an optional precheck call, which encompasses the previous check connection functionality. 
* **Filter Step** Support dedicated step as part of the pipeline to filter documents.

## 0.0.1

### Enhancements

### Features

* **Add Milvus destination connector** Adds support storing artifacts in Milvus vector database.

### Fixes

* **Remove old repo references** Any mention of the repo this project came from was removed. 

## 0.0.0

### Features

* **Initial Migration** Create the structure of this repo from the original code in the [Unstructured](https://github.com/Unstructured-IO/unstructured) project.

### Fixes<|MERGE_RESOLUTION|>--- conflicted
+++ resolved
@@ -1,12 +1,9 @@
-<<<<<<< HEAD
-## 0.2.0-dev1
-
+## 0.2.2-dev0
 
 ### Enhancements
 
 * **Added migration for GitLab Source V2**
 
-=======
 ## 0.2.1
 
 ### Enhancements
@@ -18,7 +15,6 @@
 ### Fixes
 
 * **Fix Databricks Volumes file naming** Add .json to end of upload file.
->>>>>>> cd6aaa07
 
 ## 0.2.0
 
