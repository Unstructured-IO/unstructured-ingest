<<<<<<< HEAD
## 0.5.4-dev0

### Enhancements

* **Add support for setting up destination for Pinecone**
=======
## 0.5.4

### Enhancements

* **Sharepoint support for nested folders and remove need for default path Shared Documents**
>>>>>>> 3a2ac7eb

## 0.5.3

### Enhancements

* **Improvements on Neo4J uploader, and ability to create a vector index**
* **Optimize embedder code** - Move duplicate code to base interface, exit early if no elements have text. 

### Fixes

* **Fix bedrock embedder: rename embed_model_name to embedder_model_name**

## 0.5.2

### Enhancements

* **Improved google drive precheck mechanism**
* **Added integration tests for google drive precheck and connector**
* **Only embed elements with text** - Only embed elements with text to avoid errors from embedders and optimize calls to APIs.
* **Improved google drive precheck mechanism**
* **Added integration tests for google drive precheck and connector**

### Fixes

* **Fix Snowflake Uploader error with array variable binding**

## 0.5.1

### Fixes

* **Fix Attribute Not Exist bug in GoogleDrive connector**
* **Fix query syntax error in MotherDuck uploader**
* **Fix missing output filename suffix in DuckDB base stager**

### Enhancements

* **Allow dynamic metadata for SQL Connectors**
* **Add entities field to pinecone connector default fields**

## 0.5.0

### Fixes

* **Change aws-bedrock to bedrock**
* **Update Sharepoint tests**

### Enhancements

* **Don't raise error by default for unsupported filetypes in partitioner** - Add a flag to the partitioner to not raise an error when an unsupported filetype is encountered.

## 0.4.7

### Fixes

* **Add missing async azure openai embedder implementation**
* **Update Sharepoint to support new Microsoft credential sequence**

## 0.4.6

### Fixes

* **Fix Upload support for OneDrive connector**
* **Fix Databricks Delta Tables connector's "Service Principal" authentication method**

## 0.4.5

### Fixes

* **Fix downloading large files for OneDrive**

## 0.4.4

### Fixes

* **Fix AsyncIO support for OneDrive connector**

## 0.4.3

### Enhancements

* **Add support for allow list when downloading from raw html**
* **Add support for setting up destination as part of uploader**
* **Add batch support for all embedders**

### Fixes

* **Fix HtmlMixin error when saving downloaded files**
* **Fix Confluence Downloader error when downloading embedded files**

## 0.4.2

### Fixes

* **Fix Databricks Volume Delta Table uploader** - Use given database when uploading data.

## 0.4.1

### Enhancements

* **Support img base64 in html**
* **Fsspec support for direct URI**
* **Support href extraction to local file**
* **Added VastDB source and destination connector**

### Fixes

* **Fix how data updated before writing to sql tables based on columns in table**

## 0.4.0

### Enhancements

* **Change Confluence Source Connector authentication parameters to support password, api token, pat token and cloud authentication**

### Fixes

* **Fix SQL uploader stager** - When passed `output_filename` without a suffix it resulted in unsupported file format error. Now, it will take a suffix of `elements_filepath` and append it to `output_filename`.
* **Fix Snowflake uploader** - Unexpected `columns` argument was passed to `_fit_to_schema` method inside SnowflakeUploader `upload_dataframe` method.

## 0.3.15

### Enhancements

* **Add databricks delta table connector**

### Fixes

* **Fixed namespace issue with pinecone, and added new test**

## 0.3.14

### Fixes

* **Fix Neo4j Uploader string enum error**
* **Fix ChromaDB Destination failing integration tests** - issue lies within the newest ChromaDB release, fix freezes it's version to 0.6.2.

## 0.3.13

### Fixes

* **Fix Snowflake Uploader error**
* **Fix SQL Uploader Stager timestamp error**
* **Migrate Discord Sourced Connector to v2**
* **Add read data fallback** When reading data that could be json or ndjson, if extension is missing, fallback to trying to read it as json.

### Enhancements

* **Async support for all IO-bounded embedders**
* **Expand support to Python 3.13**

## 0.3.12

### Enhancements

* **Migrate Notion Source Connector to V2**
* **Migrate Vectara Destination Connector to v2**
* **Added Redis destination connector**
* **Improved Milvus error handling**
* **Bypass asyncio exception grouping to return more meaningful errors from OneDrive indexer**
* **Kafka destination connector checks for existence of topic**
* **Create more reflective custom errors** Provide errors to indicate if the error was due to something user provided or due to a provider issue, applicable to all steps in the pipeline.

### Fixes
* **Register Neo4j Upload Stager**
* **Fix Kafka destination connection problems**


## 0.3.11

### Enhancements

* **Support Databricks personal access token**

### Fixes

* **Fix missing source identifiers in some downloaders**

## 0.3.10

### Enhancements

* **Support more concrete FileData content for batch support**

### Fixes

* **Add Neo4J to ingest destination connector registry**
* **Fix closing SSHClient in sftp connector**

## 0.3.9

### Enhancements

* **Support ndjson files in stagers**
* **Add Neo4j destination connector**
* **Support passing data in for uploaders**

### Fixes

* **Make sure any SDK clients that support closing get called**

## 0.3.8

### Fixes

* **Prevent pinecone delete from hammering database when deleting**

## 0.3.7

### Fixes

* **Correct fsspec connectors date metadata field types** - sftp, azure, box and gcs
* **Fix Kafka source connection problems**
* **Fix Azure AI Search session handling**
* **Fixes issue with SingleStore Source Connector not being available**
* **Fixes issue with SQLite Source Connector using wrong Indexer** - Caused indexer config parameter error when trying to use SQLite Source
* **Fixes issue with Snowflake Destination Connector `nan` values** - `nan` values were not properly replaced with `None`
* **Fixes Snowflake source `'SnowflakeCursor' object has no attribute 'mogrify'` error**
* **Box source connector can now use raw JSON as access token instead of file path to JSON**
* **Fix fsspec upload paths to be OS independent**
* **Properly log elasticsearch upload errors**

### Enhancements

* **Kafka source connector has new field: group_id**
* **Support personal access token for confluence auth**
* **Leverage deterministic id for uploaded content**
* **Makes multiple SQL connectors (Snowflake, SingleStore, SQLite) more robust against SQL injection.**
* **Optimizes memory usage of Snowflake Destination Connector.**
* **Added Qdrant Cloud integration test**
* **Add DuckDB destination connector** Adds support storing artifacts in a local DuckDB database.
* **Add MotherDuck destination connector** Adds support storing artifacts in MotherDuck database.
* **Update weaviate v2 example**

## 0.3.6

### Fixes

* **Fix Azure AI Search Error handling**

## 0.3.5

### Enhancements

* **Persist record id in dedicated LanceDB column, use it to delete previous content to prevent duplicates.**

### Fixes

* **Remove client.ping() from the Elasticsearch precheck.**
* **Pinecone metadata fixes** - Fix CLI's --metadata-fields default. Always preserve record ID tracking metadata.
* **Add check to prevent querying for more than pinecone limit when deleting records**
* **Unregister Weaviate base classes** - Weaviate base classes shouldn't be registered as they are abstract and cannot be instantiated as a configuration

## 0.3.4

### Enhancements

* **Add azure openai embedder**
* **Add `collection_id` field to Couchbase `downloader_config`**

## 0.3.3

### Enhancements

* **Add `precheck` to Milvus connector**

### Fixes

* **Make AstraDB uploader truncate `text` and `text_as_html` content to max 8000 bytes**
* **Add missing LanceDb extra**
* **Weaviate cloud auth detection fixed**

## 0.3.2

### Enhancements

* **Persist record id in mongodb data, use it to delete previous content to prevent duplicates.**


### Fixes

* **Remove forward slash from Google Drive relative path field**
* **Create LanceDB test databases in unique remote locations to avoid conflicts**
* **Add weaviate to destination registry**

## 0.3.1

### Enhancements

* **LanceDB V2 Destination Connector**
* **Persist record id in milvus, use it to delete previous content to prevent duplicates.**
* **Persist record id in weaviate metadata, use it to delete previous content to prevent duplicates.**
* **Persist record id in sql metadata, use it to delete previous content to prevent duplicates.**
* **Persist record id in elasticsearch/opensearch metadata, use it to delete previous content to prevent duplicates.**

### Fixes

* **Make AstraDB precheck fail on non-existant collections**
* **Respect Pinecone's metadata size limits** crop metadata sent to Pinecone's to fit inside its limits, to avoid error responses
* **Propagate exceptions raised by delta table connector during write**

## 0.3.0

### Enhancements

* **Added V2 kafka destination connector**
* **Persist record id in pinecone metadata, use it to delete previous content to prevent duplicates.**
* **Persist record id in azure ai search, use it to delete previous content to prevent duplicates.**
* **Persist record id in astradb, use it to delete previous content to prevent duplicates.**
* **Update Azure Cognitive Search to Azure AI Search**

### Fixes

* **Fix Delta Table destination precheck** Validate AWS Region in precheck.
* **Add missing batch label to FileData where applicable**
* **Handle fsspec download file into directory** When filenames have odd characters, files are downloaded into a directory. Code added to shift it around to match expected behavior.
* **Postgres Connector Query** causing syntax error when ID column contains strings

## 0.2.2

### Enhancements
* **Remove `overwrite` field** from fsspec and databricks connectors
* **Added migration for GitLab Source V2**
* **Added V2 confluence source connector**
* **Added OneDrive destination connector**
* **Qdrant destination to v2**
* **Migrate Kafka Source Connector to V2**

## 0.2.1

### Enhancements

* **File system based indexers return a record display name**
* **Add singlestore source connector**
* **Astra DB V2 Source Connector** Create a v2 version of the Astra DB Source Connector.
* **Support native async requests from unstructured-client**
* **Support filtering element types in partitioner step**


### Fixes

* **Fix Databricks Volumes file naming** Add .json to end of upload file.
* **Fix SQL Type destination precheck** Change to context manager "with".

## 0.2.0

### Enhancements

* **Add snowflake source and destination connectors**
* **Migrate Slack Source Connector to V2**
* **Migrate Slack Source Connector to V2**
* **Add Delta Table destination to v2**
* **Migrate Slack Source Connector to V2**

## 0.1.1

### Enhancements

* **Update KDB.AI vectorstore integration to 1.4**
* **Add sqlite and postgres source connectors**
* **Add sampling functionality for indexers in fsspec connectors**

### Fixes

* **Fix Databricks Volumes destination** Fix for filenames to not be hashes.

## 0.1.0

### Enhancements

* **Move default API URL parameter value to serverless API**
* **Add check that access config always wrapped in Secret**
* **Add togetherai embedder support**
* **Refactor sqlite and postgres to be distinct connectors to support better input validation**
* **Added MongoDB source V2 connector**
* **Support optional access configs on connection configs**
* **Refactor databricks into distinct connectors based on auth type**

### Fixes

**Fix Notion Ingestion** Fix the Notion source connector to work with the latest version of the Notion API (added `in_trash` properties to `Page`, `Block` and `Database`).

## 0.0.25

### Enhancements

* **Support pinecone namespace on upload**
* **Migrate Outlook Source Connector to V2**
* **Support for Databricks Volumes source connector**

### Fixes

* **Update Sharepoint Creds and Expected docs**

## 0.0.24

### Enhancements

* **Support dynamic metadata mapping in Pinecone uploader**

## 0.0.23

### Fixes

* **Remove check for langchain dependency in embedders**

## 0.0.22

### Enhancements

* **Add documentation for developing sources/destinations**

* **Leverage `uv` for pip compile**

* **Use incoming fsspec data to populate metadata** Rather than make additional calls to collect metadata after initial file list, use connector-specific data to populate the metadata.

* **Drop langchain as dependency for embedders**

## 0.0.21

### Fixes

* **Fix forward compatibility issues with `unstructured-client==0.26.0`.** Update syntax and create a new SDK util file for reuse in the Partitioner and Chunker

* **Update Databricks CI Test** Update to use client_id and client_secret auth. Also return files.upload method to one from open source.

* **Fix astra src bug** V1 source connector was updated to work with astrapy 1.5.0

## 0.0.20

### Enhancements

* **Support for latest AstraPy API** Add support for the modern AstraPy client interface for the Astra DB Connector.

## 0.0.19

### Fixes

* **Use validate_default to instantiate default pydantic secrets**

## 0.0.18

### Enhancements

* **Better destination precheck for blob storage** Write an empty file to the destination location when running fsspec-based precheck

## 0.0.17

### Fixes

* **Drop use of unstructued in embed** Remove remnant import from unstructured dependency in embed implementations.


## 0.0.16

### Fixes

* **Add constraint on pydantic** Make sure the version of pydantic being used with this repo pulls in the earliest version that introduces generic Secret, since this is used heavily.

## 0.0.15

### Fixes

* **Model serialization with nested models** Logic updated to properly handle serializing pydantic models that have nested configs with secret values.
* **Sharepoint permission config requirement** The sharepoint connector was expecting the permission config, even though it should have been optional.
* **Sharepoint CLI permission params made optional

### Enhancements

* **Migrate airtable connector to v2**
* **Support iteratively deleting cached content** Add a flag to delete cached content once it's no longer needed for systems that are limited in memory.

## 0.0.14

### Enhancements

* **Support async batch uploads for pinecone connector**
* **Migrate embedders** Move embedder implementations from the open source unstructured repo into this one.

### Fixes

* **Misc. Onedrive connector fixes**

## 0.0.13

### Fixes

* **Pinecone payload size fixes** Pinecone destination now has a limited set of properties it will publish as well as dynamically handles batch size to stay under 2MB pinecone payload limit.

## 0.0.12

### Enhancements

### Fixes

* **Fix invalid `replace()` calls in uncompress** - `replace()` calls meant to be on `str` versions of the path were instead called on `Path` causing errors with parameters.

## 0.0.11

### Enhancements

* **Fix OpenSearch connector** OpenSearch connector did not work when `http_auth` was not provided

## 0.0.10

### Enhancements

* "Fix tar extraction" - tar extraction function assumed archive was gzip compressed which isn't true for supported `.tar` archives. Updated to work for both compressed and uncompressed tar archives.

## 0.0.9

### Enhancements

* **Chroma dict settings should allow string inputs**
* **Move opensearch non-secret fields out of access config**
* **Support string inputs for dict type model fields** Use the `BeforeValidator` support from pydantic to map a string value to a dict if that's provided.
* **Move opensearch non-secret fields out of access config

### Fixes

**Fix uncompress logic** Use of the uncompress process wasn't being leveraged in the pipeline correctly. Updated to use the new loca download path for where the partitioned looks for the new file.


## 0.0.8

### Enhancements

* **Add fields_to_include option for Milvus Stager** Adds support for filtering which fields will remain in the document so user can align document structure to collection schema.
* **Add flatten_metadata option for Milvus Stager** Flattening metadata is now optional (enabled by default) step in processing the document.

## 0.0.7

### Enhancements

* **support sharing parent multiprocessing for uploaders** If an uploader needs to fan out it's process using multiprocessing, support that using the parent pipeline approach rather than handling it explicitly by the connector logic.
* **OTEL support** If endpoint supplied, publish all traces to an otel collector.

### Fixes

* **Weaviate access configs access** Weaviate access config uses pydantic Secret and it needs to be resolved to the secret value when being used. This was fixed.
* **unstructured-client compatibility fix** Fix an error when accessing the fields on `PartitionParameters` in the new 0.26.0 Python client.

## 0.0.6

### Fixes

* **unstructured-client compatibility fix** Update the calls to `unstructured_client.general.partition` to avoid a breaking change in the newest version.

## 0.0.5

### Enhancements

* **Add Couchbase Source Connector** Adds support for reading artifacts from Couchbase DB for processing in unstructured
* **Drop environment from pinecone as part of v2 migration** environment is no longer required by the pinecone SDK, so that field has been removed from the ingest CLI/SDK/
* **Add KDBAI Destination Connector** Adds support for writing elements and their embeddings to KDBAI DB.

### Fixes

* **AstraDB connector configs** Configs had dataclass annotation removed since they're now pydantic data models.
* **Local indexer recursive behavior** Local indexer was indexing directories as well as files. This was filtered out.

## 0.0.4

### Enhancements

* **Add Couchbase Destination Connector** Adds support for storing artifacts in Couchbase DB for Vector Search
* **Leverage pydantic base models** All user-supplied configs are now derived from pydantic base models to leverage better type checking and add built in support for sensitive fields.
* **Autogenerate click options from base models** Leverage the pydantic base models for all configs to autogenerate the cli options exposed when running ingest as a CLI.
* **Drop required Unstructured dependency** Unstructured was moved to an extra dependency to only be imported when needed for functionality such as local partitioning/chunking.
* **Rebrand Astra to Astra DB** The Astra DB integration was re-branded to be consistent with DataStax standard branding.

## 0.0.3

### Enhancements

* **Improve documentation** Update the README's.
* **Explicit Opensearch classes** For the connector registry entries for opensearch, use only opensearch specific classes rather than any elasticsearch ones.
* **Add missing fsspec destination precheck** check connection in precheck for all fsspec-based destination connectors

## 0.0.2

### Enhancements

* **Use uuid for s3 identifiers** Update unique id to use uuid derived from file path rather than the filepath itself.
* **V2 connectors precheck support** All steps in the v2 pipeline support an optional precheck call, which encompasses the previous check connection functionality.
* **Filter Step** Support dedicated step as part of the pipeline to filter documents.

## 0.0.1

### Enhancements

### Features

* **Add Milvus destination connector** Adds support storing artifacts in Milvus vector database.

### Fixes

* **Remove old repo references** Any mention of the repo this project came from was removed.

## 0.0.0

### Features

* **Initial Migration** Create the structure of this repo from the original code in the [Unstructured](https://github.com/Unstructured-IO/unstructured) project.

### Fixes<|MERGE_RESOLUTION|>--- conflicted
+++ resolved
@@ -1,16 +1,14 @@
-<<<<<<< HEAD
-## 0.5.4-dev0
+## 0.5.5-dev0
 
 ### Enhancements
 
 * **Add support for setting up destination for Pinecone**
-=======
+
 ## 0.5.4
 
 ### Enhancements
 
 * **Sharepoint support for nested folders and remove need for default path Shared Documents**
->>>>>>> 3a2ac7eb
 
 ## 0.5.3
 
