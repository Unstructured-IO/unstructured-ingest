## 0.0.26-dev4
<<<<<<< HEAD

### Features

* **Migrate Slack Source Connector to V2**
=======
>>>>>>> b89ae13e

### Enhancements

* **Move default API URL parameter value to serverless API**
* **Add check that access config always wrapped in Secret**
* **Add togetherai embedder support**

### Fixes

**Fix Notion Ingestion** Fix the Notion source connector to work with the latest version of the Notion API (added `in_trash` properties to `Page`, `Block` and `Database`).

## 0.0.25

### Enhancements

* **Support pinecone namespace on upload**
* **Migrate Outlook Source Connector to V2**
* **Support for Databricks Volumes source connector**

### Fixes

* **Update Sharepoint Creds and Expected docs**

## 0.0.24

### Enhancements

* **Support dynamic metadata mapping in Pinecone uploader**

## 0.0.23

### Fixes

* **Remove check for langchain dependency in embedders**

## 0.0.22

### Enhancements

* **Add documentation for developing sources/destinations**

* **Leverage `uv` for pip compile**

* **Use incoming fsspec data to populate metadata** Rather than make additional calls to collect metadata after initial file list, use connector-specific data to populate the metadata. 

* **Drop langchain as dependency for embedders**

## 0.0.21

### Fixes

* **Fix forward compatibility issues with `unstructured-client==0.26.0`.** Update syntax and create a new SDK util file for reuse in the Partitioner and Chunker

* **Update Databricks CI Test** Update to use client_id and client_secret auth. Also return files.upload method to one from open source.

* **Fix astra src bug** V1 source connector was updated to work with astrapy 1.5.0

## 0.0.20

### Enhancements

* **Support for latest AstraPy API** Add support for the modern AstraPy client interface for the Astra DB Connector.

## 0.0.19

### Fixes

* **Use validate_default to instantiate default pydantic secrets**

## 0.0.18

### Enhancements

* **Better destination precheck for blob storage** Write an empty file to the destination location when running fsspec-based precheck

## 0.0.17

### Fixes

* **Drop use of unstructued in embed** Remove remnant import from unstructured dependency in embed implementations.


## 0.0.16

### Fixes

* **Add constraint on pydantic** Make sure the version of pydantic being used with this repo pulls in the earliest version that introduces generic Secret, since this is used heavily.

## 0.0.15

### Fixes

* **Model serialization with nested models** Logic updated to properly handle serializing pydantic models that have nested configs with secret values.
* **Sharepoint permission config requirement** The sharepoint connector was expecting the permission config, even though it should have been optional.
* **Sharepoint CLI permission params made optional

### Enhancements

* **Migrate airtable connector to v2**
* **Support iteratively deleting cached content** Add a flag to delete cached content once it's no longer needed for systems that are limited in memory.

## 0.0.14

### Enhancements

* **Support async batch uploads for pinecone connector**
* **Migrate embedders** Move embedder implementations from the open source unstructured repo into this one.

### Fixes

* **Misc. Onedrive connector fixes**

## 0.0.13

### Fixes

* **Pinecone payload size fixes** Pinecone destination now has a limited set of properties it will publish as well as dynamically handles batch size to stay under 2MB pinecone payload limit.

## 0.0.12

### Enhancements

### Fixes

* **Fix invalid `replace()` calls in uncompress** - `replace()` calls meant to be on `str` versions of the path were instead called on `Path` causing errors with parameters.

## 0.0.11

### Enhancements

* **Fix OpenSearch connector** OpenSearch connector did not work when `http_auth` was not provided

## 0.0.10

### Enhancements

* "Fix tar extraction" - tar extraction function assumed archive was gzip compressed which isn't true for supported `.tar` archives. Updated to work for both compressed and uncompressed tar archives.

## 0.0.9

### Enhancements

* **Chroma dict settings should allow string inputs**
* **Move opensearch non-secret fields out of access config**
* **Support string inputs for dict type model fields** Use the `BeforeValidator` support from pydantic to map a string value to a dict if that's provided. 
* **Move opensearch non-secret fields out of access config

### Fixes

**Fix uncompress logic** Use of the uncompress process wasn't being leveraged in the pipeline correctly. Updated to use the new loca download path for where the partitioned looks for the new file.  


## 0.0.8

### Enhancements

* **Add fields_to_include option for Milvus Stager** Adds support for filtering which fields will remain in the document so user can align document structure to collection schema.
* **Add flatten_metadata option for Milvus Stager** Flattening metadata is now optional (enabled by default) step in processing the document.

## 0.0.7

### Enhancements

* **support sharing parent multiprocessing for uploaders** If an uploader needs to fan out it's process using multiprocessing, support that using the parent pipeline approach rather than handling it explicitly by the connector logic.  
* **OTEL support** If endpoint supplied, publish all traces to an otel collector. 

### Fixes

* **Weaviate access configs access** Weaviate access config uses pydantic Secret and it needs to be resolved to the secret value when being used. This was fixed. 
* **unstructured-client compatibility fix** Fix an error when accessing the fields on `PartitionParameters` in the new 0.26.0 Python client.

## 0.0.6

### Fixes

* **unstructured-client compatibility fix** Update the calls to `unstructured_client.general.partition` to avoid a breaking change in the newest version.

## 0.0.5

### Enhancements

* **Add Couchbase Source Connector** Adds support for reading artifacts from Couchbase DB for processing in unstructured
* **Drop environment from pinecone as part of v2 migration** environment is no longer required by the pinecone SDK, so that field has been removed from the ingest CLI/SDK/
* **Add KDBAI Destination Connector** Adds support for writing elements and their embeddings to KDBAI DB.

### Fixes

* **AstraDB connector configs** Configs had dataclass annotation removed since they're now pydantic data models. 
* **Local indexer recursive behavior** Local indexer was indexing directories as well as files. This was filtered out.

## 0.0.4

### Enhancements

* **Add Couchbase Destination Connector** Adds support for storing artifacts in Couchbase DB for Vector Search
* **Leverage pydantic base models** All user-supplied configs are now derived from pydantic base models to leverage better type checking and add built in support for sensitive fields.
* **Autogenerate click options from base models** Leverage the pydantic base models for all configs to autogenerate the cli options exposed when running ingest as a CLI.
* **Drop required Unstructured dependency** Unstructured was moved to an extra dependency to only be imported when needed for functionality such as local partitioning/chunking.
* **Rebrand Astra to Astra DB** The Astra DB integration was re-branded to be consistent with DataStax standard branding.

## 0.0.3

### Enhancements

* **Improve documentation** Update the README's.
* **Explicit Opensearch classes** For the connector registry entries for opensearch, use only opensearch specific classes rather than any elasticsearch ones. 
* **Add missing fsspec destination precheck** check connection in precheck for all fsspec-based destination connectors

## 0.0.2

### Enhancements

* **Use uuid for s3 identifiers** Update unique id to use uuid derived from file path rather than the filepath itself.
* **V2 connectors precheck support** All steps in the v2 pipeline support an optional precheck call, which encompasses the previous check connection functionality. 
* **Filter Step** Support dedicated step as part of the pipeline to filter documents.

## 0.0.1

### Enhancements

### Features

* **Add Milvus destination connector** Adds support storing artifacts in Milvus vector database.

### Fixes

* **Remove old repo references** Any mention of the repo this project came from was removed. 

## 0.0.0

### Features

* **Initial Migration** Create the structure of this repo from the original code in the [Unstructured](https://github.com/Unstructured-IO/unstructured) project.

### Fixes<|MERGE_RESOLUTION|>--- conflicted
+++ resolved
@@ -1,17 +1,11 @@
 ## 0.0.26-dev4
-<<<<<<< HEAD
-
-### Features
-
-* **Migrate Slack Source Connector to V2**
-=======
->>>>>>> b89ae13e
 
 ### Enhancements
 
 * **Move default API URL parameter value to serverless API**
 * **Add check that access config always wrapped in Secret**
 * **Add togetherai embedder support**
+* **Migrate Slack Source Connector to V2**
 
 ### Fixes
 
