--- conflicted
+++ resolved
@@ -1,5 +1,10 @@
-<<<<<<< HEAD
-=======
+## 0.0.7-dev1
+
+### Enhancements
+
+* **Add fields_to_include option for Milvus Stager** Adds support for filtering which fields will remain in the document so user can align document structure to collection schema.
+* **Add flatten_metadata option for Milvus Stager** Flattening metadata is now optional (enabled by default) step in processing the document.
+
 ## 0.0.7-dev0
 
 ## 0.0.6
@@ -21,21 +26,15 @@
 * **AstraDB connector configs** Configs had dataclass annotation removed since they're now pydantic data models. 
 * **Local indexer recursive behavior** Local indexer was indexing directories as well as files. This was filtered out.
 
->>>>>>> 8d33642e
 ## 0.0.4
 
 ### Enhancements
 
-<<<<<<< HEAD
-* **Add fields_to_include option for Milvus Stager** Adds support for filtering which fields will remain in the document so user can align document structure to collection schema.
-* **Add flatten_metadata option for Milvus Stager** Flattening metadata is now optional (enabled by default) step in processing the document.
-=======
 * **Add Couchbase Destination Connector** Adds support for storing artifacts in Couchbase DB for Vector Search
 * **Leverage pydantic base models** All user-supplied configs are now derived from pydantic base models to leverage better type checking and add built in support for sensitive fields.
 * **Autogenerate click options from base models** Leverage th pydantic base models for all configs to autogenerate teh cli options exposed when running ingest as a CLI.
 * **Drop required Unstructured dependency** Unstructured was moved to an extra dependency to only be imported when needed for functionality such as local partitioning/chunking.
 * **Rebrand Astra to Astra DB** The Astra DB integration was re-branded to be consistent with DataStax standard branding.
->>>>>>> 8d33642e
 
 ## 0.0.3
 
