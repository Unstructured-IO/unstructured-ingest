<<<<<<< HEAD
## 0.3.12-dev5

### Fixes

* **Added pinecone namespace upset test**

## 0.3.12-dev4

### Enhancements

* **Migrate Vectara Destination Connector to v2**
=======
## 0.3.13-dev2
>>>>>>> e07eb6a8

### Fixes

* **Fix Snowflake Uploader error**
* **Fix SQL Uploader Stager timestamp error**
* **Migrate Discord Sourced Connector to v2**

## 0.3.12

### Enhancements

* **Migrate Notion Source Connector to V2**
* **Migrate Vectara Destination Connector to v2**
* **Added Redis destination connector**
* **Improved Milvus error handling**
* **Bypass asyncio exception grouping to return more meaningful errors from OneDrive indexer**
* **Kafka destination connector checks for existence of topic**
* **Create more reflective custom errors** Provide errors to indicate if the error was due to something user provided or due to a provider issue, applicable to all steps in the pipeline.

### Fixes
* **Register Neo4j Upload Stager**
* **Fix Kafka destination connection problems**


## 0.3.11

### Enhancements

* **Support Databricks personal access token**

### Fixes

* **Fix missing source identifiers in some downloaders**

## 0.3.10

### Enhancements

* **Support more concrete FileData content for batch support**

### Fixes

* **Add Neo4J to ingest destination connector registry**
* **Fix closing SSHClient in sftp connector**

## 0.3.9

### Enhancements

* **Support ndjson files in stagers**
* **Add Neo4j destination connector**
* **Support passing data in for uploaders**

### Fixes

* **Make sure any SDK clients that support closing get called**

## 0.3.8

### Fixes

* **Prevent pinecone delete from hammering database when deleting**

## 0.3.7

### Fixes

* **Correct fsspec connectors date metadata field types** - sftp, azure, box and gcs
* **Fix Kafka source connection problems**
* **Fix Azure AI Search session handling**
* **Fixes issue with SingleStore Source Connector not being available**
* **Fixes issue with SQLite Source Connector using wrong Indexer** - Caused indexer config parameter error when trying to use SQLite Source
* **Fixes issue with Snowflake Destination Connector `nan` values** - `nan` values were not properly replaced with `None`
* **Fixes Snowflake source `'SnowflakeCursor' object has no attribute 'mogrify'` error**
* **Box source connector can now use raw JSON as access token instead of file path to JSON**
* **Fix fsspec upload paths to be OS independent**
* **Properly log elasticsearch upload errors**

### Enhancements

* **Kafka source connector has new field: group_id**
* **Support personal access token for confluence auth**
* **Leverage deterministic id for uploaded content**
* **Makes multiple SQL connectors (Snowflake, SingleStore, SQLite) more robust against SQL injection.**
* **Optimizes memory usage of Snowflake Destination Connector.**
* **Added Qdrant Cloud integration test**
* **Add DuckDB destination connector** Adds support storing artifacts in a local DuckDB database.
* **Add MotherDuck destination connector** Adds support storing artifacts in MotherDuck database.
* **Update weaviate v2 example**

## 0.3.6

### Fixes

* **Fix Azure AI Search Error handling**

## 0.3.5

### Enhancements

* **Persist record id in dedicated LanceDB column, use it to delete previous content to prevent duplicates.**

### Fixes

* **Remove client.ping() from the Elasticsearch precheck.**
* **Pinecone metadata fixes** - Fix CLI's --metadata-fields default. Always preserve record ID tracking metadata.
* **Add check to prevent querying for more than pinecone limit when deleting records**
* **Unregister Weaviate base classes** - Weaviate base classes shouldn't be registered as they are abstract and cannot be instantiated as a configuration

## 0.3.4

### Enhancements

* **Add azure openai embedder**
* **Add `collection_id` field to Couchbase `downloader_config`**

## 0.3.3

### Enhancements

* **Add `precheck` to Milvus connector**

### Fixes

* **Make AstraDB uploader truncate `text` and `text_as_html` content to max 8000 bytes**
* **Add missing LanceDb extra**
* **Weaviate cloud auth detection fixed**

## 0.3.2

### Enhancements

* **Persist record id in mongodb data, use it to delete previous content to prevent duplicates.**


### Fixes

* **Remove forward slash from Google Drive relative path field**
* **Create LanceDB test databases in unique remote locations to avoid conflicts**
* **Add weaviate to destination registry**

## 0.3.1

### Enhancements

* **LanceDB V2 Destination Connector**
* **Persist record id in milvus, use it to delete previous content to prevent duplicates.**
* **Persist record id in weaviate metadata, use it to delete previous content to prevent duplicates.**
* **Persist record id in sql metadata, use it to delete previous content to prevent duplicates.**
* **Persist record id in elasticsearch/opensearch metadata, use it to delete previous content to prevent duplicates.**

### Fixes

* **Make AstraDB precheck fail on non-existant collections**
* **Respect Pinecone's metadata size limits** crop metadata sent to Pinecone's to fit inside its limits, to avoid error responses
* **Propagate exceptions raised by delta table connector during write**

## 0.3.0

### Enhancements

* **Added V2 kafka destination connector**
* **Persist record id in pinecone metadata, use it to delete previous content to prevent duplicates.**
* **Persist record id in azure ai search, use it to delete previous content to prevent duplicates.**
* **Persist record id in astradb, use it to delete previous content to prevent duplicates.**
* **Update Azure Cognitive Search to Azure AI Search**

### Fixes

* **Fix Delta Table destination precheck** Validate AWS Region in precheck.
* **Add missing batch label to FileData where applicable**
* **Handle fsspec download file into directory** When filenames have odd characters, files are downloaded into a directory. Code added to shift it around to match expected behavior.
* **Postgres Connector Query** causing syntax error when ID column contains strings

## 0.2.2

### Enhancements
* **Remove `overwrite` field** from fsspec and databricks connectors
* **Added migration for GitLab Source V2**
* **Added V2 confluence source connector**
* **Added OneDrive destination connector**
* **Qdrant destination to v2**
* **Migrate Kafka Source Connector to V2**

## 0.2.1

### Enhancements

* **File system based indexers return a record display name**
* **Add singlestore source connector**
* **Astra DB V2 Source Connector** Create a v2 version of the Astra DB Source Connector.
* **Support native async requests from unstructured-client**
* **Support filtering element types in partitioner step**


### Fixes

* **Fix Databricks Volumes file naming** Add .json to end of upload file.
* **Fix SQL Type destination precheck** Change to context manager "with".

## 0.2.0

### Enhancements

* **Add snowflake source and destination connectors**
* **Migrate Slack Source Connector to V2**
* **Migrate Slack Source Connector to V2**
* **Add Delta Table destination to v2**
* **Migrate Slack Source Connector to V2**

## 0.1.1

### Enhancements

* **Update KDB.AI vectorstore integration to 1.4**
* **Add sqlite and postgres source connectors**
* **Add sampling functionality for indexers in fsspec connectors**

### Fixes

* **Fix Databricks Volumes destination** Fix for filenames to not be hashes.

## 0.1.0

### Enhancements

* **Move default API URL parameter value to serverless API**
* **Add check that access config always wrapped in Secret**
* **Add togetherai embedder support**
* **Refactor sqlite and postgres to be distinct connectors to support better input validation**
* **Added MongoDB source V2 connector**
* **Support optional access configs on connection configs**
* **Refactor databricks into distinct connectors based on auth type**

### Fixes

**Fix Notion Ingestion** Fix the Notion source connector to work with the latest version of the Notion API (added `in_trash` properties to `Page`, `Block` and `Database`).

## 0.0.25

### Enhancements

* **Support pinecone namespace on upload**
* **Migrate Outlook Source Connector to V2**
* **Support for Databricks Volumes source connector**

### Fixes

* **Update Sharepoint Creds and Expected docs**

## 0.0.24

### Enhancements

* **Support dynamic metadata mapping in Pinecone uploader**

## 0.0.23

### Fixes

* **Remove check for langchain dependency in embedders**

## 0.0.22

### Enhancements

* **Add documentation for developing sources/destinations**

* **Leverage `uv` for pip compile**

* **Use incoming fsspec data to populate metadata** Rather than make additional calls to collect metadata after initial file list, use connector-specific data to populate the metadata.

* **Drop langchain as dependency for embedders**

## 0.0.21

### Fixes

* **Fix forward compatibility issues with `unstructured-client==0.26.0`.** Update syntax and create a new SDK util file for reuse in the Partitioner and Chunker

* **Update Databricks CI Test** Update to use client_id and client_secret auth. Also return files.upload method to one from open source.

* **Fix astra src bug** V1 source connector was updated to work with astrapy 1.5.0

## 0.0.20

### Enhancements

* **Support for latest AstraPy API** Add support for the modern AstraPy client interface for the Astra DB Connector.

## 0.0.19

### Fixes

* **Use validate_default to instantiate default pydantic secrets**

## 0.0.18

### Enhancements

* **Better destination precheck for blob storage** Write an empty file to the destination location when running fsspec-based precheck

## 0.0.17

### Fixes

* **Drop use of unstructued in embed** Remove remnant import from unstructured dependency in embed implementations.


## 0.0.16

### Fixes

* **Add constraint on pydantic** Make sure the version of pydantic being used with this repo pulls in the earliest version that introduces generic Secret, since this is used heavily.

## 0.0.15

### Fixes

* **Model serialization with nested models** Logic updated to properly handle serializing pydantic models that have nested configs with secret values.
* **Sharepoint permission config requirement** The sharepoint connector was expecting the permission config, even though it should have been optional.
* **Sharepoint CLI permission params made optional

### Enhancements

* **Migrate airtable connector to v2**
* **Support iteratively deleting cached content** Add a flag to delete cached content once it's no longer needed for systems that are limited in memory.

## 0.0.14

### Enhancements

* **Support async batch uploads for pinecone connector**
* **Migrate embedders** Move embedder implementations from the open source unstructured repo into this one.

### Fixes

* **Misc. Onedrive connector fixes**

## 0.0.13

### Fixes

* **Pinecone payload size fixes** Pinecone destination now has a limited set of properties it will publish as well as dynamically handles batch size to stay under 2MB pinecone payload limit.

## 0.0.12

### Enhancements

### Fixes

* **Fix invalid `replace()` calls in uncompress** - `replace()` calls meant to be on `str` versions of the path were instead called on `Path` causing errors with parameters.

## 0.0.11

### Enhancements

* **Fix OpenSearch connector** OpenSearch connector did not work when `http_auth` was not provided

## 0.0.10

### Enhancements

* "Fix tar extraction" - tar extraction function assumed archive was gzip compressed which isn't true for supported `.tar` archives. Updated to work for both compressed and uncompressed tar archives.

## 0.0.9

### Enhancements

* **Chroma dict settings should allow string inputs**
* **Move opensearch non-secret fields out of access config**
* **Support string inputs for dict type model fields** Use the `BeforeValidator` support from pydantic to map a string value to a dict if that's provided.
* **Move opensearch non-secret fields out of access config

### Fixes

**Fix uncompress logic** Use of the uncompress process wasn't being leveraged in the pipeline correctly. Updated to use the new loca download path for where the partitioned looks for the new file.


## 0.0.8

### Enhancements

* **Add fields_to_include option for Milvus Stager** Adds support for filtering which fields will remain in the document so user can align document structure to collection schema.
* **Add flatten_metadata option for Milvus Stager** Flattening metadata is now optional (enabled by default) step in processing the document.

## 0.0.7

### Enhancements

* **support sharing parent multiprocessing for uploaders** If an uploader needs to fan out it's process using multiprocessing, support that using the parent pipeline approach rather than handling it explicitly by the connector logic.
* **OTEL support** If endpoint supplied, publish all traces to an otel collector.

### Fixes

* **Weaviate access configs access** Weaviate access config uses pydantic Secret and it needs to be resolved to the secret value when being used. This was fixed.
* **unstructured-client compatibility fix** Fix an error when accessing the fields on `PartitionParameters` in the new 0.26.0 Python client.

## 0.0.6

### Fixes

* **unstructured-client compatibility fix** Update the calls to `unstructured_client.general.partition` to avoid a breaking change in the newest version.

## 0.0.5

### Enhancements

* **Add Couchbase Source Connector** Adds support for reading artifacts from Couchbase DB for processing in unstructured
* **Drop environment from pinecone as part of v2 migration** environment is no longer required by the pinecone SDK, so that field has been removed from the ingest CLI/SDK/
* **Add KDBAI Destination Connector** Adds support for writing elements and their embeddings to KDBAI DB.

### Fixes

* **AstraDB connector configs** Configs had dataclass annotation removed since they're now pydantic data models.
* **Local indexer recursive behavior** Local indexer was indexing directories as well as files. This was filtered out.

## 0.0.4

### Enhancements

* **Add Couchbase Destination Connector** Adds support for storing artifacts in Couchbase DB for Vector Search
* **Leverage pydantic base models** All user-supplied configs are now derived from pydantic base models to leverage better type checking and add built in support for sensitive fields.
* **Autogenerate click options from base models** Leverage the pydantic base models for all configs to autogenerate the cli options exposed when running ingest as a CLI.
* **Drop required Unstructured dependency** Unstructured was moved to an extra dependency to only be imported when needed for functionality such as local partitioning/chunking.
* **Rebrand Astra to Astra DB** The Astra DB integration was re-branded to be consistent with DataStax standard branding.

## 0.0.3

### Enhancements

* **Improve documentation** Update the README's.
* **Explicit Opensearch classes** For the connector registry entries for opensearch, use only opensearch specific classes rather than any elasticsearch ones.
* **Add missing fsspec destination precheck** check connection in precheck for all fsspec-based destination connectors

## 0.0.2

### Enhancements

* **Use uuid for s3 identifiers** Update unique id to use uuid derived from file path rather than the filepath itself.
* **V2 connectors precheck support** All steps in the v2 pipeline support an optional precheck call, which encompasses the previous check connection functionality.
* **Filter Step** Support dedicated step as part of the pipeline to filter documents.

## 0.0.1

### Enhancements

### Features

* **Add Milvus destination connector** Adds support storing artifacts in Milvus vector database.

### Fixes

* **Remove old repo references** Any mention of the repo this project came from was removed.

## 0.0.0

### Features

* **Initial Migration** Create the structure of this repo from the original code in the [Unstructured](https://github.com/Unstructured-IO/unstructured) project.

### Fixes<|MERGE_RESOLUTION|>--- conflicted
+++ resolved
@@ -1,18 +1,11 @@
-<<<<<<< HEAD
-## 0.3.12-dev5
+## 0.3.13-dev3
 
 ### Fixes
 
 * **Added pinecone namespace upset test**
 
-## 0.3.12-dev4
-
-### Enhancements
-
-* **Migrate Vectara Destination Connector to v2**
-=======
+
 ## 0.3.13-dev2
->>>>>>> e07eb6a8
 
 ### Fixes
 
