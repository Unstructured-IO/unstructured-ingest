## 1.2.15

<<<<<<< HEAD
* **Fix: Catch databricks client auth errors that were being missed**
=======
* **Fix: Filter out fields that aren't part of our Page subclass data model. This guards against API changes that are potentially nonbreaking.**
>>>>>>> 150d74b2

## 1.2.14

* **Fix: IBM watsonx.data S3 bucket authentication fix**

## 1.2.13

* **Feat: Make Bedrock embedding credentials optional and add IAM support**

## 1.2.12

* **Fix: retry with wait when throttling error happens in Sharepoint connector**
* **Fix: fix Milvus stager to use correct exception**
* **Fix: confluence integration test to use new link and credential**

## 1.2.11

* **Fix: temporarily restore errors_v2.py**

## 1.2.10

* **o11y: standardize exception classes across the repo**:

## 1.2.9

**Fix: enable s3fs cache_regions for bucket region detection**

## 1.2.8

**Fix: Fix artifact url**

## 1.2.7

**Fix: Fix artifact url**

## 1.2.6

**Publish to both pypi and artifacts**

## 1.2.5

**Fix: move S3 ambient_credentials out of AccessConfig**

## 1.2.4

**Fix: properly handle Together API 5xx errors as ProviderError instead of UserError**

## 1.2.3

* **Feature: allow environment credentials for S3**

## 1.2.2

* **Fix: prevent S3 path conflicts using tempfile for directory isolation**

## 1.2.1

* **Fix: Embeddings are properly assigned when embedding in batches**

## 1.2.0
* **Drop Python 3.9 support**

## 1.1.3

* **Fix: Remove unnecessary deletion operation in ES connector**

## 1.1.2

* **Fix: DeltaTableConnectionConfig default assignment is compliant with stricter typing in Pydantic**

## 1.1.1

* **Fix: Update examples**

## 1.1.0

* **Feature: Embedding with OpenAI (or Azure OpenAI) can trust custom certificate authority by specifying environment variable REQUESTS_CA_BUNDLE.**

## 1.0.59

* **o11y: Downgrade OTEL logs to `DEBUG` by default, make it configurable**

## 1.0.58

* **o11y: Improved logging in connectors' operations with LoggingMixin class**

## 1.0.57

* **test: Longer interval for pinecone integration tests**

## 1.0.56

* **Fix: set correct display_name in HtmlMixin produced FileData**

## 1.0.55

* **Fix: add precheck method to SharePoint connector**

## 1.0.54

* **Fix bump Togetherai dependency**

## 1.0.53

* **Handle SharePoint site access failure properly**

## 1.0.52

* **Fix mkdir race condition in concurrent operations**

## 1.0.51

* **Fix SharePoint connector UnboundLocalError when site not found**

## 1.0.50-dev0

* **Update ingest cli and docs readme files**

## 1.0.49

* **Improve MongoDB SCRAM-SHA-1 authentication error message**

## 1.0.48

* **Improve Jira attachment path results**

## 1.0.47

* **Fix delta-table: normalize S3 LocationConstraint values to handle us-east-1 and EU buckets**

## 1.0.46

* **Fix delta-table `pyo3_runtime.PanicException: Forked process detected` on Linux**

## 1.0.45

### Fixes

* **Fix downloading files that have special characters (like `[` or `]`) inside their names, when using `fsspec` based connectors**

## 1.0.44

* **Improve DeltaTable ingestion process and reliability**

## 1.0.43

* **Fix document limits in Confluence connectr**

## 1.0.42

* **Replace no longer supported TogetherAI test model**

## 1.0.41

* **Add `display_name` to FileData in 14 connectors**

## 1.0.40

* **Fix extracting embedded files from Confluence pages**

## 1.0.39

* **Added metadata export to milvus destination connector**

## 1.0.38

* **Fix pinecone serverless_region default value to be compatible with starter plans**

## 1.0.37

* **Added ability to use libraries in Sharepoint connector**

## 1.0.36

* **Added Notion connector sync block handling by teddysupercuts**

## 1.0.35

* **Fix output path in blob storage destination connector**

## 1.0.34

* **Improve Confluence Indexer's precheck** - validate access to each space

## 1.0.33

* **Fix google drive not setting the display_name property on the FileData object**

## 1.0.32

* **Fix google drive connector's dependencies**

## 1.0.31

* **Cap redis client version to 5.3.0**

## 1.0.30

* **Fixed issue in the blob storage destination connector where files with the same name were overwriting each other**
* **Added more descriptive Redis connector error messages**

## 1.0.29

### Fixes

* **Fix Redis connector shouldn't require `port` and `ssl` params if URI is provided**

## 1.0.28

### Fixes

* **Fix Makes user_pname optional for Sharepoint**
* **Fix Google Drive download links and enhance download method to use LRO for large files**

## 1.0.27

### Fixes

* **Fix table schema example for Snowflake Destination connector**
* **Fix Snowflake Destination issue with dropping/removing case insensitive column names when populating the table**
* **Fix Snowflake Destination issue with `embeddings` column when using `VECTOR` type**

## 1.0.26

* **Fix Notion connector error with FileIcons**

## 1.0.25

* **Fix Notion user text and html getters**

## 1.0.24

* **Handle both cloud and non-cloud jira instances**

## 1.0.23

* **Migrate to new Mixedbread Python SDK**
* **Support better filtering in jira connector and downloading attachments**

## 1.0.22

* **Fix Notion connector missing database properties fields**

## 1.0.21

* **Fix Jira connector cloud option not working issue**
* **Fix Weaviate connector issue with names being wrongly transformed to match collections naming conventions**

## 1.0.19

* **Fix databricks delta table name edge cases**

## 1.0.18

* **Enforce api key if SDK defaults to os env var**

## 1.0.17

* **Support optional API keys for embedders**

## 1.0.16

* **Add embedder config field descriptions**

## 1.0.15

### Fixes

* **Fix bedrock embedder precheck**

## 1.0.14

### Enhancements

* **Add precheck support for embedders that support listing models**

## 1.0.13

### Fixes

* **Fix Notion connector database property missing 'description' attribute error**
* **Retry IBM watsonx S3 upload on connection error**

## 1.0.12

### Fixes

* **Replaced google drive connector's mechanism for file downloads.**
* **Fix Token expiration error in IBM watsonx.data connector**

## 1.0.11

### Fixes

* **Change IBM Watsonx Uploader `max_retries` upper limit to 500**
* **Fix Pinecone connector writing empty vector error**
* **Google Drive connector also include shared drive**

## 1.0.8

### Enhancements

* **Update Neo4J Entity Support** to support NER + RE(Relationship extraction)

## 1.0.7

### Fixes

* **Fix release version**

## 1.0.6

### Fixes

* **Google Drive connector now strips the leading dot in extensions properly**
* **Google Drive permissions conform to FileData schema**
* **Confluence permissions conform to FileData schema**

## 1.0.5

### Fixes

* **Fix Pydantic validation for permissions_data field**

## 1.0.4

### Features

* **Normalize user and group permissions in Google Drive source connector**

## 1.0.3

### Features

**Add permission metadata to Confluence source connector**

## 1.0.2

### Features

* **Update astra source connector to use new astrapy client**

## 1.0.1

### Features

* **Migrate project to use pyproject.toml and uv**

## 0.7.2

### Features

* **Add `username password` authentication to Onedrive and Sharepoint**

## 0.7.0

### Features

* **Drop V1**

## 0.6.4

### Features

* **Support env var for user agent settings**

### Fixes

* **Expose Github connector**

## 0.6.3

### Features

* **Migrate Github connector to v2**

## 0.6.2

### Features

* **Support opinionated writes in databricks delta table connector**
* **Update databricks volume connector to emit user agent**
* **Delete previous content from databricks delta tables**

## 0.6.1

### Fixes

* **Handle NDJSON when using local chunker**

## 0.6.0

### Features

* **Isolate FileData to limit dependencies**

## 0.5.25

### Features

* **Support dynamic schema management for Databricks Delta Table uploader**

## 0.5.24

### Features

* **Add warning to s3 if characters to avoid are present in path**

## 0.5.23

### Enhancements
FileData and a few other types can now be imported from a narrower v2.types module. 
This avoids some of the adjacent implicit imports that were picked up with v2.interfaces.__init__.py 

## 0.5.22

### Features

* **Add elasticsearch config enforcement that hosts are a list type**

## 0.5.21

### Fixes

* **Lazy load pandas and numpy** to improve startup performance

## 0.5.20

### Features 

* **Add IBM watson.data Destination connector**

## 0.5.19

### Features

* **Add `key_prefix` field to Redis Uploader** - Allow users to input custom prefix for keys saved inside Redis connector

## 0.5.18

### Fixes

* **Fix missing support for NDJSON in stagers**

## 0.5.17

### Fixes 

* **Do not output `orig_elements` for astradb** `original_elements` has the correctly truncated field

## 0.5.16

### Fixes 

* **Fix databricks volumes table uploader precheck**
* **Zendesk fix for debug**

## 0.5.15

### Fixes 

* **Separate password and api_token for Confluence connector**

### Features 

* **Support NDJSON for data between pipeline steps for data streaming**

## 0.5.14

### Fixes

* **Fixed Zendesk connector registering method**

## 0.5.13

### Fixes 

* **Handle schema conflict on neo4j**

### Fixes

## 0.5.12

### Features 

* **Support for entities in neo4j connector**

### Fixes

Fixed zendesk dependency warning

## 0.5.11

### Features 

* **Added Zendesk as a source connector.**

### Fixes

* **Fix move metadata to top level in AstraDB destination**
* **Add option to move metadata to top level in AstraDB destination**

## 0.5.10

### Enhancements

* **Migrate Jira Source connector from V1 to V2**
* **Add Jira Source connector integration and unit tests**
* **Support custom endpoint for openai embedder**

### Fixes

* **Fix Confluence unescaped Unicode characters**
* **Update use of unstructured client to leverage new error handling**
* **Dropbox connector can now use long lived refresh token and generate access token internally**
* **Delta Tables connector can evolve schema**

## 0.5.9

### Features

* **Add auto create collection support for AstraDB destination**

### Fixes

* **Fix Confluence Source page title not being processed during partition**

## 0.5.8

### Fixes

* **Fix on pinecone index creation functionality**

## 0.5.7

### Fixes

* **Fix voyageai embedder: add multimodal embedder function**

## 0.5.6

### Enhancements

* **Add support for setting up destination for Pinecone**
* Add name formatting to Weaviate destination uploader

## 0.5.5

* **Improve orig_elements handling in astra and neo4j connectors**

## 0.5.4

### Enhancements

* **Sharepoint support for nested folders and remove need for default path Shared Documents**

## 0.5.3

### Enhancements

* **Improvements on Neo4J uploader, and ability to create a vector index**
* **Optimize embedder code** - Move duplicate code to base interface, exit early if no elements have text. 

### Fixes

* **Fix bedrock embedder: rename embed_model_name to embedder_model_name**

## 0.5.2

### Enhancements

* **Improved google drive precheck mechanism**
* **Added integration tests for google drive precheck and connector**
* **Only embed elements with text** - Only embed elements with text to avoid errors from embedders and optimize calls to APIs.
* **Improved google drive precheck mechanism**
* **Added integration tests for google drive precheck and connector**

### Fixes

* **Fix Snowflake Uploader error with array variable binding**

## 0.5.1

### Fixes

* **Fix Attribute Not Exist bug in GoogleDrive connector**
* **Fix query syntax error in MotherDuck uploader**
* **Fix missing output filename suffix in DuckDB base stager**

### Enhancements

* **Allow dynamic metadata for SQL Connectors**
* **Add entities field to pinecone connector default fields**

## 0.5.0

### Fixes

* **Change aws-bedrock to bedrock**
* **Update Sharepoint tests**

### Enhancements

* **Don't raise error by default for unsupported filetypes in partitioner** - Add a flag to the partitioner to not raise an error when an unsupported filetype is encountered.

## 0.4.7

### Fixes

* **Add missing async azure openai embedder implementation**
* **Update Sharepoint to support new Microsoft credential sequence**

## 0.4.6

### Fixes

* **Fix Upload support for OneDrive connector**
* **Fix Databricks Delta Tables connector's "Service Principal" authentication method**

## 0.4.5

### Fixes

* **Fix downloading large files for OneDrive**

## 0.4.4

### Fixes

* **Fix AsyncIO support for OneDrive connector**

## 0.4.3

### Enhancements

* **Add support for allow list when downloading from raw html**
* **Add support for setting up destination as part of uploader**
* **Add batch support for all embedders**

### Fixes

* **Fix HtmlMixin error when saving downloaded files**
* **Fix Confluence Downloader error when downloading embedded files**

## 0.4.2

### Fixes

* **Fix Databricks Volume Delta Table uploader** - Use given database when uploading data.

## 0.4.1

### Enhancements

* **Support img base64 in html**
* **Fsspec support for direct URI**
* **Support href extraction to local file**
* **Added VastDB source and destination connector**

### Fixes

* **Fix how data updated before writing to sql tables based on columns in table**

## 0.4.0

### Enhancements

* **Change Confluence Source Connector authentication parameters to support password, api token, pat token and cloud authentication**

### Fixes

* **Fix SQL uploader stager** - When passed `output_filename` without a suffix it resulted in unsupported file format error. Now, it will take a suffix of `elements_filepath` and append it to `output_filename`.
* **Fix Snowflake uploader** - Unexpected `columns` argument was passed to `_fit_to_schema` method inside SnowflakeUploader `upload_dataframe` method.

## 0.3.15

### Enhancements

* **Add databricks delta table connector**

### Fixes

* **Fixed namespace issue with pinecone, and added new test**

## 0.3.14

### Fixes

* **Fix Neo4j Uploader string enum error**
* **Fix ChromaDB Destination failing integration tests** - issue lies within the newest ChromaDB release, fix freezes it's version to 0.6.2.

## 0.3.13

### Fixes

* **Fix Snowflake Uploader error**
* **Fix SQL Uploader Stager timestamp error**
* **Migrate Discord Sourced Connector to v2**
* **Add read data fallback** When reading data that could be json or ndjson, if extension is missing, fallback to trying to read it as json.

### Enhancements

* **Async support for all IO-bounded embedders**
* **Expand support to Python 3.13**

## 0.3.12

### Enhancements

* **Migrate Notion Source Connector to V2**
* **Migrate Vectara Destination Connector to v2**
* **Added Redis destination connector**
* **Improved Milvus error handling**
* **Bypass asyncio exception grouping to return more meaningful errors from OneDrive indexer**
* **Kafka destination connector checks for existence of topic**
* **Create more reflective custom errors** Provide errors to indicate if the error was due to something user provided or due to a provider issue, applicable to all steps in the pipeline.

### Fixes
* **Register Neo4j Upload Stager**
* **Fix Kafka destination connection problems**


## 0.3.11

### Enhancements

* **Support Databricks personal access token**

### Fixes

* **Fix missing source identifiers in some downloaders**

## 0.3.10

### Enhancements

* **Support more concrete FileData content for batch support**

### Fixes

* **Add Neo4J to ingest destination connector registry**
* **Fix closing SSHClient in sftp connector**

## 0.3.9

### Enhancements

* **Support ndjson files in stagers**
* **Add Neo4j destination connector**
* **Support passing data in for uploaders**

### Fixes

* **Make sure any SDK clients that support closing get called**

## 0.3.8

### Fixes

* **Prevent pinecone delete from hammering database when deleting**

## 0.3.7

### Fixes

* **Correct fsspec connectors date metadata field types** - sftp, azure, box and gcs
* **Fix Kafka source connection problems**
* **Fix Azure AI Search session handling**
* **Fixes issue with SingleStore Source Connector not being available**
* **Fixes issue with SQLite Source Connector using wrong Indexer** - Caused indexer config parameter error when trying to use SQLite Source
* **Fixes issue with Snowflake Destination Connector `nan` values** - `nan` values were not properly replaced with `None`
* **Fixes Snowflake source `'SnowflakeCursor' object has no attribute 'mogrify'` error**
* **Box source connector can now use raw JSON as access token instead of file path to JSON**
* **Fix fsspec upload paths to be OS independent**
* **Properly log elasticsearch upload errors**

### Enhancements

* **Kafka source connector has new field: group_id**
* **Support personal access token for confluence auth**
* **Leverage deterministic id for uploaded content**
* **Makes multiple SQL connectors (Snowflake, SingleStore, SQLite) more robust against SQL injection.**
* **Optimizes memory usage of Snowflake Destination Connector.**
* **Added Qdrant Cloud integration test**
* **Add DuckDB destination connector** Adds support storing artifacts in a local DuckDB database.
* **Add MotherDuck destination connector** Adds support storing artifacts in MotherDuck database.
* **Update weaviate v2 example**

## 0.3.6

### Fixes

* **Fix Azure AI Search Error handling**

## 0.3.5

### Enhancements

* **Persist record id in dedicated LanceDB column, use it to delete previous content to prevent duplicates.**

### Fixes

* **Remove client.ping() from the Elasticsearch precheck.**
* **Pinecone metadata fixes** - Fix CLI's --metadata-fields default. Always preserve record ID tracking metadata.
* **Add check to prevent querying for more than pinecone limit when deleting records**
* **Unregister Weaviate base classes** - Weaviate base classes shouldn't be registered as they are abstract and cannot be instantiated as a configuration

## 0.3.4

### Enhancements

* **Add azure openai embedder**
* **Add `collection_id` field to Couchbase `downloader_config`**

## 0.3.3

### Enhancements

* **Add `precheck` to Milvus connector**

### Fixes

* **Make AstraDB uploader truncate `text` and `text_as_html` content to max 8000 bytes**
* **Add missing LanceDb extra**
* **Weaviate cloud auth detection fixed**

## 0.3.2

### Enhancements

* **Persist record id in mongodb data, use it to delete previous content to prevent duplicates.**


### Fixes

* **Remove forward slash from Google Drive relative path field**
* **Create LanceDB test databases in unique remote locations to avoid conflicts**
* **Add weaviate to destination registry**

## 0.3.1

### Enhancements

* **LanceDB V2 Destination Connector**
* **Persist record id in milvus, use it to delete previous content to prevent duplicates.**
* **Persist record id in weaviate metadata, use it to delete previous content to prevent duplicates.**
* **Persist record id in sql metadata, use it to delete previous content to prevent duplicates.**
* **Persist record id in elasticsearch/opensearch metadata, use it to delete previous content to prevent duplicates.**

### Fixes

* **Make AstraDB precheck fail on non-existant collections**
* **Respect Pinecone's metadata size limits** crop metadata sent to Pinecone's to fit inside its limits, to avoid error responses
* **Propagate exceptions raised by delta table connector during write**

## 0.3.0

### Enhancements

* **Added V2 kafka destination connector**
* **Persist record id in pinecone metadata, use it to delete previous content to prevent duplicates.**
* **Persist record id in azure ai search, use it to delete previous content to prevent duplicates.**
* **Persist record id in astradb, use it to delete previous content to prevent duplicates.**
* **Update Azure Cognitive Search to Azure AI Search**

### Fixes

* **Fix Delta Table destination precheck** Validate AWS Region in precheck.
* **Add missing batch label to FileData where applicable**
* **Handle fsspec download file into directory** When filenames have odd characters, files are downloaded into a directory. Code added to shift it around to match expected behavior.
* **Postgres Connector Query** causing syntax error when ID column contains strings

## 0.2.2

### Enhancements
* **Remove `overwrite` field** from fsspec and databricks connectors
* **Added migration for GitLab Source V2**
* **Added V2 confluence source connector**
* **Added OneDrive destination connector**
* **Qdrant destination to v2**
* **Migrate Kafka Source Connector to V2**

## 0.2.1

### Enhancements

* **File system based indexers return a record display name**
* **Add singlestore source connector**
* **Astra DB V2 Source Connector** Create a v2 version of the Astra DB Source Connector.
* **Support native async requests from unstructured-client**
* **Support filtering element types in partitioner step**


### Fixes

* **Fix Databricks Volumes file naming** Add .json to end of upload file.
* **Fix SQL Type destination precheck** Change to context manager "with".

## 0.2.0

### Enhancements

* **Add snowflake source and destination connectors**
* **Migrate Slack Source Connector to V2**
* **Migrate Slack Source Connector to V2**
* **Add Delta Table destination to v2**
* **Migrate Slack Source Connector to V2**

## 0.1.1

### Enhancements

* **Update KDB.AI vectorstore integration to 1.4**
* **Add sqlite and postgres source connectors**
* **Add sampling functionality for indexers in fsspec connectors**

### Fixes

* **Fix Databricks Volumes destination** Fix for filenames to not be hashes.

## 0.1.0

### Enhancements

* **Move default API URL parameter value to serverless API**
* **Add check that access config always wrapped in Secret**
* **Add togetherai embedder support**
* **Refactor sqlite and postgres to be distinct connectors to support better input validation**
* **Added MongoDB source V2 connector**
* **Support optional access configs on connection configs**
* **Refactor databricks into distinct connectors based on auth type**

### Fixes

**Fix Notion Ingestion** Fix the Notion source connector to work with the latest version of the Notion API (added `in_trash` properties to `Page`, `Block` and `Database`).

## 0.0.25

### Enhancements

* **Support pinecone namespace on upload**
* **Migrate Outlook Source Connector to V2**
* **Support for Databricks Volumes source connector**

### Fixes

* **Update Sharepoint Creds and Expected docs**

## 0.0.24

### Enhancements

* **Support dynamic metadata mapping in Pinecone uploader**

## 0.0.23

### Fixes

* **Remove check for langchain dependency in embedders**

## 0.0.22

### Enhancements

* **Add documentation for developing sources/destinations**

* **Leverage `uv` for pip compile**

* **Use incoming fsspec data to populate metadata** Rather than make additional calls to collect metadata after initial file list, use connector-specific data to populate the metadata.

* **Drop langchain as dependency for embedders**

## 0.0.21

### Fixes

* **Fix forward compatibility issues with `unstructured-client==0.26.0`.** Update syntax and create a new SDK util file for reuse in the Partitioner and Chunker

* **Update Databricks CI Test** Update to use client_id and client_secret auth. Also return files.upload method to one from open source.

* **Fix astra src bug** V1 source connector was updated to work with astrapy 1.5.0

## 0.0.20

### Enhancements

* **Support for latest AstraPy API** Add support for the modern AstraPy client interface for the Astra DB Connector.

## 0.0.19

### Fixes

* **Use validate_default to instantiate default pydantic secrets**

## 0.0.18

### Enhancements

* **Better destination precheck for blob storage** Write an empty file to the destination location when running fsspec-based precheck

## 0.0.17

### Fixes

* **Drop use of unstructued in embed** Remove remnant import from unstructured dependency in embed implementations.


## 0.0.16

### Fixes

* **Add constraint on pydantic** Make sure the version of pydantic being used with this repo pulls in the earliest version that introduces generic Secret, since this is used heavily.

## 0.0.15

### Fixes

* **Model serialization with nested models** Logic updated to properly handle serializing pydantic models that have nested configs with secret values.
* **Sharepoint permission config requirement** The sharepoint connector was expecting the permission config, even though it should have been optional.
* **Sharepoint CLI permission params made optional

### Enhancements

* **Migrate airtable connector to v2**
* **Support iteratively deleting cached content** Add a flag to delete cached content once it's no longer needed for systems that are limited in memory.

## 0.0.14

### Enhancements

* **Support async batch uploads for pinecone connector**
* **Migrate embedders** Move embedder implementations from the open source unstructured repo into this one.

### Fixes

* **Misc. Onedrive connector fixes**

## 0.0.13

### Fixes

* **Pinecone payload size fixes** Pinecone destination now has a limited set of properties it will publish as well as dynamically handles batch size to stay under 2MB pinecone payload limit.

## 0.0.12

### Enhancements

### Fixes

* **Fix invalid `replace()` calls in uncompress** - `replace()` calls meant to be on `str` versions of the path were instead called on `Path` causing errors with parameters.

## 0.0.11

### Enhancements

* **Fix OpenSearch connector** OpenSearch connector did not work when `http_auth` was not provided

## 0.0.10

### Enhancements

* "Fix tar extraction" - tar extraction function assumed archive was gzip compressed which isn't true for supported `.tar` archives. Updated to work for both compressed and uncompressed tar archives.

## 0.0.9

### Enhancements

* **Chroma dict settings should allow string inputs**
* **Move opensearch non-secret fields out of access config**
* **Support string inputs for dict type model fields** Use the `BeforeValidator` support from pydantic to map a string value to a dict if that's provided.
* **Move opensearch non-secret fields out of access config

### Fixes

**Fix uncompress logic** Use of the uncompress process wasn't being leveraged in the pipeline correctly. Updated to use the new loca download path for where the partitioned looks for the new file.


## 0.0.8

### Enhancements

* **Add fields_to_include option for Milvus Stager** Adds support for filtering which fields will remain in the document so user can align document structure to collection schema.
* **Add flatten_metadata option for Milvus Stager** Flattening metadata is now optional (enabled by default) step in processing the document.

## 0.0.7

### Enhancements

* **support sharing parent multiprocessing for uploaders** If an uploader needs to fan out it's process using multiprocessing, support that using the parent pipeline approach rather than handling it explicitly by the connector logic.
* **OTEL support** If endpoint supplied, publish all traces to an otel collector.

### Fixes

* **Weaviate access configs access** Weaviate access config uses pydantic Secret and it needs to be resolved to the secret value when being used. This was fixed.
* **unstructured-client compatibility fix** Fix an error when accessing the fields on `PartitionParameters` in the new 0.26.0 Python client.

## 0.0.6

### Fixes

* **unstructured-client compatibility fix** Update the calls to `unstructured_client.general.partition` to avoid a breaking change in the newest version.

## 0.0.5

### Enhancements

* **Add Couchbase Source Connector** Adds support for reading artifacts from Couchbase DB for processing in unstructured
* **Drop environment from pinecone as part of v2 migration** environment is no longer required by the pinecone SDK, so that field has been removed from the ingest CLI/SDK/
* **Add KDBAI Destination Connector** Adds support for writing elements and their embeddings to KDBAI DB.

### Fixes

* **AstraDB connector configs** Configs had dataclass annotation removed since they're now pydantic data models.
* **Local indexer recursive behavior** Local indexer was indexing directories as well as files. This was filtered out.

## 0.0.4

### Enhancements

* **Add Couchbase Destination Connector** Adds support for storing artifacts in Couchbase DB for Vector Search
* **Leverage pydantic base models** All user-supplied configs are now derived from pydantic base models to leverage better type checking and add built in support for sensitive fields.
* **Autogenerate click options from base models** Leverage the pydantic base models for all configs to autogenerate the cli options exposed when running ingest as a CLI.
* **Drop required Unstructured dependency** Unstructured was moved to an extra dependency to only be imported when needed for functionality such as local partitioning/chunking.
* **Rebrand Astra to Astra DB** The Astra DB integration was re-branded to be consistent with DataStax standard branding.

## 0.0.3

### Enhancements

* **Improve documentation** Update the README's.
* **Explicit Opensearch classes** For the connector registry entries for opensearch, use only opensearch specific classes rather than any elasticsearch ones.
* **Add missing fsspec destination precheck** check connection in precheck for all fsspec-based destination connectors

## 0.0.2

### Enhancements

* **Use uuid for s3 identifiers** Update unique id to use uuid derived from file path rather than the filepath itself.
* **V2 connectors precheck support** All steps in the v2 pipeline support an optional precheck call, which encompasses the previous check connection functionality.
* **Filter Step** Support dedicated step as part of the pipeline to filter documents.

## 0.0.1

### Enhancements

### Features

* **Add Milvus destination connector** Adds support storing artifacts in Milvus vector database.

### Fixes

* **Remove old repo references** Any mention of the repo this project came from was removed.

## 0.0.0

### Features

* **Initial Migration** Create the structure of this repo from the original code in the [Unstructured](https://github.com/Unstructured-IO/unstructured) project.

### Fixes<|MERGE_RESOLUTION|>--- conflicted
+++ resolved
@@ -1,10 +1,10 @@
+## 1.2.16
+
+* **Fix: Catch databricks client auth errors that were being missed**
+
 ## 1.2.15
 
-<<<<<<< HEAD
-* **Fix: Catch databricks client auth errors that were being missed**
-=======
 * **Fix: Filter out fields that aren't part of our Page subclass data model. This guards against API changes that are potentially nonbreaking.**
->>>>>>> 150d74b2
 
 ## 1.2.14
 
