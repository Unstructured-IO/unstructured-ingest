<<<<<<< HEAD
## 0.1.1-dev0

### Enhancements

* **Added migration for GitHub Source V2**
  * **Updated the expected output for GitHub Source V2**

=======
## 0.1.1-dev1

### Enhancements

* **Update KDB.AI vectorstore integration to 1.4**
* **Add sqlite and postgres source connectors**
>>>>>>> 977fc0ab

## 0.1.0

### Enhancements

* **Move default API URL parameter value to serverless API**
* **Add check that access config always wrapped in Secret**
* **Add togetherai embedder support**
* **Refactor sqlite and postgres to be distinct connectors to support better input validation**
* **Added MongoDB source V2 connector**
* **Support optional access configs on connection configs**
* **Refactor databricks into distinct connectors based on auth type**

### Fixes

**Fix Notion Ingestion** Fix the Notion source connector to work with the latest version of the Notion API (added `in_trash` properties to `Page`, `Block` and `Database`).

## 0.0.25

### Enhancements

* **Support pinecone namespace on upload**
* **Migrate Outlook Source Connector to V2**
* **Support for Databricks Volumes source connector**

### Fixes

* **Update Sharepoint Creds and Expected docs**

## 0.0.24

### Enhancements

* **Support dynamic metadata mapping in Pinecone uploader**

## 0.0.23

### Fixes

* **Remove check for langchain dependency in embedders**

## 0.0.22

### Enhancements

* **Add documentation for developing sources/destinations**

* **Leverage `uv` for pip compile**

* **Use incoming fsspec data to populate metadata** Rather than make additional calls to collect metadata after initial file list, use connector-specific data to populate the metadata. 

* **Drop langchain as dependency for embedders**

## 0.0.21

### Fixes

* **Fix forward compatibility issues with `unstructured-client==0.26.0`.** Update syntax and create a new SDK util file for reuse in the Partitioner and Chunker

* **Update Databricks CI Test** Update to use client_id and client_secret auth. Also return files.upload method to one from open source.

* **Fix astra src bug** V1 source connector was updated to work with astrapy 1.5.0

## 0.0.20

### Enhancements

* **Support for latest AstraPy API** Add support for the modern AstraPy client interface for the Astra DB Connector.

## 0.0.19

### Fixes

* **Use validate_default to instantiate default pydantic secrets**

## 0.0.18

### Enhancements

* **Better destination precheck for blob storage** Write an empty file to the destination location when running fsspec-based precheck

## 0.0.17

### Fixes

* **Drop use of unstructued in embed** Remove remnant import from unstructured dependency in embed implementations.


## 0.0.16

### Fixes

* **Add constraint on pydantic** Make sure the version of pydantic being used with this repo pulls in the earliest version that introduces generic Secret, since this is used heavily.

## 0.0.15

### Fixes

* **Model serialization with nested models** Logic updated to properly handle serializing pydantic models that have nested configs with secret values.
* **Sharepoint permission config requirement** The sharepoint connector was expecting the permission config, even though it should have been optional.
* **Sharepoint CLI permission params made optional

### Enhancements

* **Migrate airtable connector to v2**
* **Support iteratively deleting cached content** Add a flag to delete cached content once it's no longer needed for systems that are limited in memory.

## 0.0.14

### Enhancements

* **Support async batch uploads for pinecone connector**
* **Migrate embedders** Move embedder implementations from the open source unstructured repo into this one.

### Fixes

* **Misc. Onedrive connector fixes**

## 0.0.13

### Fixes

* **Pinecone payload size fixes** Pinecone destination now has a limited set of properties it will publish as well as dynamically handles batch size to stay under 2MB pinecone payload limit.

## 0.0.12

### Enhancements

### Fixes

* **Fix invalid `replace()` calls in uncompress** - `replace()` calls meant to be on `str` versions of the path were instead called on `Path` causing errors with parameters.

## 0.0.11

### Enhancements

* **Fix OpenSearch connector** OpenSearch connector did not work when `http_auth` was not provided

## 0.0.10

### Enhancements

* "Fix tar extraction" - tar extraction function assumed archive was gzip compressed which isn't true for supported `.tar` archives. Updated to work for both compressed and uncompressed tar archives.

## 0.0.9

### Enhancements

* **Chroma dict settings should allow string inputs**
* **Move opensearch non-secret fields out of access config**
* **Support string inputs for dict type model fields** Use the `BeforeValidator` support from pydantic to map a string value to a dict if that's provided. 
* **Move opensearch non-secret fields out of access config

### Fixes

**Fix uncompress logic** Use of the uncompress process wasn't being leveraged in the pipeline correctly. Updated to use the new loca download path for where the partitioned looks for the new file.  


## 0.0.8

### Enhancements

* **Add fields_to_include option for Milvus Stager** Adds support for filtering which fields will remain in the document so user can align document structure to collection schema.
* **Add flatten_metadata option for Milvus Stager** Flattening metadata is now optional (enabled by default) step in processing the document.

## 0.0.7

### Enhancements

* **support sharing parent multiprocessing for uploaders** If an uploader needs to fan out it's process using multiprocessing, support that using the parent pipeline approach rather than handling it explicitly by the connector logic.  
* **OTEL support** If endpoint supplied, publish all traces to an otel collector. 

### Fixes

* **Weaviate access configs access** Weaviate access config uses pydantic Secret and it needs to be resolved to the secret value when being used. This was fixed. 
* **unstructured-client compatibility fix** Fix an error when accessing the fields on `PartitionParameters` in the new 0.26.0 Python client.

## 0.0.6

### Fixes

* **unstructured-client compatibility fix** Update the calls to `unstructured_client.general.partition` to avoid a breaking change in the newest version.

## 0.0.5

### Enhancements

* **Add Couchbase Source Connector** Adds support for reading artifacts from Couchbase DB for processing in unstructured
* **Drop environment from pinecone as part of v2 migration** environment is no longer required by the pinecone SDK, so that field has been removed from the ingest CLI/SDK/
* **Add KDBAI Destination Connector** Adds support for writing elements and their embeddings to KDBAI DB.

### Fixes

* **AstraDB connector configs** Configs had dataclass annotation removed since they're now pydantic data models. 
* **Local indexer recursive behavior** Local indexer was indexing directories as well as files. This was filtered out.

## 0.0.4

### Enhancements

* **Add Couchbase Destination Connector** Adds support for storing artifacts in Couchbase DB for Vector Search
* **Leverage pydantic base models** All user-supplied configs are now derived from pydantic base models to leverage better type checking and add built in support for sensitive fields.
* **Autogenerate click options from base models** Leverage the pydantic base models for all configs to autogenerate the cli options exposed when running ingest as a CLI.
* **Drop required Unstructured dependency** Unstructured was moved to an extra dependency to only be imported when needed for functionality such as local partitioning/chunking.
* **Rebrand Astra to Astra DB** The Astra DB integration was re-branded to be consistent with DataStax standard branding.

## 0.0.3

### Enhancements

* **Improve documentation** Update the README's.
* **Explicit Opensearch classes** For the connector registry entries for opensearch, use only opensearch specific classes rather than any elasticsearch ones. 
* **Add missing fsspec destination precheck** check connection in precheck for all fsspec-based destination connectors

## 0.0.2

### Enhancements

* **Use uuid for s3 identifiers** Update unique id to use uuid derived from file path rather than the filepath itself.
* **V2 connectors precheck support** All steps in the v2 pipeline support an optional precheck call, which encompasses the previous check connection functionality. 
* **Filter Step** Support dedicated step as part of the pipeline to filter documents.

## 0.0.1

### Enhancements

### Features

* **Add Milvus destination connector** Adds support storing artifacts in Milvus vector database.

### Fixes

* **Remove old repo references** Any mention of the repo this project came from was removed. 

## 0.0.0

### Features

* **Initial Migration** Create the structure of this repo from the original code in the [Unstructured](https://github.com/Unstructured-IO/unstructured) project.

### Fixes<|MERGE_RESOLUTION|>--- conflicted
+++ resolved
@@ -1,19 +1,16 @@
-<<<<<<< HEAD
-## 0.1.1-dev0
+## 0.1.1-dev2
 
 ### Enhancements
 
 * **Added migration for GitHub Source V2**
   * **Updated the expected output for GitHub Source V2**
 
-=======
 ## 0.1.1-dev1
 
 ### Enhancements
 
 * **Update KDB.AI vectorstore integration to 1.4**
 * **Add sqlite and postgres source connectors**
->>>>>>> 977fc0ab
 
 ## 0.1.0
 
