--- conflicted
+++ resolved
@@ -1,16 +1,14 @@
-<<<<<<< HEAD
+## 1.2.5
+
+* **Fix**: auto-detect S3 bucket region from error headers to resolve new bucket connection failures
+
+## 1.2.4
+
+* **Fix**: properly handle Together API 5xx errors as ProviderError instead of UserError
+
 ## 1.2.3
 
-**Fix**: fix: auto-detect S3 bucket region from error headers to resolve new bucket connection failures
-=======
-## 1.2.4
-
-**Fix**: properly handle Together API 5xx errors as ProviderError instead of UserError
-
-## 1.2.3
-
 * **Feature**: allow environment credentials for S3
->>>>>>> 329626aa
 
 ## 1.2.2
 
