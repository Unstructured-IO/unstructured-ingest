--- conflicted
+++ resolved
@@ -1,11 +1,8 @@
-<<<<<<< HEAD
-## 0.3.9-dev5
+## 0.3.11-dev0
 
 * **Bypass asyncio exception grouping to return more meaningful errors from OneDrive indexer**
 
 
-## 0.3.9-dev4
-=======
 ## 0.3.10
 
 ### Enhancements
@@ -18,7 +15,6 @@
 * **Fix closing SSHClient in sftp connector**
 
 ## 0.3.9
->>>>>>> 7d8fa92f
 
 ### Enhancements
 
