--- conflicted
+++ resolved
@@ -1,16 +1,14 @@
-<<<<<<< HEAD
 ## 0.6.3
 
 ### Features
 
 * **Add `username password` authentication to Onedrive and Sharepoint**
-=======
+
 ## 0.6.2
 
 * **Support opinionated writes in databricks delta table connector**
 * **Update databricks volume connector to emit user agent**
 * **Delete previous content from databricks delta tables**
->>>>>>> 6bd552c1
 
 ## 0.6.1
 
