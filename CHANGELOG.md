--- conflicted
+++ resolved
@@ -1,8 +1,4 @@
-<<<<<<< HEAD
 ## 0.5.3
-=======
-## 0.5.3-dev1
->>>>>>> 442dbfa7
 
 ### Enhancements
 
