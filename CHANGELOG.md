## 1.0.58

<<<<<<< HEAD
* **o11y: Downgrade OTEL logs to `DEBUG` by default, make it configurable**
=======
* **o11y: Improved logging in connectors' operations with LoggingMixin class**
>>>>>>> 5824c539

## 1.0.57

* **test: Longer interval for pinecone integration tests**

## 1.0.56

* **Fix: set correct display_name in HtmlMixin produced FileData**

## 1.0.55

* **Fix: add precheck method to SharePoint connector**

## 1.0.54

* **Fix bump Togetherai dependency**

## 1.0.53

* **Handle SharePoint site access failure properly**

## 1.0.52

* **Fix mkdir race condition in concurrent operations**

## 1.0.51

* **Fix SharePoint connector UnboundLocalError when site not found**

## 1.0.50-dev0

* **Update ingest cli and docs readme files**

## 1.0.49

* **Improve MongoDB SCRAM-SHA-1 authentication error message**

## 1.0.48

* **Improve Jira attachment path results**

## 1.0.47

* **Fix delta-table: normalize S3 LocationConstraint values to handle us-east-1 and EU buckets**

## 1.0.46

* **Fix delta-table `pyo3_runtime.PanicException: Forked process detected` on Linux**

## 1.0.45

### Fixes

* **Fix downloading files that have special characters (like `[` or `]`) inside their names, when using `fsspec` based connectors**

## 1.0.44

* **Improve DeltaTable ingestion process and reliability**

## 1.0.43

* **Fix document limits in Confluence connectr**

## 1.0.42

* **Replace no longer supported TogetherAI test model**

## 1.0.41

* **Add `display_name` to FileData in 14 connectors**

## 1.0.40

* **Fix extracting embedded files from Confluence pages**

## 1.0.39

* **Added metadata export to milvus destination connector**

## 1.0.38

* **Fix pinecone serverless_region default value to be compatible with starter plans**

## 1.0.37

* **Added ability to use libraries in Sharepoint connector**

## 1.0.36

* **Added Notion connector sync block handling by teddysupercuts**

## 1.0.35

* **Fix output path in blob storage destination connector**

## 1.0.34

* **Improve Confluence Indexer's precheck** - validate access to each space

## 1.0.33

* **Fix google drive not setting the display_name property on the FileData object**

## 1.0.32

* **Fix google drive connector's dependencies**

## 1.0.31

* **Cap redis client version to 5.3.0**

## 1.0.30

* **Fixed issue in the blob storage destination connector where files with the same name were overwriting each other**
* **Added more descriptive Redis connector error messages**

## 1.0.29

### Fixes

* **Fix Redis connector shouldn't require `port` and `ssl` params if URI is provided**

## 1.0.28

### Fixes

* **Fix Makes user_pname optional for Sharepoint**
* **Fix Google Drive download links and enhance download method to use LRO for large files**

## 1.0.27

### Fixes

* **Fix table schema example for Snowflake Destination connector**
* **Fix Snowflake Destination issue with dropping/removing case insensitive column names when populating the table**
* **Fix Snowflake Destination issue with `embeddings` column when using `VECTOR` type**

## 1.0.26

* **Fix Notion connector error with FileIcons**

## 1.0.25

* **Fix Notion user text and html getters**

## 1.0.24

* **Handle both cloud and non-cloud jira instances**

## 1.0.23

* **Migrate to new Mixedbread Python SDK**
* **Support better filtering in jira connector and downloading attachments**

## 1.0.22

* **Fix Notion connector missing database properties fields**

## 1.0.21

* **Fix Jira connector cloud option not working issue**
* **Fix Weaviate connector issue with names being wrongly transformed to match collections naming conventions**

## 1.0.19

* **Fix databricks delta table name edge cases**

## 1.0.18

* **Enforce api key if SDK defaults to os env var**

## 1.0.17

* **Support optional API keys for embedders**

## 1.0.16

* **Add embedder config field descriptions**

## 1.0.15

### Fixes

* **Fix bedrock embedder precheck**

## 1.0.14

### Enhancements

* **Add precheck support for embedders that support listing models**

## 1.0.13

### Fixes

* **Fix Notion connector database property missing 'description' attribute error**
* **Retry IBM watsonx S3 upload on connection error**

## 1.0.12

### Fixes

* **Replaced google drive connector's mechanism for file downloads.**
* **Fix Token expiration error in IBM watsonx.data connector**

## 1.0.11

### Fixes

* **Change IBM Watsonx Uploader `max_retries` upper limit to 500**
* **Fix Pinecone connector writing empty vector error**
* **Google Drive connector also include shared drive**

## 1.0.8

### Enhancements

* **Update Neo4J Entity Support** to support NER + RE(Relationship extraction)

## 1.0.7

### Fixes

* **Fix release version**

## 1.0.6

### Fixes

* **Google Drive connector now strips the leading dot in extensions properly**
* **Google Drive permissions conform to FileData schema**
* **Confluence permissions conform to FileData schema**

## 1.0.5

### Fixes

* **Fix Pydantic validation for permissions_data field**

## 1.0.4

### Features

* **Normalize user and group permissions in Google Drive source connector**

## 1.0.3

### Features

**Add permission metadata to Confluence source connector**

## 1.0.2

### Features

* **Update astra source connector to use new astrapy client**

## 1.0.1

### Features

* **Migrate project to use pyproject.toml and uv**

## 0.7.2

### Features

* **Add `username password` authentication to Onedrive and Sharepoint**

## 0.7.0

### Features

* **Drop V1**

## 0.6.4

### Features

* **Support env var for user agent settings**

### Fixes

* **Expose Github connector**

## 0.6.3

### Features

* **Migrate Github connector to v2**

## 0.6.2

### Features

* **Support opinionated writes in databricks delta table connector**
* **Update databricks volume connector to emit user agent**
* **Delete previous content from databricks delta tables**

## 0.6.1

### Fixes

* **Handle NDJSON when using local chunker**

## 0.6.0

### Features

* **Isolate FileData to limit dependencies**

## 0.5.25

### Features

* **Support dynamic schema management for Databricks Delta Table uploader**

## 0.5.24

### Features

* **Add warning to s3 if characters to avoid are present in path**

## 0.5.23

### Enhancements
FileData and a few other types can now be imported from a narrower v2.types module. 
This avoids some of the adjacent implicit imports that were picked up with v2.interfaces.__init__.py 

## 0.5.22

### Features

* **Add elasticsearch config enforcement that hosts are a list type**

## 0.5.21

### Fixes

* **Lazy load pandas and numpy** to improve startup performance

## 0.5.20

### Features 

* **Add IBM watson.data Destination connector**

## 0.5.19

### Features

* **Add `key_prefix` field to Redis Uploader** - Allow users to input custom prefix for keys saved inside Redis connector

## 0.5.18

### Fixes

* **Fix missing support for NDJSON in stagers**

## 0.5.17

### Fixes 

* **Do not output `orig_elements` for astradb** `original_elements` has the correctly truncated field

## 0.5.16

### Fixes 

* **Fix databricks volumes table uploader precheck**
* **Zendesk fix for debug**

## 0.5.15

### Fixes 

* **Separate password and api_token for Confluence connector**

### Features 

* **Support NDJSON for data between pipeline steps for data streaming**

## 0.5.14

### Fixes

* **Fixed Zendesk connector registering method**

## 0.5.13

### Fixes 

* **Handle schema conflict on neo4j**

### Fixes

## 0.5.12

### Features 

* **Support for entities in neo4j connector**

### Fixes

Fixed zendesk dependency warning

## 0.5.11

### Features 

* **Added Zendesk as a source connector.**

### Fixes

* **Fix move metadata to top level in AstraDB destination**
* **Add option to move metadata to top level in AstraDB destination**

## 0.5.10

### Enhancements

* **Migrate Jira Source connector from V1 to V2**
* **Add Jira Source connector integration and unit tests**
* **Support custom endpoint for openai embedder**

### Fixes

* **Fix Confluence unescaped Unicode characters**
* **Update use of unstructured client to leverage new error handling**
* **Dropbox connector can now use long lived refresh token and generate access token internally**
* **Delta Tables connector can evolve schema**

## 0.5.9

### Features

* **Add auto create collection support for AstraDB destination**

### Fixes

* **Fix Confluence Source page title not being processed during partition**

## 0.5.8

### Fixes

* **Fix on pinecone index creation functionality**

## 0.5.7

### Fixes

* **Fix voyageai embedder: add multimodal embedder function**

## 0.5.6

### Enhancements

* **Add support for setting up destination for Pinecone**
* Add name formatting to Weaviate destination uploader

## 0.5.5

* **Improve orig_elements handling in astra and neo4j connectors**

## 0.5.4

### Enhancements

* **Sharepoint support for nested folders and remove need for default path Shared Documents**

## 0.5.3

### Enhancements

* **Improvements on Neo4J uploader, and ability to create a vector index**
* **Optimize embedder code** - Move duplicate code to base interface, exit early if no elements have text. 

### Fixes

* **Fix bedrock embedder: rename embed_model_name to embedder_model_name**

## 0.5.2

### Enhancements

* **Improved google drive precheck mechanism**
* **Added integration tests for google drive precheck and connector**
* **Only embed elements with text** - Only embed elements with text to avoid errors from embedders and optimize calls to APIs.
* **Improved google drive precheck mechanism**
* **Added integration tests for google drive precheck and connector**

### Fixes

* **Fix Snowflake Uploader error with array variable binding**

## 0.5.1

### Fixes

* **Fix Attribute Not Exist bug in GoogleDrive connector**
* **Fix query syntax error in MotherDuck uploader**
* **Fix missing output filename suffix in DuckDB base stager**

### Enhancements

* **Allow dynamic metadata for SQL Connectors**
* **Add entities field to pinecone connector default fields**

## 0.5.0

### Fixes

* **Change aws-bedrock to bedrock**
* **Update Sharepoint tests**

### Enhancements

* **Don't raise error by default for unsupported filetypes in partitioner** - Add a flag to the partitioner to not raise an error when an unsupported filetype is encountered.

## 0.4.7

### Fixes

* **Add missing async azure openai embedder implementation**
* **Update Sharepoint to support new Microsoft credential sequence**

## 0.4.6

### Fixes

* **Fix Upload support for OneDrive connector**
* **Fix Databricks Delta Tables connector's "Service Principal" authentication method**

## 0.4.5

### Fixes

* **Fix downloading large files for OneDrive**

## 0.4.4

### Fixes

* **Fix AsyncIO support for OneDrive connector**

## 0.4.3

### Enhancements

* **Add support for allow list when downloading from raw html**
* **Add support for setting up destination as part of uploader**
* **Add batch support for all embedders**

### Fixes

* **Fix HtmlMixin error when saving downloaded files**
* **Fix Confluence Downloader error when downloading embedded files**

## 0.4.2

### Fixes

* **Fix Databricks Volume Delta Table uploader** - Use given database when uploading data.

## 0.4.1

### Enhancements

* **Support img base64 in html**
* **Fsspec support for direct URI**
* **Support href extraction to local file**
* **Added VastDB source and destination connector**

### Fixes

* **Fix how data updated before writing to sql tables based on columns in table**

## 0.4.0

### Enhancements

* **Change Confluence Source Connector authentication parameters to support password, api token, pat token and cloud authentication**

### Fixes

* **Fix SQL uploader stager** - When passed `output_filename` without a suffix it resulted in unsupported file format error. Now, it will take a suffix of `elements_filepath` and append it to `output_filename`.
* **Fix Snowflake uploader** - Unexpected `columns` argument was passed to `_fit_to_schema` method inside SnowflakeUploader `upload_dataframe` method.

## 0.3.15

### Enhancements

* **Add databricks delta table connector**

### Fixes

* **Fixed namespace issue with pinecone, and added new test**

## 0.3.14

### Fixes

* **Fix Neo4j Uploader string enum error**
* **Fix ChromaDB Destination failing integration tests** - issue lies within the newest ChromaDB release, fix freezes it's version to 0.6.2.

## 0.3.13

### Fixes

* **Fix Snowflake Uploader error**
* **Fix SQL Uploader Stager timestamp error**
* **Migrate Discord Sourced Connector to v2**
* **Add read data fallback** When reading data that could be json or ndjson, if extension is missing, fallback to trying to read it as json.

### Enhancements

* **Async support for all IO-bounded embedders**
* **Expand support to Python 3.13**

## 0.3.12

### Enhancements

* **Migrate Notion Source Connector to V2**
* **Migrate Vectara Destination Connector to v2**
* **Added Redis destination connector**
* **Improved Milvus error handling**
* **Bypass asyncio exception grouping to return more meaningful errors from OneDrive indexer**
* **Kafka destination connector checks for existence of topic**
* **Create more reflective custom errors** Provide errors to indicate if the error was due to something user provided or due to a provider issue, applicable to all steps in the pipeline.

### Fixes
* **Register Neo4j Upload Stager**
* **Fix Kafka destination connection problems**


## 0.3.11

### Enhancements

* **Support Databricks personal access token**

### Fixes

* **Fix missing source identifiers in some downloaders**

## 0.3.10

### Enhancements

* **Support more concrete FileData content for batch support**

### Fixes

* **Add Neo4J to ingest destination connector registry**
* **Fix closing SSHClient in sftp connector**

## 0.3.9

### Enhancements

* **Support ndjson files in stagers**
* **Add Neo4j destination connector**
* **Support passing data in for uploaders**

### Fixes

* **Make sure any SDK clients that support closing get called**

## 0.3.8

### Fixes

* **Prevent pinecone delete from hammering database when deleting**

## 0.3.7

### Fixes

* **Correct fsspec connectors date metadata field types** - sftp, azure, box and gcs
* **Fix Kafka source connection problems**
* **Fix Azure AI Search session handling**
* **Fixes issue with SingleStore Source Connector not being available**
* **Fixes issue with SQLite Source Connector using wrong Indexer** - Caused indexer config parameter error when trying to use SQLite Source
* **Fixes issue with Snowflake Destination Connector `nan` values** - `nan` values were not properly replaced with `None`
* **Fixes Snowflake source `'SnowflakeCursor' object has no attribute 'mogrify'` error**
* **Box source connector can now use raw JSON as access token instead of file path to JSON**
* **Fix fsspec upload paths to be OS independent**
* **Properly log elasticsearch upload errors**

### Enhancements

* **Kafka source connector has new field: group_id**
* **Support personal access token for confluence auth**
* **Leverage deterministic id for uploaded content**
* **Makes multiple SQL connectors (Snowflake, SingleStore, SQLite) more robust against SQL injection.**
* **Optimizes memory usage of Snowflake Destination Connector.**
* **Added Qdrant Cloud integration test**
* **Add DuckDB destination connector** Adds support storing artifacts in a local DuckDB database.
* **Add MotherDuck destination connector** Adds support storing artifacts in MotherDuck database.
* **Update weaviate v2 example**

## 0.3.6

### Fixes

* **Fix Azure AI Search Error handling**

## 0.3.5

### Enhancements

* **Persist record id in dedicated LanceDB column, use it to delete previous content to prevent duplicates.**

### Fixes

* **Remove client.ping() from the Elasticsearch precheck.**
* **Pinecone metadata fixes** - Fix CLI's --metadata-fields default. Always preserve record ID tracking metadata.
* **Add check to prevent querying for more than pinecone limit when deleting records**
* **Unregister Weaviate base classes** - Weaviate base classes shouldn't be registered as they are abstract and cannot be instantiated as a configuration

## 0.3.4

### Enhancements

* **Add azure openai embedder**
* **Add `collection_id` field to Couchbase `downloader_config`**

## 0.3.3

### Enhancements

* **Add `precheck` to Milvus connector**

### Fixes

* **Make AstraDB uploader truncate `text` and `text_as_html` content to max 8000 bytes**
* **Add missing LanceDb extra**
* **Weaviate cloud auth detection fixed**

## 0.3.2

### Enhancements

* **Persist record id in mongodb data, use it to delete previous content to prevent duplicates.**


### Fixes

* **Remove forward slash from Google Drive relative path field**
* **Create LanceDB test databases in unique remote locations to avoid conflicts**
* **Add weaviate to destination registry**

## 0.3.1

### Enhancements

* **LanceDB V2 Destination Connector**
* **Persist record id in milvus, use it to delete previous content to prevent duplicates.**
* **Persist record id in weaviate metadata, use it to delete previous content to prevent duplicates.**
* **Persist record id in sql metadata, use it to delete previous content to prevent duplicates.**
* **Persist record id in elasticsearch/opensearch metadata, use it to delete previous content to prevent duplicates.**

### Fixes

* **Make AstraDB precheck fail on non-existant collections**
* **Respect Pinecone's metadata size limits** crop metadata sent to Pinecone's to fit inside its limits, to avoid error responses
* **Propagate exceptions raised by delta table connector during write**

## 0.3.0

### Enhancements

* **Added V2 kafka destination connector**
* **Persist record id in pinecone metadata, use it to delete previous content to prevent duplicates.**
* **Persist record id in azure ai search, use it to delete previous content to prevent duplicates.**
* **Persist record id in astradb, use it to delete previous content to prevent duplicates.**
* **Update Azure Cognitive Search to Azure AI Search**

### Fixes

* **Fix Delta Table destination precheck** Validate AWS Region in precheck.
* **Add missing batch label to FileData where applicable**
* **Handle fsspec download file into directory** When filenames have odd characters, files are downloaded into a directory. Code added to shift it around to match expected behavior.
* **Postgres Connector Query** causing syntax error when ID column contains strings

## 0.2.2

### Enhancements
* **Remove `overwrite` field** from fsspec and databricks connectors
* **Added migration for GitLab Source V2**
* **Added V2 confluence source connector**
* **Added OneDrive destination connector**
* **Qdrant destination to v2**
* **Migrate Kafka Source Connector to V2**

## 0.2.1

### Enhancements

* **File system based indexers return a record display name**
* **Add singlestore source connector**
* **Astra DB V2 Source Connector** Create a v2 version of the Astra DB Source Connector.
* **Support native async requests from unstructured-client**
* **Support filtering element types in partitioner step**


### Fixes

* **Fix Databricks Volumes file naming** Add .json to end of upload file.
* **Fix SQL Type destination precheck** Change to context manager "with".

## 0.2.0

### Enhancements

* **Add snowflake source and destination connectors**
* **Migrate Slack Source Connector to V2**
* **Migrate Slack Source Connector to V2**
* **Add Delta Table destination to v2**
* **Migrate Slack Source Connector to V2**

## 0.1.1

### Enhancements

* **Update KDB.AI vectorstore integration to 1.4**
* **Add sqlite and postgres source connectors**
* **Add sampling functionality for indexers in fsspec connectors**

### Fixes

* **Fix Databricks Volumes destination** Fix for filenames to not be hashes.

## 0.1.0

### Enhancements

* **Move default API URL parameter value to serverless API**
* **Add check that access config always wrapped in Secret**
* **Add togetherai embedder support**
* **Refactor sqlite and postgres to be distinct connectors to support better input validation**
* **Added MongoDB source V2 connector**
* **Support optional access configs on connection configs**
* **Refactor databricks into distinct connectors based on auth type**

### Fixes

**Fix Notion Ingestion** Fix the Notion source connector to work with the latest version of the Notion API (added `in_trash` properties to `Page`, `Block` and `Database`).

## 0.0.25

### Enhancements

* **Support pinecone namespace on upload**
* **Migrate Outlook Source Connector to V2**
* **Support for Databricks Volumes source connector**

### Fixes

* **Update Sharepoint Creds and Expected docs**

## 0.0.24

### Enhancements

* **Support dynamic metadata mapping in Pinecone uploader**

## 0.0.23

### Fixes

* **Remove check for langchain dependency in embedders**

## 0.0.22

### Enhancements

* **Add documentation for developing sources/destinations**

* **Leverage `uv` for pip compile**

* **Use incoming fsspec data to populate metadata** Rather than make additional calls to collect metadata after initial file list, use connector-specific data to populate the metadata.

* **Drop langchain as dependency for embedders**

## 0.0.21

### Fixes

* **Fix forward compatibility issues with `unstructured-client==0.26.0`.** Update syntax and create a new SDK util file for reuse in the Partitioner and Chunker

* **Update Databricks CI Test** Update to use client_id and client_secret auth. Also return files.upload method to one from open source.

* **Fix astra src bug** V1 source connector was updated to work with astrapy 1.5.0

## 0.0.20

### Enhancements

* **Support for latest AstraPy API** Add support for the modern AstraPy client interface for the Astra DB Connector.

## 0.0.19

### Fixes

* **Use validate_default to instantiate default pydantic secrets**

## 0.0.18

### Enhancements

* **Better destination precheck for blob storage** Write an empty file to the destination location when running fsspec-based precheck

## 0.0.17

### Fixes

* **Drop use of unstructued in embed** Remove remnant import from unstructured dependency in embed implementations.


## 0.0.16

### Fixes

* **Add constraint on pydantic** Make sure the version of pydantic being used with this repo pulls in the earliest version that introduces generic Secret, since this is used heavily.

## 0.0.15

### Fixes

* **Model serialization with nested models** Logic updated to properly handle serializing pydantic models that have nested configs with secret values.
* **Sharepoint permission config requirement** The sharepoint connector was expecting the permission config, even though it should have been optional.
* **Sharepoint CLI permission params made optional

### Enhancements

* **Migrate airtable connector to v2**
* **Support iteratively deleting cached content** Add a flag to delete cached content once it's no longer needed for systems that are limited in memory.

## 0.0.14

### Enhancements

* **Support async batch uploads for pinecone connector**
* **Migrate embedders** Move embedder implementations from the open source unstructured repo into this one.

### Fixes

* **Misc. Onedrive connector fixes**

## 0.0.13

### Fixes

* **Pinecone payload size fixes** Pinecone destination now has a limited set of properties it will publish as well as dynamically handles batch size to stay under 2MB pinecone payload limit.

## 0.0.12

### Enhancements

### Fixes

* **Fix invalid `replace()` calls in uncompress** - `replace()` calls meant to be on `str` versions of the path were instead called on `Path` causing errors with parameters.

## 0.0.11

### Enhancements

* **Fix OpenSearch connector** OpenSearch connector did not work when `http_auth` was not provided

## 0.0.10

### Enhancements

* "Fix tar extraction" - tar extraction function assumed archive was gzip compressed which isn't true for supported `.tar` archives. Updated to work for both compressed and uncompressed tar archives.

## 0.0.9

### Enhancements

* **Chroma dict settings should allow string inputs**
* **Move opensearch non-secret fields out of access config**
* **Support string inputs for dict type model fields** Use the `BeforeValidator` support from pydantic to map a string value to a dict if that's provided.
* **Move opensearch non-secret fields out of access config

### Fixes

**Fix uncompress logic** Use of the uncompress process wasn't being leveraged in the pipeline correctly. Updated to use the new loca download path for where the partitioned looks for the new file.


## 0.0.8

### Enhancements

* **Add fields_to_include option for Milvus Stager** Adds support for filtering which fields will remain in the document so user can align document structure to collection schema.
* **Add flatten_metadata option for Milvus Stager** Flattening metadata is now optional (enabled by default) step in processing the document.

## 0.0.7

### Enhancements

* **support sharing parent multiprocessing for uploaders** If an uploader needs to fan out it's process using multiprocessing, support that using the parent pipeline approach rather than handling it explicitly by the connector logic.
* **OTEL support** If endpoint supplied, publish all traces to an otel collector.

### Fixes

* **Weaviate access configs access** Weaviate access config uses pydantic Secret and it needs to be resolved to the secret value when being used. This was fixed.
* **unstructured-client compatibility fix** Fix an error when accessing the fields on `PartitionParameters` in the new 0.26.0 Python client.

## 0.0.6

### Fixes

* **unstructured-client compatibility fix** Update the calls to `unstructured_client.general.partition` to avoid a breaking change in the newest version.

## 0.0.5

### Enhancements

* **Add Couchbase Source Connector** Adds support for reading artifacts from Couchbase DB for processing in unstructured
* **Drop environment from pinecone as part of v2 migration** environment is no longer required by the pinecone SDK, so that field has been removed from the ingest CLI/SDK/
* **Add KDBAI Destination Connector** Adds support for writing elements and their embeddings to KDBAI DB.

### Fixes

* **AstraDB connector configs** Configs had dataclass annotation removed since they're now pydantic data models.
* **Local indexer recursive behavior** Local indexer was indexing directories as well as files. This was filtered out.

## 0.0.4

### Enhancements

* **Add Couchbase Destination Connector** Adds support for storing artifacts in Couchbase DB for Vector Search
* **Leverage pydantic base models** All user-supplied configs are now derived from pydantic base models to leverage better type checking and add built in support for sensitive fields.
* **Autogenerate click options from base models** Leverage the pydantic base models for all configs to autogenerate the cli options exposed when running ingest as a CLI.
* **Drop required Unstructured dependency** Unstructured was moved to an extra dependency to only be imported when needed for functionality such as local partitioning/chunking.
* **Rebrand Astra to Astra DB** The Astra DB integration was re-branded to be consistent with DataStax standard branding.

## 0.0.3

### Enhancements

* **Improve documentation** Update the README's.
* **Explicit Opensearch classes** For the connector registry entries for opensearch, use only opensearch specific classes rather than any elasticsearch ones.
* **Add missing fsspec destination precheck** check connection in precheck for all fsspec-based destination connectors

## 0.0.2

### Enhancements

* **Use uuid for s3 identifiers** Update unique id to use uuid derived from file path rather than the filepath itself.
* **V2 connectors precheck support** All steps in the v2 pipeline support an optional precheck call, which encompasses the previous check connection functionality.
* **Filter Step** Support dedicated step as part of the pipeline to filter documents.

## 0.0.1

### Enhancements

### Features

* **Add Milvus destination connector** Adds support storing artifacts in Milvus vector database.

### Fixes

* **Remove old repo references** Any mention of the repo this project came from was removed.

## 0.0.0

### Features

* **Initial Migration** Create the structure of this repo from the original code in the [Unstructured](https://github.com/Unstructured-IO/unstructured) project.

### Fixes<|MERGE_RESOLUTION|>--- conflicted
+++ resolved
@@ -1,10 +1,10 @@
+## 1.0.59
+
+* **o11y: Downgrade OTEL logs to `DEBUG` by default, make it configurable**
+
 ## 1.0.58
 
-<<<<<<< HEAD
-* **o11y: Downgrade OTEL logs to `DEBUG` by default, make it configurable**
-=======
 * **o11y: Improved logging in connectors' operations with LoggingMixin class**
->>>>>>> 5824c539
 
 ## 1.0.57
 
