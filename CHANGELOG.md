<<<<<<< HEAD

## 0.1.1-dev

### Enhancements

* **Migrate Slack Source Connector to V2**
=======
## 0.1.1-dev1

### Enhancements

* **Update KDB.AI vectorstore integration to 1.4**
* **Add sqlite and postgres source connectors**
>>>>>>> 977fc0ab

## 0.1.0

### Enhancements

* **Move default API URL parameter value to serverless API**
* **Add check that access config always wrapped in Secret**
* **Add togetherai embedder support**
* **Refactor sqlite and postgres to be distinct connectors to support better input validation**
* **Added MongoDB source V2 connector**
* **Support optional access configs on connection configs**
* **Refactor databricks into distinct connectors based on auth type**

### Fixes

**Fix Notion Ingestion** Fix the Notion source connector to work with the latest version of the Notion API (added `in_trash` properties to `Page`, `Block` and `Database`).

## 0.0.25

### Enhancements

* **Support pinecone namespace on upload**
* **Migrate Outlook Source Connector to V2**
* **Support for Databricks Volumes source connector**

### Fixes

* **Update Sharepoint Creds and Expected docs**

## 0.0.24

### Enhancements

* **Support dynamic metadata mapping in Pinecone uploader**

## 0.0.23

### Fixes

* **Remove check for langchain dependency in embedders**

## 0.0.22

### Enhancements

* **Add documentation for developing sources/destinations**

* **Leverage `uv` for pip compile**

* **Use incoming fsspec data to populate metadata** Rather than make additional calls to collect metadata after initial file list, use connector-specific data to populate the metadata. 

* **Drop langchain as dependency for embedders**

## 0.0.21

### Fixes

* **Fix forward compatibility issues with `unstructured-client==0.26.0`.** Update syntax and create a new SDK util file for reuse in the Partitioner and Chunker

* **Update Databricks CI Test** Update to use client_id and client_secret auth. Also return files.upload method to one from open source.

* **Fix astra src bug** V1 source connector was updated to work with astrapy 1.5.0

## 0.0.20

### Enhancements

* **Support for latest AstraPy API** Add support for the modern AstraPy client interface for the Astra DB Connector.

## 0.0.19

### Fixes

* **Use validate_default to instantiate default pydantic secrets**

## 0.0.18

### Enhancements

* **Better destination precheck for blob storage** Write an empty file to the destination location when running fsspec-based precheck

## 0.0.17

### Fixes

* **Drop use of unstructued in embed** Remove remnant import from unstructured dependency in embed implementations.


## 0.0.16

### Fixes

* **Add constraint on pydantic** Make sure the version of pydantic being used with this repo pulls in the earliest version that introduces generic Secret, since this is used heavily.

## 0.0.15

### Fixes

* **Model serialization with nested models** Logic updated to properly handle serializing pydantic models that have nested configs with secret values.
* **Sharepoint permission config requirement** The sharepoint connector was expecting the permission config, even though it should have been optional.
* **Sharepoint CLI permission params made optional

### Enhancements

* **Migrate airtable connector to v2**
* **Support iteratively deleting cached content** Add a flag to delete cached content once it's no longer needed for systems that are limited in memory.

## 0.0.14

### Enhancements

* **Support async batch uploads for pinecone connector**
* **Migrate embedders** Move embedder implementations from the open source unstructured repo into this one.

### Fixes

* **Misc. Onedrive connector fixes**

## 0.0.13

### Fixes

* **Pinecone payload size fixes** Pinecone destination now has a limited set of properties it will publish as well as dynamically handles batch size to stay under 2MB pinecone payload limit.

## 0.0.12

### Enhancements

### Fixes

* **Fix invalid `replace()` calls in uncompress** - `replace()` calls meant to be on `str` versions of the path were instead called on `Path` causing errors with parameters.

## 0.0.11

### Enhancements

* **Fix OpenSearch connector** OpenSearch connector did not work when `http_auth` was not provided

## 0.0.10

### Enhancements

* "Fix tar extraction" - tar extraction function assumed archive was gzip compressed which isn't true for supported `.tar` archives. Updated to work for both compressed and uncompressed tar archives.

## 0.0.9

### Enhancements

* **Chroma dict settings should allow string inputs**
* **Move opensearch non-secret fields out of access config**
* **Support string inputs for dict type model fields** Use the `BeforeValidator` support from pydantic to map a string value to a dict if that's provided. 
* **Move opensearch non-secret fields out of access config

### Fixes

**Fix uncompress logic** Use of the uncompress process wasn't being leveraged in the pipeline correctly. Updated to use the new loca download path for where the partitioned looks for the new file.  


## 0.0.8

### Enhancements

* **Add fields_to_include option for Milvus Stager** Adds support for filtering which fields will remain in the document so user can align document structure to collection schema.
* **Add flatten_metadata option for Milvus Stager** Flattening metadata is now optional (enabled by default) step in processing the document.

## 0.0.7

### Enhancements

* **support sharing parent multiprocessing for uploaders** If an uploader needs to fan out it's process using multiprocessing, support that using the parent pipeline approach rather than handling it explicitly by the connector logic.  
* **OTEL support** If endpoint supplied, publish all traces to an otel collector. 

### Fixes

* **Weaviate access configs access** Weaviate access config uses pydantic Secret and it needs to be resolved to the secret value when being used. This was fixed. 
* **unstructured-client compatibility fix** Fix an error when accessing the fields on `PartitionParameters` in the new 0.26.0 Python client.

## 0.0.6

### Fixes

* **unstructured-client compatibility fix** Update the calls to `unstructured_client.general.partition` to avoid a breaking change in the newest version.

## 0.0.5

### Enhancements

* **Add Couchbase Source Connector** Adds support for reading artifacts from Couchbase DB for processing in unstructured
* **Drop environment from pinecone as part of v2 migration** environment is no longer required by the pinecone SDK, so that field has been removed from the ingest CLI/SDK/
* **Add KDBAI Destination Connector** Adds support for writing elements and their embeddings to KDBAI DB.

### Fixes

* **AstraDB connector configs** Configs had dataclass annotation removed since they're now pydantic data models. 
* **Local indexer recursive behavior** Local indexer was indexing directories as well as files. This was filtered out.

## 0.0.4

### Enhancements

* **Add Couchbase Destination Connector** Adds support for storing artifacts in Couchbase DB for Vector Search
* **Leverage pydantic base models** All user-supplied configs are now derived from pydantic base models to leverage better type checking and add built in support for sensitive fields.
* **Autogenerate click options from base models** Leverage the pydantic base models for all configs to autogenerate the cli options exposed when running ingest as a CLI.
* **Drop required Unstructured dependency** Unstructured was moved to an extra dependency to only be imported when needed for functionality such as local partitioning/chunking.
* **Rebrand Astra to Astra DB** The Astra DB integration was re-branded to be consistent with DataStax standard branding.

## 0.0.3

### Enhancements

* **Improve documentation** Update the README's.
* **Explicit Opensearch classes** For the connector registry entries for opensearch, use only opensearch specific classes rather than any elasticsearch ones. 
* **Add missing fsspec destination precheck** check connection in precheck for all fsspec-based destination connectors

## 0.0.2

### Enhancements

* **Use uuid for s3 identifiers** Update unique id to use uuid derived from file path rather than the filepath itself.
* **V2 connectors precheck support** All steps in the v2 pipeline support an optional precheck call, which encompasses the previous check connection functionality. 
* **Filter Step** Support dedicated step as part of the pipeline to filter documents.

## 0.0.1

### Enhancements

### Features

* **Add Milvus destination connector** Adds support storing artifacts in Milvus vector database.

### Fixes

* **Remove old repo references** Any mention of the repo this project came from was removed. 

## 0.0.0

### Features

* **Initial Migration** Create the structure of this repo from the original code in the [Unstructured](https://github.com/Unstructured-IO/unstructured) project.

### Fixes<|MERGE_RESOLUTION|>--- conflicted
+++ resolved
@@ -1,18 +1,15 @@
-<<<<<<< HEAD
-
-## 0.1.1-dev
+## 0.1.1-dev2
 
 ### Enhancements
 
 * **Migrate Slack Source Connector to V2**
-=======
+
 ## 0.1.1-dev1
 
 ### Enhancements
 
 * **Update KDB.AI vectorstore integration to 1.4**
 * **Add sqlite and postgres source connectors**
->>>>>>> 977fc0ab
 
 ## 0.1.0
 
