<<<<<<< HEAD
## 0.5.6-dev0 
=======
## 0.5.10-dev1

### Enhancements

* **Migrate Jira Source connector from V1 to V2**
* **Add Jira Source connector integration and unit tests**

### Fixes

* **Fix Confluence unescaped Unicode characters**

## 0.5.9

### Features

* Add auto create collection support for AstraDB destination

### Fixes

* **Fix Confluence Source page title not being processed during partition**

## 0.5.8

### Fixes

* **Fix on pinecone index creation functionality**

## 0.5.7

### Fixes

* **Fix voyageai embedder: add multimodal embedder function**

## 0.5.6

### Enhancements

* **Add support for setting up destination for Pinecone**
* Add name formatting to Weaviate destination uploader

## 0.5.5
>>>>>>> 16306420

### Enhancements

* **Added in Zendesk connector and tests**

## 0.5.5

* **Improve orig_elements handling in astra and neo4j connectors**

## 0.5.4

### Enhancements

* **Sharepoint support for nested folders and remove need for default path Shared Documents**

## 0.5.3

### Enhancements

* **Improvements on Neo4J uploader, and ability to create a vector index**
* **Optimize embedder code** - Move duplicate code to base interface, exit early if no elements have text. 

### Fixes

* **Fix bedrock embedder: rename embed_model_name to embedder_model_name**

## 0.5.2

### Enhancements

* **Improved google drive precheck mechanism**
* **Added integration tests for google drive precheck and connector**
* **Only embed elements with text** - Only embed elements with text to avoid errors from embedders and optimize calls to APIs.
* **Improved google drive precheck mechanism**
* **Added integration tests for google drive precheck and connector**

### Fixes

* **Fix Snowflake Uploader error with array variable binding**

## 0.5.1

### Fixes

* **Fix Attribute Not Exist bug in GoogleDrive connector**
* **Fix query syntax error in MotherDuck uploader**
* **Fix missing output filename suffix in DuckDB base stager**

### Enhancements

* **Allow dynamic metadata for SQL Connectors**
* **Add entities field to pinecone connector default fields**

## 0.5.0

### Fixes

* **Change aws-bedrock to bedrock**
* **Update Sharepoint tests**

### Enhancements

* **Don't raise error by default for unsupported filetypes in partitioner** - Add a flag to the partitioner to not raise an error when an unsupported filetype is encountered.

## 0.4.7

### Fixes

* **Add missing async azure openai embedder implementation**
* **Update Sharepoint to support new Microsoft credential sequence**

## 0.4.6

### Fixes

* **Fix Upload support for OneDrive connector**
* **Fix Databricks Delta Tables connector's "Service Principal" authentication method**

## 0.4.5

### Fixes

* **Fix downloading large files for OneDrive**

## 0.4.4

### Fixes

* **Fix AsyncIO support for OneDrive connector**

## 0.4.3

### Enhancements

* **Add support for allow list when downloading from raw html**
* **Add support for setting up destination as part of uploader**
* **Add batch support for all embedders**

### Fixes

* **Fix HtmlMixin error when saving downloaded files**
* **Fix Confluence Downloader error when downloading embedded files**

## 0.4.2

### Fixes

* **Fix Databricks Volume Delta Table uploader** - Use given database when uploading data.

## 0.4.1

### Enhancements

* **Support img base64 in html**
* **Fsspec support for direct URI**
* **Support href extraction to local file**
* **Added VastDB source and destination connector**

### Fixes

* **Fix how data updated before writing to sql tables based on columns in table**

## 0.4.0

### Enhancements

* **Change Confluence Source Connector authentication parameters to support password, api token, pat token and cloud authentication**

### Fixes

* **Fix SQL uploader stager** - When passed `output_filename` without a suffix it resulted in unsupported file format error. Now, it will take a suffix of `elements_filepath` and append it to `output_filename`.
* **Fix Snowflake uploader** - Unexpected `columns` argument was passed to `_fit_to_schema` method inside SnowflakeUploader `upload_dataframe` method.

## 0.3.15

### Enhancements

* **Add databricks delta table connector**

### Fixes

* **Fixed namespace issue with pinecone, and added new test**

## 0.3.14

### Fixes

* **Fix Neo4j Uploader string enum error**
* **Fix ChromaDB Destination failing integration tests** - issue lies within the newest ChromaDB release, fix freezes it's version to 0.6.2.

## 0.3.13

### Fixes

* **Fix Snowflake Uploader error**
* **Fix SQL Uploader Stager timestamp error**
* **Migrate Discord Sourced Connector to v2**
* **Add read data fallback** When reading data that could be json or ndjson, if extension is missing, fallback to trying to read it as json.

### Enhancements

* **Async support for all IO-bounded embedders**
* **Expand support to Python 3.13**

## 0.3.12

### Enhancements

* **Migrate Notion Source Connector to V2**
* **Migrate Vectara Destination Connector to v2**
* **Added Redis destination connector**
* **Improved Milvus error handling**
* **Bypass asyncio exception grouping to return more meaningful errors from OneDrive indexer**
* **Kafka destination connector checks for existence of topic**
* **Create more reflective custom errors** Provide errors to indicate if the error was due to something user provided or due to a provider issue, applicable to all steps in the pipeline.

### Fixes
* **Register Neo4j Upload Stager**
* **Fix Kafka destination connection problems**


## 0.3.11

### Enhancements

* **Support Databricks personal access token**

### Fixes

* **Fix missing source identifiers in some downloaders**

## 0.3.10

### Enhancements

* **Support more concrete FileData content for batch support**

### Fixes

* **Add Neo4J to ingest destination connector registry**
* **Fix closing SSHClient in sftp connector**

## 0.3.9

### Enhancements

* **Support ndjson files in stagers**
* **Add Neo4j destination connector**
* **Support passing data in for uploaders**

### Fixes

* **Make sure any SDK clients that support closing get called**

## 0.3.8

### Fixes

* **Prevent pinecone delete from hammering database when deleting**

## 0.3.7

### Fixes

* **Correct fsspec connectors date metadata field types** - sftp, azure, box and gcs
* **Fix Kafka source connection problems**
* **Fix Azure AI Search session handling**
* **Fixes issue with SingleStore Source Connector not being available**
* **Fixes issue with SQLite Source Connector using wrong Indexer** - Caused indexer config parameter error when trying to use SQLite Source
* **Fixes issue with Snowflake Destination Connector `nan` values** - `nan` values were not properly replaced with `None`
* **Fixes Snowflake source `'SnowflakeCursor' object has no attribute 'mogrify'` error**
* **Box source connector can now use raw JSON as access token instead of file path to JSON**
* **Fix fsspec upload paths to be OS independent**
* **Properly log elasticsearch upload errors**

### Enhancements

* **Kafka source connector has new field: group_id**
* **Support personal access token for confluence auth**
* **Leverage deterministic id for uploaded content**
* **Makes multiple SQL connectors (Snowflake, SingleStore, SQLite) more robust against SQL injection.**
* **Optimizes memory usage of Snowflake Destination Connector.**
* **Added Qdrant Cloud integration test**
* **Add DuckDB destination connector** Adds support storing artifacts in a local DuckDB database.
* **Add MotherDuck destination connector** Adds support storing artifacts in MotherDuck database.
* **Update weaviate v2 example**

## 0.3.6

### Fixes

* **Fix Azure AI Search Error handling**

## 0.3.5

### Enhancements

* **Persist record id in dedicated LanceDB column, use it to delete previous content to prevent duplicates.**

### Fixes

* **Remove client.ping() from the Elasticsearch precheck.**
* **Pinecone metadata fixes** - Fix CLI's --metadata-fields default. Always preserve record ID tracking metadata.
* **Add check to prevent querying for more than pinecone limit when deleting records**
* **Unregister Weaviate base classes** - Weaviate base classes shouldn't be registered as they are abstract and cannot be instantiated as a configuration

## 0.3.4

### Enhancements

* **Add azure openai embedder**
* **Add `collection_id` field to Couchbase `downloader_config`**

## 0.3.3

### Enhancements

* **Add `precheck` to Milvus connector**

### Fixes

* **Make AstraDB uploader truncate `text` and `text_as_html` content to max 8000 bytes**
* **Add missing LanceDb extra**
* **Weaviate cloud auth detection fixed**

## 0.3.2

### Enhancements

* **Persist record id in mongodb data, use it to delete previous content to prevent duplicates.**


### Fixes

* **Remove forward slash from Google Drive relative path field**
* **Create LanceDB test databases in unique remote locations to avoid conflicts**
* **Add weaviate to destination registry**

## 0.3.1

### Enhancements

* **LanceDB V2 Destination Connector**
* **Persist record id in milvus, use it to delete previous content to prevent duplicates.**
* **Persist record id in weaviate metadata, use it to delete previous content to prevent duplicates.**
* **Persist record id in sql metadata, use it to delete previous content to prevent duplicates.**
* **Persist record id in elasticsearch/opensearch metadata, use it to delete previous content to prevent duplicates.**

### Fixes

* **Make AstraDB precheck fail on non-existant collections**
* **Respect Pinecone's metadata size limits** crop metadata sent to Pinecone's to fit inside its limits, to avoid error responses
* **Propagate exceptions raised by delta table connector during write**

## 0.3.0

### Enhancements

* **Added V2 kafka destination connector**
* **Persist record id in pinecone metadata, use it to delete previous content to prevent duplicates.**
* **Persist record id in azure ai search, use it to delete previous content to prevent duplicates.**
* **Persist record id in astradb, use it to delete previous content to prevent duplicates.**
* **Update Azure Cognitive Search to Azure AI Search**

### Fixes

* **Fix Delta Table destination precheck** Validate AWS Region in precheck.
* **Add missing batch label to FileData where applicable**
* **Handle fsspec download file into directory** When filenames have odd characters, files are downloaded into a directory. Code added to shift it around to match expected behavior.
* **Postgres Connector Query** causing syntax error when ID column contains strings

## 0.2.2

### Enhancements
* **Remove `overwrite` field** from fsspec and databricks connectors
* **Added migration for GitLab Source V2**
* **Added V2 confluence source connector**
* **Added OneDrive destination connector**
* **Qdrant destination to v2**
* **Migrate Kafka Source Connector to V2**

## 0.2.1

### Enhancements

* **File system based indexers return a record display name**
* **Add singlestore source connector**
* **Astra DB V2 Source Connector** Create a v2 version of the Astra DB Source Connector.
* **Support native async requests from unstructured-client**
* **Support filtering element types in partitioner step**


### Fixes

* **Fix Databricks Volumes file naming** Add .json to end of upload file.
* **Fix SQL Type destination precheck** Change to context manager "with".

## 0.2.0

### Enhancements

* **Add snowflake source and destination connectors**
* **Migrate Slack Source Connector to V2**
* **Migrate Slack Source Connector to V2**
* **Add Delta Table destination to v2**
* **Migrate Slack Source Connector to V2**

## 0.1.1

### Enhancements

* **Update KDB.AI vectorstore integration to 1.4**
* **Add sqlite and postgres source connectors**
* **Add sampling functionality for indexers in fsspec connectors**

### Fixes

* **Fix Databricks Volumes destination** Fix for filenames to not be hashes.

## 0.1.0

### Enhancements

* **Move default API URL parameter value to serverless API**
* **Add check that access config always wrapped in Secret**
* **Add togetherai embedder support**
* **Refactor sqlite and postgres to be distinct connectors to support better input validation**
* **Added MongoDB source V2 connector**
* **Support optional access configs on connection configs**
* **Refactor databricks into distinct connectors based on auth type**

### Fixes

**Fix Notion Ingestion** Fix the Notion source connector to work with the latest version of the Notion API (added `in_trash` properties to `Page`, `Block` and `Database`).

## 0.0.25

### Enhancements

* **Support pinecone namespace on upload**
* **Migrate Outlook Source Connector to V2**
* **Support for Databricks Volumes source connector**

### Fixes

* **Update Sharepoint Creds and Expected docs**

## 0.0.24

### Enhancements

* **Support dynamic metadata mapping in Pinecone uploader**

## 0.0.23

### Fixes

* **Remove check for langchain dependency in embedders**

## 0.0.22

### Enhancements

* **Add documentation for developing sources/destinations**

* **Leverage `uv` for pip compile**

* **Use incoming fsspec data to populate metadata** Rather than make additional calls to collect metadata after initial file list, use connector-specific data to populate the metadata.

* **Drop langchain as dependency for embedders**

## 0.0.21

### Fixes

* **Fix forward compatibility issues with `unstructured-client==0.26.0`.** Update syntax and create a new SDK util file for reuse in the Partitioner and Chunker

* **Update Databricks CI Test** Update to use client_id and client_secret auth. Also return files.upload method to one from open source.

* **Fix astra src bug** V1 source connector was updated to work with astrapy 1.5.0

## 0.0.20

### Enhancements

* **Support for latest AstraPy API** Add support for the modern AstraPy client interface for the Astra DB Connector.

## 0.0.19

### Fixes

* **Use validate_default to instantiate default pydantic secrets**

## 0.0.18

### Enhancements

* **Better destination precheck for blob storage** Write an empty file to the destination location when running fsspec-based precheck

## 0.0.17

### Fixes

* **Drop use of unstructued in embed** Remove remnant import from unstructured dependency in embed implementations.


## 0.0.16

### Fixes

* **Add constraint on pydantic** Make sure the version of pydantic being used with this repo pulls in the earliest version that introduces generic Secret, since this is used heavily.

## 0.0.15

### Fixes

* **Model serialization with nested models** Logic updated to properly handle serializing pydantic models that have nested configs with secret values.
* **Sharepoint permission config requirement** The sharepoint connector was expecting the permission config, even though it should have been optional.
* **Sharepoint CLI permission params made optional

### Enhancements

* **Migrate airtable connector to v2**
* **Support iteratively deleting cached content** Add a flag to delete cached content once it's no longer needed for systems that are limited in memory.

## 0.0.14

### Enhancements

* **Support async batch uploads for pinecone connector**
* **Migrate embedders** Move embedder implementations from the open source unstructured repo into this one.

### Fixes

* **Misc. Onedrive connector fixes**

## 0.0.13

### Fixes

* **Pinecone payload size fixes** Pinecone destination now has a limited set of properties it will publish as well as dynamically handles batch size to stay under 2MB pinecone payload limit.

## 0.0.12

### Enhancements

### Fixes

* **Fix invalid `replace()` calls in uncompress** - `replace()` calls meant to be on `str` versions of the path were instead called on `Path` causing errors with parameters.

## 0.0.11

### Enhancements

* **Fix OpenSearch connector** OpenSearch connector did not work when `http_auth` was not provided

## 0.0.10

### Enhancements

* "Fix tar extraction" - tar extraction function assumed archive was gzip compressed which isn't true for supported `.tar` archives. Updated to work for both compressed and uncompressed tar archives.

## 0.0.9

### Enhancements

* **Chroma dict settings should allow string inputs**
* **Move opensearch non-secret fields out of access config**
* **Support string inputs for dict type model fields** Use the `BeforeValidator` support from pydantic to map a string value to a dict if that's provided.
* **Move opensearch non-secret fields out of access config

### Fixes

**Fix uncompress logic** Use of the uncompress process wasn't being leveraged in the pipeline correctly. Updated to use the new loca download path for where the partitioned looks for the new file.


## 0.0.8

### Enhancements

* **Add fields_to_include option for Milvus Stager** Adds support for filtering which fields will remain in the document so user can align document structure to collection schema.
* **Add flatten_metadata option for Milvus Stager** Flattening metadata is now optional (enabled by default) step in processing the document.

## 0.0.7

### Enhancements

* **support sharing parent multiprocessing for uploaders** If an uploader needs to fan out it's process using multiprocessing, support that using the parent pipeline approach rather than handling it explicitly by the connector logic.
* **OTEL support** If endpoint supplied, publish all traces to an otel collector.

### Fixes

* **Weaviate access configs access** Weaviate access config uses pydantic Secret and it needs to be resolved to the secret value when being used. This was fixed.
* **unstructured-client compatibility fix** Fix an error when accessing the fields on `PartitionParameters` in the new 0.26.0 Python client.

## 0.0.6

### Fixes

* **unstructured-client compatibility fix** Update the calls to `unstructured_client.general.partition` to avoid a breaking change in the newest version.

## 0.0.5

### Enhancements

* **Add Couchbase Source Connector** Adds support for reading artifacts from Couchbase DB for processing in unstructured
* **Drop environment from pinecone as part of v2 migration** environment is no longer required by the pinecone SDK, so that field has been removed from the ingest CLI/SDK/
* **Add KDBAI Destination Connector** Adds support for writing elements and their embeddings to KDBAI DB.

### Fixes

* **AstraDB connector configs** Configs had dataclass annotation removed since they're now pydantic data models.
* **Local indexer recursive behavior** Local indexer was indexing directories as well as files. This was filtered out.

## 0.0.4

### Enhancements

* **Add Couchbase Destination Connector** Adds support for storing artifacts in Couchbase DB for Vector Search
* **Leverage pydantic base models** All user-supplied configs are now derived from pydantic base models to leverage better type checking and add built in support for sensitive fields.
* **Autogenerate click options from base models** Leverage the pydantic base models for all configs to autogenerate the cli options exposed when running ingest as a CLI.
* **Drop required Unstructured dependency** Unstructured was moved to an extra dependency to only be imported when needed for functionality such as local partitioning/chunking.
* **Rebrand Astra to Astra DB** The Astra DB integration was re-branded to be consistent with DataStax standard branding.

## 0.0.3

### Enhancements

* **Improve documentation** Update the README's.
* **Explicit Opensearch classes** For the connector registry entries for opensearch, use only opensearch specific classes rather than any elasticsearch ones.
* **Add missing fsspec destination precheck** check connection in precheck for all fsspec-based destination connectors

## 0.0.2

### Enhancements

* **Use uuid for s3 identifiers** Update unique id to use uuid derived from file path rather than the filepath itself.
* **V2 connectors precheck support** All steps in the v2 pipeline support an optional precheck call, which encompasses the previous check connection functionality.
* **Filter Step** Support dedicated step as part of the pipeline to filter documents.

## 0.0.1

### Enhancements

### Features

* **Add Milvus destination connector** Adds support storing artifacts in Milvus vector database.

### Fixes

* **Remove old repo references** Any mention of the repo this project came from was removed.

## 0.0.0

### Features

* **Initial Migration** Create the structure of this repo from the original code in the [Unstructured](https://github.com/Unstructured-IO/unstructured) project.

### Fixes<|MERGE_RESOLUTION|>--- conflicted
+++ resolved
@@ -1,6 +1,8 @@
-<<<<<<< HEAD
-## 0.5.6-dev0 
-=======
+## 0.5.10-dev2 
+
+### Features 
+* Added Zendesk as a source connector.
+
 ## 0.5.10-dev1
 
 ### Enhancements
@@ -42,7 +44,6 @@
 * Add name formatting to Weaviate destination uploader
 
 ## 0.5.5
->>>>>>> 16306420
 
 ### Enhancements
 
