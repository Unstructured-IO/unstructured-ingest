<<<<<<< HEAD
## 0.2.2-dev1
=======
## 0.2.2
>>>>>>> 373568c5

### Enhancements

* **Remove `overwrite` field** from fsspec and databricks connectors
* **Added migration for GitLab Source V2**
<<<<<<< HEAD
* **Migrate Discord Source Connector to V2**
=======
* **Added V2 confluence source connector**
* **Added OneDrive destination connector**
* **Qdrant destination to v2**
* **Migrate Kafka Source Connector to V2**
>>>>>>> 373568c5

## 0.2.1

### Enhancements

* **File system based indexers return a record display name**
* **Add singlestore source connector**
* **Astra DB V2 Source Connector** Create a v2 version of the Astra DB Source Connector.
* **Support native async requests from unstructured-client**
* **Support filtering element types in partitioner step**

### Fixes

* **Fix Databricks Volumes file naming** Add .json to end of upload file.
* **Fix SQL Type destination precheck** Change to context manager "with".

## 0.2.0

### Enhancements

* **Add snowflake source and destination connectors**
* **Migrate Slack Source Connector to V2**
* **Migrate Slack Source Connector to V2**
* **Add Delta Table destination to v2**
* **Migrate Slack Source Connector to V2**

## 0.1.1

### Enhancements

* **Update KDB.AI vectorstore integration to 1.4**
* **Add sqlite and postgres source connectors**
* **Add sampling functionality for indexers in fsspec connectors**

### Fixes

* **Fix Databricks Volumes destination** Fix for filenames to not be hashes.

## 0.1.0

### Enhancements

* **Move default API URL parameter value to serverless API**
* **Add check that access config always wrapped in Secret**
* **Add togetherai embedder support**
* **Refactor sqlite and postgres to be distinct connectors to support better input validation**
* **Added MongoDB source V2 connector**
* **Support optional access configs on connection configs**
* **Refactor databricks into distinct connectors based on auth type**

### Fixes

**Fix Notion Ingestion** Fix the Notion source connector to work with the latest version of the Notion API (added `in_trash` properties to `Page`, `Block` and `Database`).

## 0.0.25

### Enhancements

* **Support pinecone namespace on upload**
* **Migrate Outlook Source Connector to V2**
* **Support for Databricks Volumes source connector**

### Fixes

* **Update Sharepoint Creds and Expected docs**

## 0.0.24

### Enhancements

* **Support dynamic metadata mapping in Pinecone uploader**

## 0.0.23

### Fixes

* **Remove check for langchain dependency in embedders**

## 0.0.22

### Enhancements

* **Add documentation for developing sources/destinations**

* **Leverage `uv` for pip compile**

* **Use incoming fsspec data to populate metadata** Rather than make additional calls to collect metadata after initial file list, use connector-specific data to populate the metadata. 

* **Drop langchain as dependency for embedders**

## 0.0.21

### Fixes

* **Fix forward compatibility issues with `unstructured-client==0.26.0`.** Update syntax and create a new SDK util file for reuse in the Partitioner and Chunker

* **Update Databricks CI Test** Update to use client_id and client_secret auth. Also return files.upload method to one from open source.

* **Fix astra src bug** V1 source connector was updated to work with astrapy 1.5.0

## 0.0.20

### Enhancements

* **Support for latest AstraPy API** Add support for the modern AstraPy client interface for the Astra DB Connector.

## 0.0.19

### Fixes

* **Use validate_default to instantiate default pydantic secrets**

## 0.0.18

### Enhancements

* **Better destination precheck for blob storage** Write an empty file to the destination location when running fsspec-based precheck

## 0.0.17

### Fixes

* **Drop use of unstructued in embed** Remove remnant import from unstructured dependency in embed implementations.


## 0.0.16

### Fixes

* **Add constraint on pydantic** Make sure the version of pydantic being used with this repo pulls in the earliest version that introduces generic Secret, since this is used heavily.

## 0.0.15

### Fixes

* **Model serialization with nested models** Logic updated to properly handle serializing pydantic models that have nested configs with secret values.
* **Sharepoint permission config requirement** The sharepoint connector was expecting the permission config, even though it should have been optional.
* **Sharepoint CLI permission params made optional

### Enhancements

* **Migrate airtable connector to v2**
* **Support iteratively deleting cached content** Add a flag to delete cached content once it's no longer needed for systems that are limited in memory.

## 0.0.14

### Enhancements

* **Support async batch uploads for pinecone connector**
* **Migrate embedders** Move embedder implementations from the open source unstructured repo into this one.

### Fixes

* **Misc. Onedrive connector fixes**

## 0.0.13

### Fixes

* **Pinecone payload size fixes** Pinecone destination now has a limited set of properties it will publish as well as dynamically handles batch size to stay under 2MB pinecone payload limit.

## 0.0.12

### Enhancements

### Fixes

* **Fix invalid `replace()` calls in uncompress** - `replace()` calls meant to be on `str` versions of the path were instead called on `Path` causing errors with parameters.

## 0.0.11

### Enhancements

* **Fix OpenSearch connector** OpenSearch connector did not work when `http_auth` was not provided

## 0.0.10

### Enhancements

* "Fix tar extraction" - tar extraction function assumed archive was gzip compressed which isn't true for supported `.tar` archives. Updated to work for both compressed and uncompressed tar archives.

## 0.0.9

### Enhancements

* **Chroma dict settings should allow string inputs**
* **Move opensearch non-secret fields out of access config**
* **Support string inputs for dict type model fields** Use the `BeforeValidator` support from pydantic to map a string value to a dict if that's provided. 
* **Move opensearch non-secret fields out of access config

### Fixes

**Fix uncompress logic** Use of the uncompress process wasn't being leveraged in the pipeline correctly. Updated to use the new loca download path for where the partitioned looks for the new file.  


## 0.0.8

### Enhancements

* **Add fields_to_include option for Milvus Stager** Adds support for filtering which fields will remain in the document so user can align document structure to collection schema.
* **Add flatten_metadata option for Milvus Stager** Flattening metadata is now optional (enabled by default) step in processing the document.

## 0.0.7

### Enhancements

* **support sharing parent multiprocessing for uploaders** If an uploader needs to fan out it's process using multiprocessing, support that using the parent pipeline approach rather than handling it explicitly by the connector logic.  
* **OTEL support** If endpoint supplied, publish all traces to an otel collector. 

### Fixes

* **Weaviate access configs access** Weaviate access config uses pydantic Secret and it needs to be resolved to the secret value when being used. This was fixed. 
* **unstructured-client compatibility fix** Fix an error when accessing the fields on `PartitionParameters` in the new 0.26.0 Python client.

## 0.0.6

### Fixes

* **unstructured-client compatibility fix** Update the calls to `unstructured_client.general.partition` to avoid a breaking change in the newest version.

## 0.0.5

### Enhancements

* **Add Couchbase Source Connector** Adds support for reading artifacts from Couchbase DB for processing in unstructured
* **Drop environment from pinecone as part of v2 migration** environment is no longer required by the pinecone SDK, so that field has been removed from the ingest CLI/SDK/
* **Add KDBAI Destination Connector** Adds support for writing elements and their embeddings to KDBAI DB.

### Fixes

* **AstraDB connector configs** Configs had dataclass annotation removed since they're now pydantic data models. 
* **Local indexer recursive behavior** Local indexer was indexing directories as well as files. This was filtered out.

## 0.0.4

### Enhancements

* **Add Couchbase Destination Connector** Adds support for storing artifacts in Couchbase DB for Vector Search
* **Leverage pydantic base models** All user-supplied configs are now derived from pydantic base models to leverage better type checking and add built in support for sensitive fields.
* **Autogenerate click options from base models** Leverage the pydantic base models for all configs to autogenerate the cli options exposed when running ingest as a CLI.
* **Drop required Unstructured dependency** Unstructured was moved to an extra dependency to only be imported when needed for functionality such as local partitioning/chunking.
* **Rebrand Astra to Astra DB** The Astra DB integration was re-branded to be consistent with DataStax standard branding.

## 0.0.3

### Enhancements

* **Improve documentation** Update the README's.
* **Explicit Opensearch classes** For the connector registry entries for opensearch, use only opensearch specific classes rather than any elasticsearch ones. 
* **Add missing fsspec destination precheck** check connection in precheck for all fsspec-based destination connectors

## 0.0.2

### Enhancements

* **Use uuid for s3 identifiers** Update unique id to use uuid derived from file path rather than the filepath itself.
* **V2 connectors precheck support** All steps in the v2 pipeline support an optional precheck call, which encompasses the previous check connection functionality. 
* **Filter Step** Support dedicated step as part of the pipeline to filter documents.

## 0.0.1

### Enhancements

### Features

* **Add Milvus destination connector** Adds support storing artifacts in Milvus vector database.

### Fixes

* **Remove old repo references** Any mention of the repo this project came from was removed. 

## 0.0.0

### Features

* **Initial Migration** Create the structure of this repo from the original code in the [Unstructured](https://github.com/Unstructured-IO/unstructured) project.

### Fixes<|MERGE_RESOLUTION|>--- conflicted
+++ resolved
@@ -1,21 +1,19 @@
-<<<<<<< HEAD
-## 0.2.2-dev1
-=======
+## 0.2.3-dev0
+
+### Enhancements
+
+* **Migrate Discord Source Connector to V2**
+
 ## 0.2.2
->>>>>>> 373568c5
 
 ### Enhancements
 
 * **Remove `overwrite` field** from fsspec and databricks connectors
 * **Added migration for GitLab Source V2**
-<<<<<<< HEAD
-* **Migrate Discord Source Connector to V2**
-=======
 * **Added V2 confluence source connector**
 * **Added OneDrive destination connector**
 * **Qdrant destination to v2**
 * **Migrate Kafka Source Connector to V2**
->>>>>>> 373568c5
 
 ## 0.2.1
 
