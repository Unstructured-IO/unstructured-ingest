<<<<<<< HEAD
## 0.3.1-dev2

### Enhancements
* **Add `precheck` to Milvus connector**
=======
## 0.3.1-dev3

### Enhancements

* **LanceDB V2 Destination Connector**
* **Persist record id in milvus, use it to delete previous content to prevent duplicates.**
* **Persist record id in weaviate metadata, use it to delete previous content to prevent duplicates.**
>>>>>>> 98bc8cdf

### Fixes
* **Make AstraDB precheck fail on non-existant collections**
* **Respect Pinecone's metadata size limits** crop metadata sent to Pinecone's to fit inside its limits, to avoid error responses

## 0.3.0

### Enhancements

* **Added V2 kafka destination connector**
* **Persist record id in pinecone metadata, use it to delete previous content to prevent duplicates.**
* **Persist record id in azure ai search, use it to delete previous content to prevent duplicates.**
* **Persist record id in astradb, use it to delete previous content to prevent duplicates.**
* **Update Azure Cognitive Search to Azure AI Search**

### Fixes

* **Fix Delta Table destination precheck** Validate AWS Region in precheck. 
* **Add missing batch label to FileData where applicable** 
* **Handle fsspec download file into directory** When filenames have odd characters, files are downloaded into a directory. Code added to shift it around to match expected behavior.
* **Postgres Connector Query** causing syntax error when ID column contains strings

## 0.2.2

### Enhancements
* **Remove `overwrite` field** from fsspec and databricks connectors
* **Added migration for GitLab Source V2**
* **Added V2 confluence source connector**
* **Added OneDrive destination connector**
* **Qdrant destination to v2**
* **Migrate Kafka Source Connector to V2**

## 0.2.1

### Enhancements

* **File system based indexers return a record display name**
* **Add singlestore source connector**
* **Astra DB V2 Source Connector** Create a v2 version of the Astra DB Source Connector.
* **Support native async requests from unstructured-client**
* **Support filtering element types in partitioner step**


### Fixes

* **Fix Databricks Volumes file naming** Add .json to end of upload file.
* **Fix SQL Type destination precheck** Change to context manager "with".

## 0.2.0

### Enhancements

* **Add snowflake source and destination connectors**
* **Migrate Slack Source Connector to V2**
* **Migrate Slack Source Connector to V2**
* **Add Delta Table destination to v2**
* **Migrate Slack Source Connector to V2**

## 0.1.1

### Enhancements

* **Update KDB.AI vectorstore integration to 1.4**
* **Add sqlite and postgres source connectors**
* **Add sampling functionality for indexers in fsspec connectors**

### Fixes

* **Fix Databricks Volumes destination** Fix for filenames to not be hashes.

## 0.1.0

### Enhancements

* **Move default API URL parameter value to serverless API**
* **Add check that access config always wrapped in Secret**
* **Add togetherai embedder support**
* **Refactor sqlite and postgres to be distinct connectors to support better input validation**
* **Added MongoDB source V2 connector**
* **Support optional access configs on connection configs**
* **Refactor databricks into distinct connectors based on auth type**

### Fixes

**Fix Notion Ingestion** Fix the Notion source connector to work with the latest version of the Notion API (added `in_trash` properties to `Page`, `Block` and `Database`).

## 0.0.25

### Enhancements

* **Support pinecone namespace on upload**
* **Migrate Outlook Source Connector to V2**
* **Support for Databricks Volumes source connector**

### Fixes

* **Update Sharepoint Creds and Expected docs**

## 0.0.24

### Enhancements

* **Support dynamic metadata mapping in Pinecone uploader**

## 0.0.23

### Fixes

* **Remove check for langchain dependency in embedders**

## 0.0.22

### Enhancements

* **Add documentation for developing sources/destinations**

* **Leverage `uv` for pip compile**

* **Use incoming fsspec data to populate metadata** Rather than make additional calls to collect metadata after initial file list, use connector-specific data to populate the metadata. 

* **Drop langchain as dependency for embedders**

## 0.0.21

### Fixes

* **Fix forward compatibility issues with `unstructured-client==0.26.0`.** Update syntax and create a new SDK util file for reuse in the Partitioner and Chunker

* **Update Databricks CI Test** Update to use client_id and client_secret auth. Also return files.upload method to one from open source.

* **Fix astra src bug** V1 source connector was updated to work with astrapy 1.5.0

## 0.0.20

### Enhancements

* **Support for latest AstraPy API** Add support for the modern AstraPy client interface for the Astra DB Connector.

## 0.0.19

### Fixes

* **Use validate_default to instantiate default pydantic secrets**

## 0.0.18

### Enhancements

* **Better destination precheck for blob storage** Write an empty file to the destination location when running fsspec-based precheck

## 0.0.17

### Fixes

* **Drop use of unstructued in embed** Remove remnant import from unstructured dependency in embed implementations.


## 0.0.16

### Fixes

* **Add constraint on pydantic** Make sure the version of pydantic being used with this repo pulls in the earliest version that introduces generic Secret, since this is used heavily.

## 0.0.15

### Fixes

* **Model serialization with nested models** Logic updated to properly handle serializing pydantic models that have nested configs with secret values.
* **Sharepoint permission config requirement** The sharepoint connector was expecting the permission config, even though it should have been optional.
* **Sharepoint CLI permission params made optional

### Enhancements

* **Migrate airtable connector to v2**
* **Support iteratively deleting cached content** Add a flag to delete cached content once it's no longer needed for systems that are limited in memory.

## 0.0.14

### Enhancements

* **Support async batch uploads for pinecone connector**
* **Migrate embedders** Move embedder implementations from the open source unstructured repo into this one.

### Fixes

* **Misc. Onedrive connector fixes**

## 0.0.13

### Fixes

* **Pinecone payload size fixes** Pinecone destination now has a limited set of properties it will publish as well as dynamically handles batch size to stay under 2MB pinecone payload limit.

## 0.0.12

### Enhancements

### Fixes

* **Fix invalid `replace()` calls in uncompress** - `replace()` calls meant to be on `str` versions of the path were instead called on `Path` causing errors with parameters.

## 0.0.11

### Enhancements

* **Fix OpenSearch connector** OpenSearch connector did not work when `http_auth` was not provided

## 0.0.10

### Enhancements

* "Fix tar extraction" - tar extraction function assumed archive was gzip compressed which isn't true for supported `.tar` archives. Updated to work for both compressed and uncompressed tar archives.

## 0.0.9

### Enhancements

* **Chroma dict settings should allow string inputs**
* **Move opensearch non-secret fields out of access config**
* **Support string inputs for dict type model fields** Use the `BeforeValidator` support from pydantic to map a string value to a dict if that's provided. 
* **Move opensearch non-secret fields out of access config

### Fixes

**Fix uncompress logic** Use of the uncompress process wasn't being leveraged in the pipeline correctly. Updated to use the new loca download path for where the partitioned looks for the new file.  


## 0.0.8

### Enhancements

* **Add fields_to_include option for Milvus Stager** Adds support for filtering which fields will remain in the document so user can align document structure to collection schema.
* **Add flatten_metadata option for Milvus Stager** Flattening metadata is now optional (enabled by default) step in processing the document.

## 0.0.7

### Enhancements

* **support sharing parent multiprocessing for uploaders** If an uploader needs to fan out it's process using multiprocessing, support that using the parent pipeline approach rather than handling it explicitly by the connector logic.  
* **OTEL support** If endpoint supplied, publish all traces to an otel collector. 

### Fixes

* **Weaviate access configs access** Weaviate access config uses pydantic Secret and it needs to be resolved to the secret value when being used. This was fixed. 
* **unstructured-client compatibility fix** Fix an error when accessing the fields on `PartitionParameters` in the new 0.26.0 Python client.

## 0.0.6

### Fixes

* **unstructured-client compatibility fix** Update the calls to `unstructured_client.general.partition` to avoid a breaking change in the newest version.

## 0.0.5

### Enhancements

* **Add Couchbase Source Connector** Adds support for reading artifacts from Couchbase DB for processing in unstructured
* **Drop environment from pinecone as part of v2 migration** environment is no longer required by the pinecone SDK, so that field has been removed from the ingest CLI/SDK/
* **Add KDBAI Destination Connector** Adds support for writing elements and their embeddings to KDBAI DB.

### Fixes

* **AstraDB connector configs** Configs had dataclass annotation removed since they're now pydantic data models. 
* **Local indexer recursive behavior** Local indexer was indexing directories as well as files. This was filtered out.

## 0.0.4

### Enhancements

* **Add Couchbase Destination Connector** Adds support for storing artifacts in Couchbase DB for Vector Search
* **Leverage pydantic base models** All user-supplied configs are now derived from pydantic base models to leverage better type checking and add built in support for sensitive fields.
* **Autogenerate click options from base models** Leverage the pydantic base models for all configs to autogenerate the cli options exposed when running ingest as a CLI.
* **Drop required Unstructured dependency** Unstructured was moved to an extra dependency to only be imported when needed for functionality such as local partitioning/chunking.
* **Rebrand Astra to Astra DB** The Astra DB integration was re-branded to be consistent with DataStax standard branding.

## 0.0.3

### Enhancements

* **Improve documentation** Update the README's.
* **Explicit Opensearch classes** For the connector registry entries for opensearch, use only opensearch specific classes rather than any elasticsearch ones. 
* **Add missing fsspec destination precheck** check connection in precheck for all fsspec-based destination connectors

## 0.0.2

### Enhancements

* **Use uuid for s3 identifiers** Update unique id to use uuid derived from file path rather than the filepath itself.
* **V2 connectors precheck support** All steps in the v2 pipeline support an optional precheck call, which encompasses the previous check connection functionality. 
* **Filter Step** Support dedicated step as part of the pipeline to filter documents.

## 0.0.1

### Enhancements

### Features

* **Add Milvus destination connector** Adds support storing artifacts in Milvus vector database.

### Fixes

* **Remove old repo references** Any mention of the repo this project came from was removed. 

## 0.0.0

### Features

* **Initial Migration** Create the structure of this repo from the original code in the [Unstructured](https://github.com/Unstructured-IO/unstructured) project.

### Fixes<|MERGE_RESOLUTION|>--- conflicted
+++ resolved
@@ -1,17 +1,11 @@
-<<<<<<< HEAD
-## 0.3.1-dev2
-
-### Enhancements
+## 0.3.1-dev4
+
+### Enhancements
+
 * **Add `precheck` to Milvus connector**
-=======
-## 0.3.1-dev3
-
-### Enhancements
-
 * **LanceDB V2 Destination Connector**
 * **Persist record id in milvus, use it to delete previous content to prevent duplicates.**
 * **Persist record id in weaviate metadata, use it to delete previous content to prevent duplicates.**
->>>>>>> 98bc8cdf
 
 ### Fixes
 * **Make AstraDB precheck fail on non-existant collections**
