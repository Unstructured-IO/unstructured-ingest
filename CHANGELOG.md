<<<<<<< HEAD
## 0.3.16

* ** Fixed namespace issue with pinecone, and added new test **

## 0.3.15-dev2
=======
## 0.3.15-dev3
>>>>>>> efbbadd5

### Enhancements

* **Add databricks delta table connector**


## 0.3.14

### Fixes

* **Fix Neo4j Uploader string enum error**
* **Fix ChromaDB Destination failing integration tests** - issue lies within the newest ChromaDB release, fix freezes it's version to 0.6.2.

## 0.3.13

### Fixes

* **Fix Snowflake Uploader error**
* **Fix SQL Uploader Stager timestamp error**
* **Migrate Discord Sourced Connector to v2**
* **Add read data fallback** When reading data that could be json or ndjson, if extension is missing, fallback to trying to read it as json.

### Enhancements

* **Async support for all IO-bounded embedders**
* **Expand support to Python 3.13**

## 0.3.12

### Enhancements

* **Migrate Notion Source Connector to V2**
* **Migrate Vectara Destination Connector to v2**
* **Added Redis destination connector**
* **Improved Milvus error handling**
* **Bypass asyncio exception grouping to return more meaningful errors from OneDrive indexer**
* **Kafka destination connector checks for existence of topic**
* **Create more reflective custom errors** Provide errors to indicate if the error was due to something user provided or due to a provider issue, applicable to all steps in the pipeline.

### Fixes
* **Register Neo4j Upload Stager**
* **Fix Kafka destination connection problems**


## 0.3.11

### Enhancements

* **Support Databricks personal access token**

### Fixes

* **Fix missing source identifiers in some downloaders**

## 0.3.10

### Enhancements

* **Support more concrete FileData content for batch support**

### Fixes

* **Add Neo4J to ingest destination connector registry**
* **Fix closing SSHClient in sftp connector**

## 0.3.9

### Enhancements

* **Support ndjson files in stagers**
* **Add Neo4j destination connector**
* **Support passing data in for uploaders**

### Fixes

* **Make sure any SDK clients that support closing get called**

## 0.3.8

### Fixes

* **Prevent pinecone delete from hammering database when deleting**

## 0.3.7

### Fixes

* **Correct fsspec connectors date metadata field types** - sftp, azure, box and gcs
* **Fix Kafka source connection problems**
* **Fix Azure AI Search session handling**
* **Fixes issue with SingleStore Source Connector not being available**
* **Fixes issue with SQLite Source Connector using wrong Indexer** - Caused indexer config parameter error when trying to use SQLite Source
* **Fixes issue with Snowflake Destination Connector `nan` values** - `nan` values were not properly replaced with `None`
* **Fixes Snowflake source `'SnowflakeCursor' object has no attribute 'mogrify'` error**
* **Box source connector can now use raw JSON as access token instead of file path to JSON**
* **Fix fsspec upload paths to be OS independent**
* **Properly log elasticsearch upload errors**

### Enhancements

* **Kafka source connector has new field: group_id**
* **Support personal access token for confluence auth**
* **Leverage deterministic id for uploaded content**
* **Makes multiple SQL connectors (Snowflake, SingleStore, SQLite) more robust against SQL injection.**
* **Optimizes memory usage of Snowflake Destination Connector.**
* **Added Qdrant Cloud integration test**
* **Add DuckDB destination connector** Adds support storing artifacts in a local DuckDB database.
* **Add MotherDuck destination connector** Adds support storing artifacts in MotherDuck database.
* **Update weaviate v2 example**

## 0.3.6

### Fixes

* **Fix Azure AI Search Error handling**

## 0.3.5

### Enhancements

* **Persist record id in dedicated LanceDB column, use it to delete previous content to prevent duplicates.**

### Fixes

* **Remove client.ping() from the Elasticsearch precheck.**
* **Pinecone metadata fixes** - Fix CLI's --metadata-fields default. Always preserve record ID tracking metadata.
* **Add check to prevent querying for more than pinecone limit when deleting records**
* **Unregister Weaviate base classes** - Weaviate base classes shouldn't be registered as they are abstract and cannot be instantiated as a configuration

## 0.3.4

### Enhancements

* **Add azure openai embedder**
* **Add `collection_id` field to Couchbase `downloader_config`**

## 0.3.3

### Enhancements

* **Add `precheck` to Milvus connector**

### Fixes

* **Make AstraDB uploader truncate `text` and `text_as_html` content to max 8000 bytes**
* **Add missing LanceDb extra**
* **Weaviate cloud auth detection fixed**

## 0.3.2

### Enhancements

* **Persist record id in mongodb data, use it to delete previous content to prevent duplicates.**


### Fixes

* **Remove forward slash from Google Drive relative path field**
* **Create LanceDB test databases in unique remote locations to avoid conflicts**
* **Add weaviate to destination registry**

## 0.3.1

### Enhancements

* **LanceDB V2 Destination Connector**
* **Persist record id in milvus, use it to delete previous content to prevent duplicates.**
* **Persist record id in weaviate metadata, use it to delete previous content to prevent duplicates.**
* **Persist record id in sql metadata, use it to delete previous content to prevent duplicates.**
* **Persist record id in elasticsearch/opensearch metadata, use it to delete previous content to prevent duplicates.**

### Fixes

* **Make AstraDB precheck fail on non-existant collections**
* **Respect Pinecone's metadata size limits** crop metadata sent to Pinecone's to fit inside its limits, to avoid error responses
* **Propagate exceptions raised by delta table connector during write**

## 0.3.0

### Enhancements

* **Added V2 kafka destination connector**
* **Persist record id in pinecone metadata, use it to delete previous content to prevent duplicates.**
* **Persist record id in azure ai search, use it to delete previous content to prevent duplicates.**
* **Persist record id in astradb, use it to delete previous content to prevent duplicates.**
* **Update Azure Cognitive Search to Azure AI Search**

### Fixes

* **Fix Delta Table destination precheck** Validate AWS Region in precheck.
* **Add missing batch label to FileData where applicable**
* **Handle fsspec download file into directory** When filenames have odd characters, files are downloaded into a directory. Code added to shift it around to match expected behavior.
* **Postgres Connector Query** causing syntax error when ID column contains strings

## 0.2.2

### Enhancements
* **Remove `overwrite` field** from fsspec and databricks connectors
* **Added migration for GitLab Source V2**
* **Added V2 confluence source connector**
* **Added OneDrive destination connector**
* **Qdrant destination to v2**
* **Migrate Kafka Source Connector to V2**

## 0.2.1

### Enhancements

* **File system based indexers return a record display name**
* **Add singlestore source connector**
* **Astra DB V2 Source Connector** Create a v2 version of the Astra DB Source Connector.
* **Support native async requests from unstructured-client**
* **Support filtering element types in partitioner step**


### Fixes

* **Fix Databricks Volumes file naming** Add .json to end of upload file.
* **Fix SQL Type destination precheck** Change to context manager "with".

## 0.2.0

### Enhancements

* **Add snowflake source and destination connectors**
* **Migrate Slack Source Connector to V2**
* **Migrate Slack Source Connector to V2**
* **Add Delta Table destination to v2**
* **Migrate Slack Source Connector to V2**

## 0.1.1

### Enhancements

* **Update KDB.AI vectorstore integration to 1.4**
* **Add sqlite and postgres source connectors**
* **Add sampling functionality for indexers in fsspec connectors**

### Fixes

* **Fix Databricks Volumes destination** Fix for filenames to not be hashes.

## 0.1.0

### Enhancements

* **Move default API URL parameter value to serverless API**
* **Add check that access config always wrapped in Secret**
* **Add togetherai embedder support**
* **Refactor sqlite and postgres to be distinct connectors to support better input validation**
* **Added MongoDB source V2 connector**
* **Support optional access configs on connection configs**
* **Refactor databricks into distinct connectors based on auth type**

### Fixes

**Fix Notion Ingestion** Fix the Notion source connector to work with the latest version of the Notion API (added `in_trash` properties to `Page`, `Block` and `Database`).

## 0.0.25

### Enhancements

* **Support pinecone namespace on upload**
* **Migrate Outlook Source Connector to V2**
* **Support for Databricks Volumes source connector**

### Fixes

* **Update Sharepoint Creds and Expected docs**

## 0.0.24

### Enhancements

* **Support dynamic metadata mapping in Pinecone uploader**

## 0.0.23

### Fixes

* **Remove check for langchain dependency in embedders**

## 0.0.22

### Enhancements

* **Add documentation for developing sources/destinations**

* **Leverage `uv` for pip compile**

* **Use incoming fsspec data to populate metadata** Rather than make additional calls to collect metadata after initial file list, use connector-specific data to populate the metadata.

* **Drop langchain as dependency for embedders**

## 0.0.21

### Fixes

* **Fix forward compatibility issues with `unstructured-client==0.26.0`.** Update syntax and create a new SDK util file for reuse in the Partitioner and Chunker

* **Update Databricks CI Test** Update to use client_id and client_secret auth. Also return files.upload method to one from open source.

* **Fix astra src bug** V1 source connector was updated to work with astrapy 1.5.0

## 0.0.20

### Enhancements

* **Support for latest AstraPy API** Add support for the modern AstraPy client interface for the Astra DB Connector.

## 0.0.19

### Fixes

* **Use validate_default to instantiate default pydantic secrets**

## 0.0.18

### Enhancements

* **Better destination precheck for blob storage** Write an empty file to the destination location when running fsspec-based precheck

## 0.0.17

### Fixes

* **Drop use of unstructued in embed** Remove remnant import from unstructured dependency in embed implementations.


## 0.0.16

### Fixes

* **Add constraint on pydantic** Make sure the version of pydantic being used with this repo pulls in the earliest version that introduces generic Secret, since this is used heavily.

## 0.0.15

### Fixes

* **Model serialization with nested models** Logic updated to properly handle serializing pydantic models that have nested configs with secret values.
* **Sharepoint permission config requirement** The sharepoint connector was expecting the permission config, even though it should have been optional.
* **Sharepoint CLI permission params made optional

### Enhancements

* **Migrate airtable connector to v2**
* **Support iteratively deleting cached content** Add a flag to delete cached content once it's no longer needed for systems that are limited in memory.

## 0.0.14

### Enhancements

* **Support async batch uploads for pinecone connector**
* **Migrate embedders** Move embedder implementations from the open source unstructured repo into this one.

### Fixes

* **Misc. Onedrive connector fixes**

## 0.0.13

### Fixes

* **Pinecone payload size fixes** Pinecone destination now has a limited set of properties it will publish as well as dynamically handles batch size to stay under 2MB pinecone payload limit.

## 0.0.12

### Enhancements

### Fixes

* **Fix invalid `replace()` calls in uncompress** - `replace()` calls meant to be on `str` versions of the path were instead called on `Path` causing errors with parameters.

## 0.0.11

### Enhancements

* **Fix OpenSearch connector** OpenSearch connector did not work when `http_auth` was not provided

## 0.0.10

### Enhancements

* "Fix tar extraction" - tar extraction function assumed archive was gzip compressed which isn't true for supported `.tar` archives. Updated to work for both compressed and uncompressed tar archives.

## 0.0.9

### Enhancements

* **Chroma dict settings should allow string inputs**
* **Move opensearch non-secret fields out of access config**
* **Support string inputs for dict type model fields** Use the `BeforeValidator` support from pydantic to map a string value to a dict if that's provided.
* **Move opensearch non-secret fields out of access config

### Fixes

**Fix uncompress logic** Use of the uncompress process wasn't being leveraged in the pipeline correctly. Updated to use the new loca download path for where the partitioned looks for the new file.


## 0.0.8

### Enhancements

* **Add fields_to_include option for Milvus Stager** Adds support for filtering which fields will remain in the document so user can align document structure to collection schema.
* **Add flatten_metadata option for Milvus Stager** Flattening metadata is now optional (enabled by default) step in processing the document.

## 0.0.7

### Enhancements

* **support sharing parent multiprocessing for uploaders** If an uploader needs to fan out it's process using multiprocessing, support that using the parent pipeline approach rather than handling it explicitly by the connector logic.
* **OTEL support** If endpoint supplied, publish all traces to an otel collector.

### Fixes

* **Weaviate access configs access** Weaviate access config uses pydantic Secret and it needs to be resolved to the secret value when being used. This was fixed.
* **unstructured-client compatibility fix** Fix an error when accessing the fields on `PartitionParameters` in the new 0.26.0 Python client.

## 0.0.6

### Fixes

* **unstructured-client compatibility fix** Update the calls to `unstructured_client.general.partition` to avoid a breaking change in the newest version.

## 0.0.5

### Enhancements

* **Add Couchbase Source Connector** Adds support for reading artifacts from Couchbase DB for processing in unstructured
* **Drop environment from pinecone as part of v2 migration** environment is no longer required by the pinecone SDK, so that field has been removed from the ingest CLI/SDK/
* **Add KDBAI Destination Connector** Adds support for writing elements and their embeddings to KDBAI DB.

### Fixes

* **AstraDB connector configs** Configs had dataclass annotation removed since they're now pydantic data models.
* **Local indexer recursive behavior** Local indexer was indexing directories as well as files. This was filtered out.

## 0.0.4

### Enhancements

* **Add Couchbase Destination Connector** Adds support for storing artifacts in Couchbase DB for Vector Search
* **Leverage pydantic base models** All user-supplied configs are now derived from pydantic base models to leverage better type checking and add built in support for sensitive fields.
* **Autogenerate click options from base models** Leverage the pydantic base models for all configs to autogenerate the cli options exposed when running ingest as a CLI.
* **Drop required Unstructured dependency** Unstructured was moved to an extra dependency to only be imported when needed for functionality such as local partitioning/chunking.
* **Rebrand Astra to Astra DB** The Astra DB integration was re-branded to be consistent with DataStax standard branding.

## 0.0.3

### Enhancements

* **Improve documentation** Update the README's.
* **Explicit Opensearch classes** For the connector registry entries for opensearch, use only opensearch specific classes rather than any elasticsearch ones.
* **Add missing fsspec destination precheck** check connection in precheck for all fsspec-based destination connectors

## 0.0.2

### Enhancements

* **Use uuid for s3 identifiers** Update unique id to use uuid derived from file path rather than the filepath itself.
* **V2 connectors precheck support** All steps in the v2 pipeline support an optional precheck call, which encompasses the previous check connection functionality.
* **Filter Step** Support dedicated step as part of the pipeline to filter documents.

## 0.0.1

### Enhancements

### Features

* **Add Milvus destination connector** Adds support storing artifacts in Milvus vector database.

### Fixes

* **Remove old repo references** Any mention of the repo this project came from was removed.

## 0.0.0

### Features

* **Initial Migration** Create the structure of this repo from the original code in the [Unstructured](https://github.com/Unstructured-IO/unstructured) project.

### Fixes<|MERGE_RESOLUTION|>--- conflicted
+++ resolved
@@ -1,12 +1,7 @@
-<<<<<<< HEAD
+
 ## 0.3.16
 
 * ** Fixed namespace issue with pinecone, and added new test **
-
-## 0.3.15-dev2
-=======
-## 0.3.15-dev3
->>>>>>> efbbadd5
 
 ### Enhancements
 
