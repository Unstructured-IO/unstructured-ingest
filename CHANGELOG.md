## 0.2.2-dev0

### Enhancements

<<<<<<< HEAD
* **Migrate Discord Source Connector to V2**

## 0.2.1-dev0
=======
* **Remove `overwrite` field** from fsspec and databricks connectors
* **Added migration for GitLab Source V2**

## 0.2.1

### Enhancements

* **File system based indexers return a record display name**
* **Add singlestore source connector**
* **Astra DB V2 Source Connector** Create a v2 version of the Astra DB Source Connector.
>>>>>>> d42d3c64

### Fixes

* **Fix Databricks Volumes file naming** Add .json to end of upload file.

## 0.2.0

### Enhancements

* **Add snowflake source and destination connectors**
* **Migrate Slack Source Connector to V2**
* **Migrate Slack Source Connector to V2**
* **Add Delta Table destination to v2**
* **Migrate Slack Source Connector to V2**

## 0.1.1

### Enhancements

* **Update KDB.AI vectorstore integration to 1.4**
* **Add sqlite and postgres source connectors**
* **Add sampling functionality for indexers in fsspec connectors**

### Fixes

* **Fix Databricks Volumes destination** Fix for filenames to not be hashes.

## 0.1.0

### Enhancements

* **Move default API URL parameter value to serverless API**
* **Add check that access config always wrapped in Secret**
* **Add togetherai embedder support**
* **Refactor sqlite and postgres to be distinct connectors to support better input validation**
* **Added MongoDB source V2 connector**
* **Support optional access configs on connection configs**
* **Refactor databricks into distinct connectors based on auth type**

### Fixes

**Fix Notion Ingestion** Fix the Notion source connector to work with the latest version of the Notion API (added `in_trash` properties to `Page`, `Block` and `Database`).

## 0.0.25

### Enhancements

* **Support pinecone namespace on upload**
* **Migrate Outlook Source Connector to V2**
* **Support for Databricks Volumes source connector**

### Fixes

* **Update Sharepoint Creds and Expected docs**

## 0.0.24

### Enhancements

* **Support dynamic metadata mapping in Pinecone uploader**

## 0.0.23

### Fixes

* **Remove check for langchain dependency in embedders**

## 0.0.22

### Enhancements

* **Add documentation for developing sources/destinations**

* **Leverage `uv` for pip compile**

* **Use incoming fsspec data to populate metadata** Rather than make additional calls to collect metadata after initial file list, use connector-specific data to populate the metadata. 

* **Drop langchain as dependency for embedders**

## 0.0.21

### Fixes

* **Fix forward compatibility issues with `unstructured-client==0.26.0`.** Update syntax and create a new SDK util file for reuse in the Partitioner and Chunker

* **Update Databricks CI Test** Update to use client_id and client_secret auth. Also return files.upload method to one from open source.

* **Fix astra src bug** V1 source connector was updated to work with astrapy 1.5.0

## 0.0.20

### Enhancements

* **Support for latest AstraPy API** Add support for the modern AstraPy client interface for the Astra DB Connector.

## 0.0.19

### Fixes

* **Use validate_default to instantiate default pydantic secrets**

## 0.0.18

### Enhancements

* **Better destination precheck for blob storage** Write an empty file to the destination location when running fsspec-based precheck

## 0.0.17

### Fixes

* **Drop use of unstructued in embed** Remove remnant import from unstructured dependency in embed implementations.


## 0.0.16

### Fixes

* **Add constraint on pydantic** Make sure the version of pydantic being used with this repo pulls in the earliest version that introduces generic Secret, since this is used heavily.

## 0.0.15

### Fixes

* **Model serialization with nested models** Logic updated to properly handle serializing pydantic models that have nested configs with secret values.
* **Sharepoint permission config requirement** The sharepoint connector was expecting the permission config, even though it should have been optional.
* **Sharepoint CLI permission params made optional

### Enhancements

* **Migrate airtable connector to v2**
* **Support iteratively deleting cached content** Add a flag to delete cached content once it's no longer needed for systems that are limited in memory.

## 0.0.14

### Enhancements

* **Support async batch uploads for pinecone connector**
* **Migrate embedders** Move embedder implementations from the open source unstructured repo into this one.

### Fixes

* **Misc. Onedrive connector fixes**

## 0.0.13

### Fixes

* **Pinecone payload size fixes** Pinecone destination now has a limited set of properties it will publish as well as dynamically handles batch size to stay under 2MB pinecone payload limit.

## 0.0.12

### Enhancements

### Fixes

* **Fix invalid `replace()` calls in uncompress** - `replace()` calls meant to be on `str` versions of the path were instead called on `Path` causing errors with parameters.

## 0.0.11

### Enhancements

* **Fix OpenSearch connector** OpenSearch connector did not work when `http_auth` was not provided

## 0.0.10

### Enhancements

* "Fix tar extraction" - tar extraction function assumed archive was gzip compressed which isn't true for supported `.tar` archives. Updated to work for both compressed and uncompressed tar archives.

## 0.0.9

### Enhancements

* **Chroma dict settings should allow string inputs**
* **Move opensearch non-secret fields out of access config**
* **Support string inputs for dict type model fields** Use the `BeforeValidator` support from pydantic to map a string value to a dict if that's provided. 
* **Move opensearch non-secret fields out of access config

### Fixes

**Fix uncompress logic** Use of the uncompress process wasn't being leveraged in the pipeline correctly. Updated to use the new loca download path for where the partitioned looks for the new file.  


## 0.0.8

### Enhancements

* **Add fields_to_include option for Milvus Stager** Adds support for filtering which fields will remain in the document so user can align document structure to collection schema.
* **Add flatten_metadata option for Milvus Stager** Flattening metadata is now optional (enabled by default) step in processing the document.

## 0.0.7

### Enhancements

* **support sharing parent multiprocessing for uploaders** If an uploader needs to fan out it's process using multiprocessing, support that using the parent pipeline approach rather than handling it explicitly by the connector logic.  
* **OTEL support** If endpoint supplied, publish all traces to an otel collector. 

### Fixes

* **Weaviate access configs access** Weaviate access config uses pydantic Secret and it needs to be resolved to the secret value when being used. This was fixed. 
* **unstructured-client compatibility fix** Fix an error when accessing the fields on `PartitionParameters` in the new 0.26.0 Python client.

## 0.0.6

### Fixes

* **unstructured-client compatibility fix** Update the calls to `unstructured_client.general.partition` to avoid a breaking change in the newest version.

## 0.0.5

### Enhancements

* **Add Couchbase Source Connector** Adds support for reading artifacts from Couchbase DB for processing in unstructured
* **Drop environment from pinecone as part of v2 migration** environment is no longer required by the pinecone SDK, so that field has been removed from the ingest CLI/SDK/
* **Add KDBAI Destination Connector** Adds support for writing elements and their embeddings to KDBAI DB.

### Fixes

* **AstraDB connector configs** Configs had dataclass annotation removed since they're now pydantic data models. 
* **Local indexer recursive behavior** Local indexer was indexing directories as well as files. This was filtered out.

## 0.0.4

### Enhancements

* **Add Couchbase Destination Connector** Adds support for storing artifacts in Couchbase DB for Vector Search
* **Leverage pydantic base models** All user-supplied configs are now derived from pydantic base models to leverage better type checking and add built in support for sensitive fields.
* **Autogenerate click options from base models** Leverage the pydantic base models for all configs to autogenerate the cli options exposed when running ingest as a CLI.
* **Drop required Unstructured dependency** Unstructured was moved to an extra dependency to only be imported when needed for functionality such as local partitioning/chunking.
* **Rebrand Astra to Astra DB** The Astra DB integration was re-branded to be consistent with DataStax standard branding.

## 0.0.3

### Enhancements

* **Improve documentation** Update the README's.
* **Explicit Opensearch classes** For the connector registry entries for opensearch, use only opensearch specific classes rather than any elasticsearch ones. 
* **Add missing fsspec destination precheck** check connection in precheck for all fsspec-based destination connectors

## 0.0.2

### Enhancements

* **Use uuid for s3 identifiers** Update unique id to use uuid derived from file path rather than the filepath itself.
* **V2 connectors precheck support** All steps in the v2 pipeline support an optional precheck call, which encompasses the previous check connection functionality. 
* **Filter Step** Support dedicated step as part of the pipeline to filter documents.

## 0.0.1

### Enhancements

### Features

* **Add Milvus destination connector** Adds support storing artifacts in Milvus vector database.

### Fixes

* **Remove old repo references** Any mention of the repo this project came from was removed. 

## 0.0.0

### Features

* **Initial Migration** Create the structure of this repo from the original code in the [Unstructured](https://github.com/Unstructured-IO/unstructured) project.

### Fixes<|MERGE_RESOLUTION|>--- conflicted
+++ resolved
@@ -1,14 +1,10 @@
-## 0.2.2-dev0
-
-### Enhancements
-
-<<<<<<< HEAD
-* **Migrate Discord Source Connector to V2**
-
-## 0.2.1-dev0
-=======
+## 0.2.2-dev1
+
+### Enhancements
+
 * **Remove `overwrite` field** from fsspec and databricks connectors
 * **Added migration for GitLab Source V2**
+* **Migrate Discord Source Connector to V2**
 
 ## 0.2.1
 
@@ -17,7 +13,6 @@
 * **File system based indexers return a record display name**
 * **Add singlestore source connector**
 * **Astra DB V2 Source Connector** Create a v2 version of the Astra DB Source Connector.
->>>>>>> d42d3c64
 
 ### Fixes
 
