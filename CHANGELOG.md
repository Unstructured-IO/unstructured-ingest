--- conflicted
+++ resolved
@@ -1,16 +1,12 @@
-<<<<<<< HEAD
-## 0.5.5-dev0 
+## 0.5.6-dev0 
 
 ### Enhancements
 
 * **Added in Zendesk connector and tests**
-=======
+
 ## 0.5.5
 
-### Enhancements
-
 * **Improve orig_elements handling in astra and neo4j connectors**
->>>>>>> 0fa4fee1
 
 ## 0.5.4
 
