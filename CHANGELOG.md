## 0.3.7-dev6

### Fixes

* **Correct fsspec connectors date metadata field types** - sftp, azure, box and gcs
* **Fix Kafka source connection problems**
* **Fix Azure AI Search session handling**
* **Fixes issue with SingleStore Source Connector not being available**
* **Fixes issue with SQLite Source Connector using wrong Indexer** - Caused indexer config parameter error when trying to use SQLite Source
* **Fixes issue with Snowflake Destination Connector `nan` values** - `nan` values were not properly replaced with `None`

### Enhancements

* **Kafka source connector has new field: group_id**
<<<<<<< HEAD
* **Added Qdrant Cloud integration test**
* **Support personal access token for confluence auth**
=======
* **Support personal access token for confluence auth**
* **Leverage deterministic id for uploaded content**
* **Makes multiple SQL connectors (Snowflake, SingleStore, SQLite) more robust against SQL injection.**
* **Optimizes memory usage of Snowflake Destination Connector.**
>>>>>>> d80aa043

## 0.3.6

### Fixes

* **Fix Azure AI Search Error handling**

## 0.3.5

### Enhancements

* **Persist record id in dedicated LanceDB column, use it to delete previous content to prevent duplicates.**

### Fixes

* **Remove client.ping() from the Elasticsearch precheck.**
* **Pinecone metadata fixes** - Fix CLI's --metadata-fields default. Always preserve record ID tracking metadata.
* **Add check to prevent querying for more than pinecone limit when deleting records**
* **Unregister Weaviate base classes** - Weaviate base classes shouldn't be registered as they are abstract and cannot be instantiated as a configuration

## 0.3.4

### Enhancements

* **Add azure openai embedder**
* **Add `collection_id` field to Couchbase `downloader_config`**

## 0.3.3

### Enhancements

* **Add `precheck` to Milvus connector**

### Fixes

* **Make AstraDB uploader truncate `text` and `text_as_html` content to max 8000 bytes**
* **Add missing LanceDb extra**
* **Weaviate cloud auth detection fixed**

## 0.3.2

### Enhancements

* **Persist record id in mongodb data, use it to delete previous content to prevent duplicates.**


### Fixes

* **Remove forward slash from Google Drive relative path field**
* **Create LanceDB test databases in unique remote locations to avoid conflicts** 
* **Add weaviate to destination registry**

## 0.3.1

### Enhancements

* **LanceDB V2 Destination Connector**
* **Persist record id in milvus, use it to delete previous content to prevent duplicates.**
* **Persist record id in weaviate metadata, use it to delete previous content to prevent duplicates.**
* **Persist record id in sql metadata, use it to delete previous content to prevent duplicates.**
* **Persist record id in elasticsearch/opensearch metadata, use it to delete previous content to prevent duplicates.**

### Fixes

* **Make AstraDB precheck fail on non-existant collections**
* **Respect Pinecone's metadata size limits** crop metadata sent to Pinecone's to fit inside its limits, to avoid error responses
* **Propagate exceptions raised by delta table connector during write**

## 0.3.0

### Enhancements

* **Added V2 kafka destination connector**
* **Persist record id in pinecone metadata, use it to delete previous content to prevent duplicates.**
* **Persist record id in azure ai search, use it to delete previous content to prevent duplicates.**
* **Persist record id in astradb, use it to delete previous content to prevent duplicates.**
* **Update Azure Cognitive Search to Azure AI Search**

### Fixes

* **Fix Delta Table destination precheck** Validate AWS Region in precheck. 
* **Add missing batch label to FileData where applicable** 
* **Handle fsspec download file into directory** When filenames have odd characters, files are downloaded into a directory. Code added to shift it around to match expected behavior.
* **Postgres Connector Query** causing syntax error when ID column contains strings

## 0.2.2

### Enhancements
* **Remove `overwrite` field** from fsspec and databricks connectors
* **Added migration for GitLab Source V2**
* **Added V2 confluence source connector**
* **Added OneDrive destination connector**
* **Qdrant destination to v2**
* **Migrate Kafka Source Connector to V2**

## 0.2.1

### Enhancements

* **File system based indexers return a record display name**
* **Add singlestore source connector**
* **Astra DB V2 Source Connector** Create a v2 version of the Astra DB Source Connector.
* **Support native async requests from unstructured-client**
* **Support filtering element types in partitioner step**


### Fixes

* **Fix Databricks Volumes file naming** Add .json to end of upload file.
* **Fix SQL Type destination precheck** Change to context manager "with".

## 0.2.0

### Enhancements

* **Add snowflake source and destination connectors**
* **Migrate Slack Source Connector to V2**
* **Migrate Slack Source Connector to V2**
* **Add Delta Table destination to v2**
* **Migrate Slack Source Connector to V2**

## 0.1.1

### Enhancements

* **Update KDB.AI vectorstore integration to 1.4**
* **Add sqlite and postgres source connectors**
* **Add sampling functionality for indexers in fsspec connectors**

### Fixes

* **Fix Databricks Volumes destination** Fix for filenames to not be hashes.

## 0.1.0

### Enhancements

* **Move default API URL parameter value to serverless API**
* **Add check that access config always wrapped in Secret**
* **Add togetherai embedder support**
* **Refactor sqlite and postgres to be distinct connectors to support better input validation**
* **Added MongoDB source V2 connector**
* **Support optional access configs on connection configs**
* **Refactor databricks into distinct connectors based on auth type**

### Fixes

**Fix Notion Ingestion** Fix the Notion source connector to work with the latest version of the Notion API (added `in_trash` properties to `Page`, `Block` and `Database`).

## 0.0.25

### Enhancements

* **Support pinecone namespace on upload**
* **Migrate Outlook Source Connector to V2**
* **Support for Databricks Volumes source connector**

### Fixes

* **Update Sharepoint Creds and Expected docs**

## 0.0.24

### Enhancements

* **Support dynamic metadata mapping in Pinecone uploader**

## 0.0.23

### Fixes

* **Remove check for langchain dependency in embedders**

## 0.0.22

### Enhancements

* **Add documentation for developing sources/destinations**

* **Leverage `uv` for pip compile**

* **Use incoming fsspec data to populate metadata** Rather than make additional calls to collect metadata after initial file list, use connector-specific data to populate the metadata. 

* **Drop langchain as dependency for embedders**

## 0.0.21

### Fixes

* **Fix forward compatibility issues with `unstructured-client==0.26.0`.** Update syntax and create a new SDK util file for reuse in the Partitioner and Chunker

* **Update Databricks CI Test** Update to use client_id and client_secret auth. Also return files.upload method to one from open source.

* **Fix astra src bug** V1 source connector was updated to work with astrapy 1.5.0

## 0.0.20

### Enhancements

* **Support for latest AstraPy API** Add support for the modern AstraPy client interface for the Astra DB Connector.

## 0.0.19

### Fixes

* **Use validate_default to instantiate default pydantic secrets**

## 0.0.18

### Enhancements

* **Better destination precheck for blob storage** Write an empty file to the destination location when running fsspec-based precheck

## 0.0.17

### Fixes

* **Drop use of unstructued in embed** Remove remnant import from unstructured dependency in embed implementations.


## 0.0.16

### Fixes

* **Add constraint on pydantic** Make sure the version of pydantic being used with this repo pulls in the earliest version that introduces generic Secret, since this is used heavily.

## 0.0.15

### Fixes

* **Model serialization with nested models** Logic updated to properly handle serializing pydantic models that have nested configs with secret values.
* **Sharepoint permission config requirement** The sharepoint connector was expecting the permission config, even though it should have been optional.
* **Sharepoint CLI permission params made optional

### Enhancements

* **Migrate airtable connector to v2**
* **Support iteratively deleting cached content** Add a flag to delete cached content once it's no longer needed for systems that are limited in memory.

## 0.0.14

### Enhancements

* **Support async batch uploads for pinecone connector**
* **Migrate embedders** Move embedder implementations from the open source unstructured repo into this one.

### Fixes

* **Misc. Onedrive connector fixes**

## 0.0.13

### Fixes

* **Pinecone payload size fixes** Pinecone destination now has a limited set of properties it will publish as well as dynamically handles batch size to stay under 2MB pinecone payload limit.

## 0.0.12

### Enhancements

### Fixes

* **Fix invalid `replace()` calls in uncompress** - `replace()` calls meant to be on `str` versions of the path were instead called on `Path` causing errors with parameters.

## 0.0.11

### Enhancements

* **Fix OpenSearch connector** OpenSearch connector did not work when `http_auth` was not provided

## 0.0.10

### Enhancements

* "Fix tar extraction" - tar extraction function assumed archive was gzip compressed which isn't true for supported `.tar` archives. Updated to work for both compressed and uncompressed tar archives.

## 0.0.9

### Enhancements

* **Chroma dict settings should allow string inputs**
* **Move opensearch non-secret fields out of access config**
* **Support string inputs for dict type model fields** Use the `BeforeValidator` support from pydantic to map a string value to a dict if that's provided. 
* **Move opensearch non-secret fields out of access config

### Fixes

**Fix uncompress logic** Use of the uncompress process wasn't being leveraged in the pipeline correctly. Updated to use the new loca download path for where the partitioned looks for the new file.  


## 0.0.8

### Enhancements

* **Add fields_to_include option for Milvus Stager** Adds support for filtering which fields will remain in the document so user can align document structure to collection schema.
* **Add flatten_metadata option for Milvus Stager** Flattening metadata is now optional (enabled by default) step in processing the document.

## 0.0.7

### Enhancements

* **support sharing parent multiprocessing for uploaders** If an uploader needs to fan out it's process using multiprocessing, support that using the parent pipeline approach rather than handling it explicitly by the connector logic.  
* **OTEL support** If endpoint supplied, publish all traces to an otel collector. 

### Fixes

* **Weaviate access configs access** Weaviate access config uses pydantic Secret and it needs to be resolved to the secret value when being used. This was fixed. 
* **unstructured-client compatibility fix** Fix an error when accessing the fields on `PartitionParameters` in the new 0.26.0 Python client.

## 0.0.6

### Fixes

* **unstructured-client compatibility fix** Update the calls to `unstructured_client.general.partition` to avoid a breaking change in the newest version.

## 0.0.5

### Enhancements

* **Add Couchbase Source Connector** Adds support for reading artifacts from Couchbase DB for processing in unstructured
* **Drop environment from pinecone as part of v2 migration** environment is no longer required by the pinecone SDK, so that field has been removed from the ingest CLI/SDK/
* **Add KDBAI Destination Connector** Adds support for writing elements and their embeddings to KDBAI DB.

### Fixes

* **AstraDB connector configs** Configs had dataclass annotation removed since they're now pydantic data models. 
* **Local indexer recursive behavior** Local indexer was indexing directories as well as files. This was filtered out.

## 0.0.4

### Enhancements

* **Add Couchbase Destination Connector** Adds support for storing artifacts in Couchbase DB for Vector Search
* **Leverage pydantic base models** All user-supplied configs are now derived from pydantic base models to leverage better type checking and add built in support for sensitive fields.
* **Autogenerate click options from base models** Leverage the pydantic base models for all configs to autogenerate the cli options exposed when running ingest as a CLI.
* **Drop required Unstructured dependency** Unstructured was moved to an extra dependency to only be imported when needed for functionality such as local partitioning/chunking.
* **Rebrand Astra to Astra DB** The Astra DB integration was re-branded to be consistent with DataStax standard branding.

## 0.0.3

### Enhancements

* **Improve documentation** Update the README's.
* **Explicit Opensearch classes** For the connector registry entries for opensearch, use only opensearch specific classes rather than any elasticsearch ones. 
* **Add missing fsspec destination precheck** check connection in precheck for all fsspec-based destination connectors

## 0.0.2

### Enhancements

* **Use uuid for s3 identifiers** Update unique id to use uuid derived from file path rather than the filepath itself.
* **V2 connectors precheck support** All steps in the v2 pipeline support an optional precheck call, which encompasses the previous check connection functionality. 
* **Filter Step** Support dedicated step as part of the pipeline to filter documents.

## 0.0.1

### Enhancements

### Features

* **Add Milvus destination connector** Adds support storing artifacts in Milvus vector database.

### Fixes

* **Remove old repo references** Any mention of the repo this project came from was removed. 

## 0.0.0

### Features

* **Initial Migration** Create the structure of this repo from the original code in the [Unstructured](https://github.com/Unstructured-IO/unstructured) project.

### Fixes<|MERGE_RESOLUTION|>--- conflicted
+++ resolved
@@ -12,15 +12,11 @@
 ### Enhancements
 
 * **Kafka source connector has new field: group_id**
-<<<<<<< HEAD
-* **Added Qdrant Cloud integration test**
-* **Support personal access token for confluence auth**
-=======
 * **Support personal access token for confluence auth**
 * **Leverage deterministic id for uploaded content**
 * **Makes multiple SQL connectors (Snowflake, SingleStore, SQLite) more robust against SQL injection.**
 * **Optimizes memory usage of Snowflake Destination Connector.**
->>>>>>> d80aa043
+* **Added Qdrant Cloud integration test**
 
 ## 0.3.6
 
