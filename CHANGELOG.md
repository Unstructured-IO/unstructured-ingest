## 1.0.28

<<<<<<< HEAD
* **Fix Redis connector shouldn't require `port` and `ssl` params if URI is provided**

=======
### Fixes

* **Fix Makes user_pname optional for Sharepoint**
>>>>>>> 95818351

## 1.0.27

### Fixes

* **Fix table schema example for Snowflake Destination connector**
* **Fix Snowflake Destination issue with dropping/removing case insensitive column names when populating the table**
* **Fix Snowflake Destination issue with `embeddings` column when using `VECTOR` type**

## 1.0.26

* **Fix Notion connector error with FileIcons**

## 1.0.25

* **Fix Notion user text and html getters**

## 1.0.24

* **Handle both cloud and non-cloud jira instances**

## 1.0.23

* **Migrate to new Mixedbread Python SDK**
* **Support better filtering in jira connector and downloading attachments**

## 1.0.22

* **Fix Notion connector missing database properties fields**

## 1.0.21

* **Fix Jira connector cloud option not working issue**
* **Fix Weaviate connector issue with names being wrongly transformed to match collections naming conventions**

## 1.0.19

* **Fix databricks delta table name edge cases**

## 1.0.18

* **Enforce api key if SDK defaults to os env var**

## 1.0.17

* **Support optional API keys for embedders**

## 1.0.16

* **Add embedder config field descriptions**

## 1.0.15

### Fixes

* **Fix bedrock embedder precheck**

## 1.0.14

### Enhancements

* **Add precheck support for embedders that support listing models**

## 1.0.13

### Fixes

* **Fix Notion connector database property missing 'description' attribute error**
* **Retry IBM watsonx S3 upload on connection error**

## 1.0.12

### Fixes

* **Replaced google drive connector's mechanism for file downloads.**
* **Fix Token expiration error in IBM watsonx.data connector**

## 1.0.11

### Fixes

* **Change IBM Watsonx Uploader `max_retries` upper limit to 500**
* **Fix Pinecone connector writing empty vector error**
* **Google Drive connector also include shared drive**

## 1.0.8

### Enhancements

* **Update Neo4J Entity Support** to support NER + RE(Relationship extraction)

## 1.0.7

### Fixes

* **Fix release version**

## 1.0.6

### Fixes

* **Google Drive connector now strips the leading dot in extensions properly**
* **Google Drive permissions conform to FileData schema**
* **Confluence permissions conform to FileData schema**

## 1.0.5

### Fixes

* **Fix Pydantic validation for permissions_data field**

## 1.0.4

### Features

* **Normalize user and group permissions in Google Drive source connector**

## 1.0.3

### Features

**Add permission metadata to Confluence source connector**

## 1.0.2

### Features

* **Update astra source connector to use new astrapy client**

## 1.0.1

### Features

* **Migrate project to use pyproject.toml and uv**

## 0.7.2

### Features

* **Add `username password` authentication to Onedrive and Sharepoint**

## 0.7.0

### Features

* **Drop V1**

## 0.6.4

### Features

* **Support env var for user agent settings**

### Fixes

* **Expose Github connector**

## 0.6.3

### Features

* **Migrate Github connector to v2**

## 0.6.2

### Features

* **Support opinionated writes in databricks delta table connector**
* **Update databricks volume connector to emit user agent**
* **Delete previous content from databricks delta tables**

## 0.6.1

### Fixes

* **Handle NDJSON when using local chunker**

## 0.6.0

### Features

* **Isolate FileData to limit dependencies**

## 0.5.25

### Features

* **Support dynamic schema management for Databricks Delta Table uploader**

## 0.5.24

### Features

* **Add warning to s3 if characters to avoid are present in path**

## 0.5.23

### Enhancements
FileData and a few other types can now be imported from a narrower v2.types module. 
This avoids some of the adjacent implicit imports that were picked up with v2.interfaces.__init__.py 

## 0.5.22

### Features

* **Add elasticsearch config enforcement that hosts are a list type**

## 0.5.21

### Fixes

* **Lazy load pandas and numpy** to improve startup performance

## 0.5.20

### Features 

* **Add IBM watson.data Destination connector**

## 0.5.19

### Features

* **Add `key_prefix` field to Redis Uploader** - Allow users to input custom prefix for keys saved inside Redis connector

## 0.5.18

### Fixes

* **Fix missing support for NDJSON in stagers**

## 0.5.17

### Fixes 

* **Do not output `orig_elements` for astradb** `original_elements` has the correctly truncated field

## 0.5.16

### Fixes 

* **Fix databricks volumes table uploader precheck**
* **Zendesk fix for debug**

## 0.5.15

### Fixes 

* **Separate password and api_token for Confluence connector**

### Features 

* **Support NDJSON for data between pipeline steps for data streaming**

## 0.5.14

### Fixes

* **Fixed Zendesk connector registering method**

## 0.5.13

### Fixes 

* **Handle schema conflict on neo4j**

### Fixes

## 0.5.12

### Features 

* **Support for entities in neo4j connector**

### Fixes

Fixed zendesk dependency warning

## 0.5.11

### Features 

* **Added Zendesk as a source connector.**

### Fixes

* **Fix move metadata to top level in AstraDB destination**
* **Add option to move metadata to top level in AstraDB destination**

## 0.5.10

### Enhancements

* **Migrate Jira Source connector from V1 to V2**
* **Add Jira Source connector integration and unit tests**
* **Support custom endpoint for openai embedder**

### Fixes

* **Fix Confluence unescaped Unicode characters**
* **Update use of unstructured client to leverage new error handling**
* **Dropbox connector can now use long lived refresh token and generate access token internally**
* **Delta Tables connector can evolve schema**

## 0.5.9

### Features

* **Add auto create collection support for AstraDB destination**

### Fixes

* **Fix Confluence Source page title not being processed during partition**

## 0.5.8

### Fixes

* **Fix on pinecone index creation functionality**

## 0.5.7

### Fixes

* **Fix voyageai embedder: add multimodal embedder function**

## 0.5.6

### Enhancements

* **Add support for setting up destination for Pinecone**
* Add name formatting to Weaviate destination uploader

## 0.5.5

* **Improve orig_elements handling in astra and neo4j connectors**

## 0.5.4

### Enhancements

* **Sharepoint support for nested folders and remove need for default path Shared Documents**

## 0.5.3

### Enhancements

* **Improvements on Neo4J uploader, and ability to create a vector index**
* **Optimize embedder code** - Move duplicate code to base interface, exit early if no elements have text. 

### Fixes

* **Fix bedrock embedder: rename embed_model_name to embedder_model_name**

## 0.5.2

### Enhancements

* **Improved google drive precheck mechanism**
* **Added integration tests for google drive precheck and connector**
* **Only embed elements with text** - Only embed elements with text to avoid errors from embedders and optimize calls to APIs.
* **Improved google drive precheck mechanism**
* **Added integration tests for google drive precheck and connector**

### Fixes

* **Fix Snowflake Uploader error with array variable binding**

## 0.5.1

### Fixes

* **Fix Attribute Not Exist bug in GoogleDrive connector**
* **Fix query syntax error in MotherDuck uploader**
* **Fix missing output filename suffix in DuckDB base stager**

### Enhancements

* **Allow dynamic metadata for SQL Connectors**
* **Add entities field to pinecone connector default fields**

## 0.5.0

### Fixes

* **Change aws-bedrock to bedrock**
* **Update Sharepoint tests**

### Enhancements

* **Don't raise error by default for unsupported filetypes in partitioner** - Add a flag to the partitioner to not raise an error when an unsupported filetype is encountered.

## 0.4.7

### Fixes

* **Add missing async azure openai embedder implementation**
* **Update Sharepoint to support new Microsoft credential sequence**

## 0.4.6

### Fixes

* **Fix Upload support for OneDrive connector**
* **Fix Databricks Delta Tables connector's "Service Principal" authentication method**

## 0.4.5

### Fixes

* **Fix downloading large files for OneDrive**

## 0.4.4

### Fixes

* **Fix AsyncIO support for OneDrive connector**

## 0.4.3

### Enhancements

* **Add support for allow list when downloading from raw html**
* **Add support for setting up destination as part of uploader**
* **Add batch support for all embedders**

### Fixes

* **Fix HtmlMixin error when saving downloaded files**
* **Fix Confluence Downloader error when downloading embedded files**

## 0.4.2

### Fixes

* **Fix Databricks Volume Delta Table uploader** - Use given database when uploading data.

## 0.4.1

### Enhancements

* **Support img base64 in html**
* **Fsspec support for direct URI**
* **Support href extraction to local file**
* **Added VastDB source and destination connector**

### Fixes

* **Fix how data updated before writing to sql tables based on columns in table**

## 0.4.0

### Enhancements

* **Change Confluence Source Connector authentication parameters to support password, api token, pat token and cloud authentication**

### Fixes

* **Fix SQL uploader stager** - When passed `output_filename` without a suffix it resulted in unsupported file format error. Now, it will take a suffix of `elements_filepath` and append it to `output_filename`.
* **Fix Snowflake uploader** - Unexpected `columns` argument was passed to `_fit_to_schema` method inside SnowflakeUploader `upload_dataframe` method.

## 0.3.15

### Enhancements

* **Add databricks delta table connector**

### Fixes

* **Fixed namespace issue with pinecone, and added new test**

## 0.3.14

### Fixes

* **Fix Neo4j Uploader string enum error**
* **Fix ChromaDB Destination failing integration tests** - issue lies within the newest ChromaDB release, fix freezes it's version to 0.6.2.

## 0.3.13

### Fixes

* **Fix Snowflake Uploader error**
* **Fix SQL Uploader Stager timestamp error**
* **Migrate Discord Sourced Connector to v2**
* **Add read data fallback** When reading data that could be json or ndjson, if extension is missing, fallback to trying to read it as json.

### Enhancements

* **Async support for all IO-bounded embedders**
* **Expand support to Python 3.13**

## 0.3.12

### Enhancements

* **Migrate Notion Source Connector to V2**
* **Migrate Vectara Destination Connector to v2**
* **Added Redis destination connector**
* **Improved Milvus error handling**
* **Bypass asyncio exception grouping to return more meaningful errors from OneDrive indexer**
* **Kafka destination connector checks for existence of topic**
* **Create more reflective custom errors** Provide errors to indicate if the error was due to something user provided or due to a provider issue, applicable to all steps in the pipeline.

### Fixes
* **Register Neo4j Upload Stager**
* **Fix Kafka destination connection problems**


## 0.3.11

### Enhancements

* **Support Databricks personal access token**

### Fixes

* **Fix missing source identifiers in some downloaders**

## 0.3.10

### Enhancements

* **Support more concrete FileData content for batch support**

### Fixes

* **Add Neo4J to ingest destination connector registry**
* **Fix closing SSHClient in sftp connector**

## 0.3.9

### Enhancements

* **Support ndjson files in stagers**
* **Add Neo4j destination connector**
* **Support passing data in for uploaders**

### Fixes

* **Make sure any SDK clients that support closing get called**

## 0.3.8

### Fixes

* **Prevent pinecone delete from hammering database when deleting**

## 0.3.7

### Fixes

* **Correct fsspec connectors date metadata field types** - sftp, azure, box and gcs
* **Fix Kafka source connection problems**
* **Fix Azure AI Search session handling**
* **Fixes issue with SingleStore Source Connector not being available**
* **Fixes issue with SQLite Source Connector using wrong Indexer** - Caused indexer config parameter error when trying to use SQLite Source
* **Fixes issue with Snowflake Destination Connector `nan` values** - `nan` values were not properly replaced with `None`
* **Fixes Snowflake source `'SnowflakeCursor' object has no attribute 'mogrify'` error**
* **Box source connector can now use raw JSON as access token instead of file path to JSON**
* **Fix fsspec upload paths to be OS independent**
* **Properly log elasticsearch upload errors**

### Enhancements

* **Kafka source connector has new field: group_id**
* **Support personal access token for confluence auth**
* **Leverage deterministic id for uploaded content**
* **Makes multiple SQL connectors (Snowflake, SingleStore, SQLite) more robust against SQL injection.**
* **Optimizes memory usage of Snowflake Destination Connector.**
* **Added Qdrant Cloud integration test**
* **Add DuckDB destination connector** Adds support storing artifacts in a local DuckDB database.
* **Add MotherDuck destination connector** Adds support storing artifacts in MotherDuck database.
* **Update weaviate v2 example**

## 0.3.6

### Fixes

* **Fix Azure AI Search Error handling**

## 0.3.5

### Enhancements

* **Persist record id in dedicated LanceDB column, use it to delete previous content to prevent duplicates.**

### Fixes

* **Remove client.ping() from the Elasticsearch precheck.**
* **Pinecone metadata fixes** - Fix CLI's --metadata-fields default. Always preserve record ID tracking metadata.
* **Add check to prevent querying for more than pinecone limit when deleting records**
* **Unregister Weaviate base classes** - Weaviate base classes shouldn't be registered as they are abstract and cannot be instantiated as a configuration

## 0.3.4

### Enhancements

* **Add azure openai embedder**
* **Add `collection_id` field to Couchbase `downloader_config`**

## 0.3.3

### Enhancements

* **Add `precheck` to Milvus connector**

### Fixes

* **Make AstraDB uploader truncate `text` and `text_as_html` content to max 8000 bytes**
* **Add missing LanceDb extra**
* **Weaviate cloud auth detection fixed**

## 0.3.2

### Enhancements

* **Persist record id in mongodb data, use it to delete previous content to prevent duplicates.**


### Fixes

* **Remove forward slash from Google Drive relative path field**
* **Create LanceDB test databases in unique remote locations to avoid conflicts**
* **Add weaviate to destination registry**

## 0.3.1

### Enhancements

* **LanceDB V2 Destination Connector**
* **Persist record id in milvus, use it to delete previous content to prevent duplicates.**
* **Persist record id in weaviate metadata, use it to delete previous content to prevent duplicates.**
* **Persist record id in sql metadata, use it to delete previous content to prevent duplicates.**
* **Persist record id in elasticsearch/opensearch metadata, use it to delete previous content to prevent duplicates.**

### Fixes

* **Make AstraDB precheck fail on non-existant collections**
* **Respect Pinecone's metadata size limits** crop metadata sent to Pinecone's to fit inside its limits, to avoid error responses
* **Propagate exceptions raised by delta table connector during write**

## 0.3.0

### Enhancements

* **Added V2 kafka destination connector**
* **Persist record id in pinecone metadata, use it to delete previous content to prevent duplicates.**
* **Persist record id in azure ai search, use it to delete previous content to prevent duplicates.**
* **Persist record id in astradb, use it to delete previous content to prevent duplicates.**
* **Update Azure Cognitive Search to Azure AI Search**

### Fixes

* **Fix Delta Table destination precheck** Validate AWS Region in precheck.
* **Add missing batch label to FileData where applicable**
* **Handle fsspec download file into directory** When filenames have odd characters, files are downloaded into a directory. Code added to shift it around to match expected behavior.
* **Postgres Connector Query** causing syntax error when ID column contains strings

## 0.2.2

### Enhancements
* **Remove `overwrite` field** from fsspec and databricks connectors
* **Added migration for GitLab Source V2**
* **Added V2 confluence source connector**
* **Added OneDrive destination connector**
* **Qdrant destination to v2**
* **Migrate Kafka Source Connector to V2**

## 0.2.1

### Enhancements

* **File system based indexers return a record display name**
* **Add singlestore source connector**
* **Astra DB V2 Source Connector** Create a v2 version of the Astra DB Source Connector.
* **Support native async requests from unstructured-client**
* **Support filtering element types in partitioner step**


### Fixes

* **Fix Databricks Volumes file naming** Add .json to end of upload file.
* **Fix SQL Type destination precheck** Change to context manager "with".

## 0.2.0

### Enhancements

* **Add snowflake source and destination connectors**
* **Migrate Slack Source Connector to V2**
* **Migrate Slack Source Connector to V2**
* **Add Delta Table destination to v2**
* **Migrate Slack Source Connector to V2**

## 0.1.1

### Enhancements

* **Update KDB.AI vectorstore integration to 1.4**
* **Add sqlite and postgres source connectors**
* **Add sampling functionality for indexers in fsspec connectors**

### Fixes

* **Fix Databricks Volumes destination** Fix for filenames to not be hashes.

## 0.1.0

### Enhancements

* **Move default API URL parameter value to serverless API**
* **Add check that access config always wrapped in Secret**
* **Add togetherai embedder support**
* **Refactor sqlite and postgres to be distinct connectors to support better input validation**
* **Added MongoDB source V2 connector**
* **Support optional access configs on connection configs**
* **Refactor databricks into distinct connectors based on auth type**

### Fixes

**Fix Notion Ingestion** Fix the Notion source connector to work with the latest version of the Notion API (added `in_trash` properties to `Page`, `Block` and `Database`).

## 0.0.25

### Enhancements

* **Support pinecone namespace on upload**
* **Migrate Outlook Source Connector to V2**
* **Support for Databricks Volumes source connector**

### Fixes

* **Update Sharepoint Creds and Expected docs**

## 0.0.24

### Enhancements

* **Support dynamic metadata mapping in Pinecone uploader**

## 0.0.23

### Fixes

* **Remove check for langchain dependency in embedders**

## 0.0.22

### Enhancements

* **Add documentation for developing sources/destinations**

* **Leverage `uv` for pip compile**

* **Use incoming fsspec data to populate metadata** Rather than make additional calls to collect metadata after initial file list, use connector-specific data to populate the metadata.

* **Drop langchain as dependency for embedders**

## 0.0.21

### Fixes

* **Fix forward compatibility issues with `unstructured-client==0.26.0`.** Update syntax and create a new SDK util file for reuse in the Partitioner and Chunker

* **Update Databricks CI Test** Update to use client_id and client_secret auth. Also return files.upload method to one from open source.

* **Fix astra src bug** V1 source connector was updated to work with astrapy 1.5.0

## 0.0.20

### Enhancements

* **Support for latest AstraPy API** Add support for the modern AstraPy client interface for the Astra DB Connector.

## 0.0.19

### Fixes

* **Use validate_default to instantiate default pydantic secrets**

## 0.0.18

### Enhancements

* **Better destination precheck for blob storage** Write an empty file to the destination location when running fsspec-based precheck

## 0.0.17

### Fixes

* **Drop use of unstructued in embed** Remove remnant import from unstructured dependency in embed implementations.


## 0.0.16

### Fixes

* **Add constraint on pydantic** Make sure the version of pydantic being used with this repo pulls in the earliest version that introduces generic Secret, since this is used heavily.

## 0.0.15

### Fixes

* **Model serialization with nested models** Logic updated to properly handle serializing pydantic models that have nested configs with secret values.
* **Sharepoint permission config requirement** The sharepoint connector was expecting the permission config, even though it should have been optional.
* **Sharepoint CLI permission params made optional

### Enhancements

* **Migrate airtable connector to v2**
* **Support iteratively deleting cached content** Add a flag to delete cached content once it's no longer needed for systems that are limited in memory.

## 0.0.14

### Enhancements

* **Support async batch uploads for pinecone connector**
* **Migrate embedders** Move embedder implementations from the open source unstructured repo into this one.

### Fixes

* **Misc. Onedrive connector fixes**

## 0.0.13

### Fixes

* **Pinecone payload size fixes** Pinecone destination now has a limited set of properties it will publish as well as dynamically handles batch size to stay under 2MB pinecone payload limit.

## 0.0.12

### Enhancements

### Fixes

* **Fix invalid `replace()` calls in uncompress** - `replace()` calls meant to be on `str` versions of the path were instead called on `Path` causing errors with parameters.

## 0.0.11

### Enhancements

* **Fix OpenSearch connector** OpenSearch connector did not work when `http_auth` was not provided

## 0.0.10

### Enhancements

* "Fix tar extraction" - tar extraction function assumed archive was gzip compressed which isn't true for supported `.tar` archives. Updated to work for both compressed and uncompressed tar archives.

## 0.0.9

### Enhancements

* **Chroma dict settings should allow string inputs**
* **Move opensearch non-secret fields out of access config**
* **Support string inputs for dict type model fields** Use the `BeforeValidator` support from pydantic to map a string value to a dict if that's provided.
* **Move opensearch non-secret fields out of access config

### Fixes

**Fix uncompress logic** Use of the uncompress process wasn't being leveraged in the pipeline correctly. Updated to use the new loca download path for where the partitioned looks for the new file.


## 0.0.8

### Enhancements

* **Add fields_to_include option for Milvus Stager** Adds support for filtering which fields will remain in the document so user can align document structure to collection schema.
* **Add flatten_metadata option for Milvus Stager** Flattening metadata is now optional (enabled by default) step in processing the document.

## 0.0.7

### Enhancements

* **support sharing parent multiprocessing for uploaders** If an uploader needs to fan out it's process using multiprocessing, support that using the parent pipeline approach rather than handling it explicitly by the connector logic.
* **OTEL support** If endpoint supplied, publish all traces to an otel collector.

### Fixes

* **Weaviate access configs access** Weaviate access config uses pydantic Secret and it needs to be resolved to the secret value when being used. This was fixed.
* **unstructured-client compatibility fix** Fix an error when accessing the fields on `PartitionParameters` in the new 0.26.0 Python client.

## 0.0.6

### Fixes

* **unstructured-client compatibility fix** Update the calls to `unstructured_client.general.partition` to avoid a breaking change in the newest version.

## 0.0.5

### Enhancements

* **Add Couchbase Source Connector** Adds support for reading artifacts from Couchbase DB for processing in unstructured
* **Drop environment from pinecone as part of v2 migration** environment is no longer required by the pinecone SDK, so that field has been removed from the ingest CLI/SDK/
* **Add KDBAI Destination Connector** Adds support for writing elements and their embeddings to KDBAI DB.

### Fixes

* **AstraDB connector configs** Configs had dataclass annotation removed since they're now pydantic data models.
* **Local indexer recursive behavior** Local indexer was indexing directories as well as files. This was filtered out.

## 0.0.4

### Enhancements

* **Add Couchbase Destination Connector** Adds support for storing artifacts in Couchbase DB for Vector Search
* **Leverage pydantic base models** All user-supplied configs are now derived from pydantic base models to leverage better type checking and add built in support for sensitive fields.
* **Autogenerate click options from base models** Leverage the pydantic base models for all configs to autogenerate the cli options exposed when running ingest as a CLI.
* **Drop required Unstructured dependency** Unstructured was moved to an extra dependency to only be imported when needed for functionality such as local partitioning/chunking.
* **Rebrand Astra to Astra DB** The Astra DB integration was re-branded to be consistent with DataStax standard branding.

## 0.0.3

### Enhancements

* **Improve documentation** Update the README's.
* **Explicit Opensearch classes** For the connector registry entries for opensearch, use only opensearch specific classes rather than any elasticsearch ones.
* **Add missing fsspec destination precheck** check connection in precheck for all fsspec-based destination connectors

## 0.0.2

### Enhancements

* **Use uuid for s3 identifiers** Update unique id to use uuid derived from file path rather than the filepath itself.
* **V2 connectors precheck support** All steps in the v2 pipeline support an optional precheck call, which encompasses the previous check connection functionality.
* **Filter Step** Support dedicated step as part of the pipeline to filter documents.

## 0.0.1

### Enhancements

### Features

* **Add Milvus destination connector** Adds support storing artifacts in Milvus vector database.

### Fixes

* **Remove old repo references** Any mention of the repo this project came from was removed.

## 0.0.0

### Features

* **Initial Migration** Create the structure of this repo from the original code in the [Unstructured](https://github.com/Unstructured-IO/unstructured) project.

### Fixes<|MERGE_RESOLUTION|>--- conflicted
+++ resolved
@@ -1,13 +1,10 @@
 ## 1.0.28
 
-<<<<<<< HEAD
+### Fixes
+
+* **Fix Makes user_pname optional for Sharepoint**
 * **Fix Redis connector shouldn't require `port` and `ssl` params if URI is provided**
 
-=======
-### Fixes
-
-* **Fix Makes user_pname optional for Sharepoint**
->>>>>>> 95818351
 
 ## 1.0.27
 
