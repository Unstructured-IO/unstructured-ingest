--- conflicted
+++ resolved
@@ -1,9 +1,7 @@
-<<<<<<< HEAD
-## 0.2.3-dev0
-=======
-## 0.3.1-dev1
-
-### Fixes
+## 0.3.1-dev2
+
+### Fixes
+* **LanceDB V2 Destination Connector**
 * **Make AstraDB precheck fail on non-existant collections**
 * **Respect Pinecone's metadata size limits** crop metadata sent to Pinecone's to fit inside its limits, to avoid error responses
 
@@ -25,11 +23,8 @@
 * **Postgres Connector Query** causing syntax error when ID column contains strings
 
 ## 0.2.2
->>>>>>> 0dc113ca
-
-
-### Enhancements
-* **LanceDB V2 Destination Connector**
+
+### Enhancements
 * **Remove `overwrite` field** from fsspec and databricks connectors
 * **Added migration for GitLab Source V2**
 * **Added V2 confluence source connector**
