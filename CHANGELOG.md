--- conflicted
+++ resolved
@@ -1,18 +1,14 @@
-<<<<<<< HEAD
-## 0.2.3-dev0
-
-### Fixes
-
-* **Fix Delta Table destination precheck** Validate AWS Region in precheck. 
-=======
-## 0.2.3-dev3
+## 0.2.3-dev4
 
 ### Enhancements
 
 * **Added V2 kafka destination connector**
 * **Persist record id in pinecone metadata, use it to delete previous content to prevent duplicates.**
 * **Persist record id in azure cognitive search, use it to delete previous content to prevent duplicates.**
->>>>>>> ca90f0de
+
+### Fixes
+
+* **Fix Delta Table destination precheck** Validate AWS Region in precheck. 
 
 ## 0.2.2
 
