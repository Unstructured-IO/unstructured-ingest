## 1.0.36

<<<<<<< HEAD
* **Fix output path in blob storage destination connector**
=======
* **Added Notion connector sync block handling by teddysupercuts**
>>>>>>> 24d6fdc3

## 1.0.35

* **Fix output path in blob storage destination connector**

## 1.0.34

* **Improve Confluence Indexer's precheck** - validate access to each space

## 1.0.33

* **Fix google drive not setting the display_name property on the FileData object**

## 1.0.32

* **Fix google drive connector's dependencies**

## 1.0.31

* **Cap redis client version to 5.3.0**

## 1.0.30

* **Fixed issue in the blob storage destination connector where files with the same name were overwriting each other**
* **Added more descriptive Redis connector error messages**

## 1.0.29

### Fixes

* **Fix Redis connector shouldn't require `port` and `ssl` params if URI is provided**

## 1.0.28

### Fixes

* **Fix Makes user_pname optional for Sharepoint**
* **Fix Google Drive download links and enhance download method to use LRO for large files**

## 1.0.27

### Fixes

* **Fix table schema example for Snowflake Destination connector**
* **Fix Snowflake Destination issue with dropping/removing case insensitive column names when populating the table**
* **Fix Snowflake Destination issue with `embeddings` column when using `VECTOR` type**

## 1.0.26

* **Fix Notion connector error with FileIcons**

## 1.0.25

* **Fix Notion user text and html getters**

## 1.0.24

* **Handle both cloud and non-cloud jira instances**

## 1.0.23

* **Migrate to new Mixedbread Python SDK**
* **Support better filtering in jira connector and downloading attachments**

## 1.0.22

* **Fix Notion connector missing database properties fields**

## 1.0.21

* **Fix Jira connector cloud option not working issue**
* **Fix Weaviate connector issue with names being wrongly transformed to match collections naming conventions**

## 1.0.19

* **Fix databricks delta table name edge cases**

## 1.0.18

* **Enforce api key if SDK defaults to os env var**

## 1.0.17

* **Support optional API keys for embedders**

## 1.0.16

* **Add embedder config field descriptions**

## 1.0.15

### Fixes

* **Fix bedrock embedder precheck**

## 1.0.14

### Enhancements

* **Add precheck support for embedders that support listing models**

## 1.0.13

### Fixes

* **Fix Notion connector database property missing 'description' attribute error**
* **Retry IBM watsonx S3 upload on connection error**

## 1.0.12

### Fixes

* **Replaced google drive connector's mechanism for file downloads.**
* **Fix Token expiration error in IBM watsonx.data connector**

## 1.0.11

### Fixes

* **Change IBM Watsonx Uploader `max_retries` upper limit to 500**
* **Fix Pinecone connector writing empty vector error**
* **Google Drive connector also include shared drive**

## 1.0.8

### Enhancements

* **Update Neo4J Entity Support** to support NER + RE(Relationship extraction)

## 1.0.7

### Fixes

* **Fix release version**

## 1.0.6

### Fixes

* **Google Drive connector now strips the leading dot in extensions properly**
* **Google Drive permissions conform to FileData schema**
* **Confluence permissions conform to FileData schema**

## 1.0.5

### Fixes

* **Fix Pydantic validation for permissions_data field**

## 1.0.4

### Features

* **Normalize user and group permissions in Google Drive source connector**

## 1.0.3

### Features

**Add permission metadata to Confluence source connector**

## 1.0.2

### Features

* **Update astra source connector to use new astrapy client**

## 1.0.1

### Features

* **Migrate project to use pyproject.toml and uv**

## 0.7.2

### Features

* **Add `username password` authentication to Onedrive and Sharepoint**

## 0.7.0

### Features

* **Drop V1**

## 0.6.4

### Features

* **Support env var for user agent settings**

### Fixes

* **Expose Github connector**

## 0.6.3

### Features

* **Migrate Github connector to v2**

## 0.6.2

### Features

* **Support opinionated writes in databricks delta table connector**
* **Update databricks volume connector to emit user agent**
* **Delete previous content from databricks delta tables**

## 0.6.1

### Fixes

* **Handle NDJSON when using local chunker**

## 0.6.0

### Features

* **Isolate FileData to limit dependencies**

## 0.5.25

### Features

* **Support dynamic schema management for Databricks Delta Table uploader**

## 0.5.24

### Features

* **Add warning to s3 if characters to avoid are present in path**

## 0.5.23

### Enhancements
FileData and a few other types can now be imported from a narrower v2.types module. 
This avoids some of the adjacent implicit imports that were picked up with v2.interfaces.__init__.py 

## 0.5.22

### Features

* **Add elasticsearch config enforcement that hosts are a list type**

## 0.5.21

### Fixes

* **Lazy load pandas and numpy** to improve startup performance

## 0.5.20

### Features 

* **Add IBM watson.data Destination connector**

## 0.5.19

### Features

* **Add `key_prefix` field to Redis Uploader** - Allow users to input custom prefix for keys saved inside Redis connector

## 0.5.18

### Fixes

* **Fix missing support for NDJSON in stagers**

## 0.5.17

### Fixes 

* **Do not output `orig_elements` for astradb** `original_elements` has the correctly truncated field

## 0.5.16

### Fixes 

* **Fix databricks volumes table uploader precheck**
* **Zendesk fix for debug**

## 0.5.15

### Fixes 

* **Separate password and api_token for Confluence connector**

### Features 

* **Support NDJSON for data between pipeline steps for data streaming**

## 0.5.14

### Fixes

* **Fixed Zendesk connector registering method**

## 0.5.13

### Fixes 

* **Handle schema conflict on neo4j**

### Fixes

## 0.5.12

### Features 

* **Support for entities in neo4j connector**

### Fixes

Fixed zendesk dependency warning

## 0.5.11

### Features 

* **Added Zendesk as a source connector.**

### Fixes

* **Fix move metadata to top level in AstraDB destination**
* **Add option to move metadata to top level in AstraDB destination**

## 0.5.10

### Enhancements

* **Migrate Jira Source connector from V1 to V2**
* **Add Jira Source connector integration and unit tests**
* **Support custom endpoint for openai embedder**

### Fixes

* **Fix Confluence unescaped Unicode characters**
* **Update use of unstructured client to leverage new error handling**
* **Dropbox connector can now use long lived refresh token and generate access token internally**
* **Delta Tables connector can evolve schema**

## 0.5.9

### Features

* **Add auto create collection support for AstraDB destination**

### Fixes

* **Fix Confluence Source page title not being processed during partition**

## 0.5.8

### Fixes

* **Fix on pinecone index creation functionality**

## 0.5.7

### Fixes

* **Fix voyageai embedder: add multimodal embedder function**

## 0.5.6

### Enhancements

* **Add support for setting up destination for Pinecone**
* Add name formatting to Weaviate destination uploader

## 0.5.5

* **Improve orig_elements handling in astra and neo4j connectors**

## 0.5.4

### Enhancements

* **Sharepoint support for nested folders and remove need for default path Shared Documents**

## 0.5.3

### Enhancements

* **Improvements on Neo4J uploader, and ability to create a vector index**
* **Optimize embedder code** - Move duplicate code to base interface, exit early if no elements have text. 

### Fixes

* **Fix bedrock embedder: rename embed_model_name to embedder_model_name**

## 0.5.2

### Enhancements

* **Improved google drive precheck mechanism**
* **Added integration tests for google drive precheck and connector**
* **Only embed elements with text** - Only embed elements with text to avoid errors from embedders and optimize calls to APIs.
* **Improved google drive precheck mechanism**
* **Added integration tests for google drive precheck and connector**

### Fixes

* **Fix Snowflake Uploader error with array variable binding**

## 0.5.1

### Fixes

* **Fix Attribute Not Exist bug in GoogleDrive connector**
* **Fix query syntax error in MotherDuck uploader**
* **Fix missing output filename suffix in DuckDB base stager**

### Enhancements

* **Allow dynamic metadata for SQL Connectors**
* **Add entities field to pinecone connector default fields**

## 0.5.0

### Fixes

* **Change aws-bedrock to bedrock**
* **Update Sharepoint tests**

### Enhancements

* **Don't raise error by default for unsupported filetypes in partitioner** - Add a flag to the partitioner to not raise an error when an unsupported filetype is encountered.

## 0.4.7

### Fixes

* **Add missing async azure openai embedder implementation**
* **Update Sharepoint to support new Microsoft credential sequence**

## 0.4.6

### Fixes

* **Fix Upload support for OneDrive connector**
* **Fix Databricks Delta Tables connector's "Service Principal" authentication method**

## 0.4.5

### Fixes

* **Fix downloading large files for OneDrive**

## 0.4.4

### Fixes

* **Fix AsyncIO support for OneDrive connector**

## 0.4.3

### Enhancements

* **Add support for allow list when downloading from raw html**
* **Add support for setting up destination as part of uploader**
* **Add batch support for all embedders**

### Fixes

* **Fix HtmlMixin error when saving downloaded files**
* **Fix Confluence Downloader error when downloading embedded files**

## 0.4.2

### Fixes

* **Fix Databricks Volume Delta Table uploader** - Use given database when uploading data.

## 0.4.1

### Enhancements

* **Support img base64 in html**
* **Fsspec support for direct URI**
* **Support href extraction to local file**
* **Added VastDB source and destination connector**

### Fixes

* **Fix how data updated before writing to sql tables based on columns in table**

## 0.4.0

### Enhancements

* **Change Confluence Source Connector authentication parameters to support password, api token, pat token and cloud authentication**

### Fixes

* **Fix SQL uploader stager** - When passed `output_filename` without a suffix it resulted in unsupported file format error. Now, it will take a suffix of `elements_filepath` and append it to `output_filename`.
* **Fix Snowflake uploader** - Unexpected `columns` argument was passed to `_fit_to_schema` method inside SnowflakeUploader `upload_dataframe` method.

## 0.3.15

### Enhancements

* **Add databricks delta table connector**

### Fixes

* **Fixed namespace issue with pinecone, and added new test**

## 0.3.14

### Fixes

* **Fix Neo4j Uploader string enum error**
* **Fix ChromaDB Destination failing integration tests** - issue lies within the newest ChromaDB release, fix freezes it's version to 0.6.2.

## 0.3.13

### Fixes

* **Fix Snowflake Uploader error**
* **Fix SQL Uploader Stager timestamp error**
* **Migrate Discord Sourced Connector to v2**
* **Add read data fallback** When reading data that could be json or ndjson, if extension is missing, fallback to trying to read it as json.

### Enhancements

* **Async support for all IO-bounded embedders**
* **Expand support to Python 3.13**

## 0.3.12

### Enhancements

* **Migrate Notion Source Connector to V2**
* **Migrate Vectara Destination Connector to v2**
* **Added Redis destination connector**
* **Improved Milvus error handling**
* **Bypass asyncio exception grouping to return more meaningful errors from OneDrive indexer**
* **Kafka destination connector checks for existence of topic**
* **Create more reflective custom errors** Provide errors to indicate if the error was due to something user provided or due to a provider issue, applicable to all steps in the pipeline.

### Fixes
* **Register Neo4j Upload Stager**
* **Fix Kafka destination connection problems**


## 0.3.11

### Enhancements

* **Support Databricks personal access token**

### Fixes

* **Fix missing source identifiers in some downloaders**

## 0.3.10

### Enhancements

* **Support more concrete FileData content for batch support**

### Fixes

* **Add Neo4J to ingest destination connector registry**
* **Fix closing SSHClient in sftp connector**

## 0.3.9

### Enhancements

* **Support ndjson files in stagers**
* **Add Neo4j destination connector**
* **Support passing data in for uploaders**

### Fixes

* **Make sure any SDK clients that support closing get called**

## 0.3.8

### Fixes

* **Prevent pinecone delete from hammering database when deleting**

## 0.3.7

### Fixes

* **Correct fsspec connectors date metadata field types** - sftp, azure, box and gcs
* **Fix Kafka source connection problems**
* **Fix Azure AI Search session handling**
* **Fixes issue with SingleStore Source Connector not being available**
* **Fixes issue with SQLite Source Connector using wrong Indexer** - Caused indexer config parameter error when trying to use SQLite Source
* **Fixes issue with Snowflake Destination Connector `nan` values** - `nan` values were not properly replaced with `None`
* **Fixes Snowflake source `'SnowflakeCursor' object has no attribute 'mogrify'` error**
* **Box source connector can now use raw JSON as access token instead of file path to JSON**
* **Fix fsspec upload paths to be OS independent**
* **Properly log elasticsearch upload errors**

### Enhancements

* **Kafka source connector has new field: group_id**
* **Support personal access token for confluence auth**
* **Leverage deterministic id for uploaded content**
* **Makes multiple SQL connectors (Snowflake, SingleStore, SQLite) more robust against SQL injection.**
* **Optimizes memory usage of Snowflake Destination Connector.**
* **Added Qdrant Cloud integration test**
* **Add DuckDB destination connector** Adds support storing artifacts in a local DuckDB database.
* **Add MotherDuck destination connector** Adds support storing artifacts in MotherDuck database.
* **Update weaviate v2 example**

## 0.3.6

### Fixes

* **Fix Azure AI Search Error handling**

## 0.3.5

### Enhancements

* **Persist record id in dedicated LanceDB column, use it to delete previous content to prevent duplicates.**

### Fixes

* **Remove client.ping() from the Elasticsearch precheck.**
* **Pinecone metadata fixes** - Fix CLI's --metadata-fields default. Always preserve record ID tracking metadata.
* **Add check to prevent querying for more than pinecone limit when deleting records**
* **Unregister Weaviate base classes** - Weaviate base classes shouldn't be registered as they are abstract and cannot be instantiated as a configuration

## 0.3.4

### Enhancements

* **Add azure openai embedder**
* **Add `collection_id` field to Couchbase `downloader_config`**

## 0.3.3

### Enhancements

* **Add `precheck` to Milvus connector**

### Fixes

* **Make AstraDB uploader truncate `text` and `text_as_html` content to max 8000 bytes**
* **Add missing LanceDb extra**
* **Weaviate cloud auth detection fixed**

## 0.3.2

### Enhancements

* **Persist record id in mongodb data, use it to delete previous content to prevent duplicates.**


### Fixes

* **Remove forward slash from Google Drive relative path field**
* **Create LanceDB test databases in unique remote locations to avoid conflicts**
* **Add weaviate to destination registry**

## 0.3.1

### Enhancements

* **LanceDB V2 Destination Connector**
* **Persist record id in milvus, use it to delete previous content to prevent duplicates.**
* **Persist record id in weaviate metadata, use it to delete previous content to prevent duplicates.**
* **Persist record id in sql metadata, use it to delete previous content to prevent duplicates.**
* **Persist record id in elasticsearch/opensearch metadata, use it to delete previous content to prevent duplicates.**

### Fixes

* **Make AstraDB precheck fail on non-existant collections**
* **Respect Pinecone's metadata size limits** crop metadata sent to Pinecone's to fit inside its limits, to avoid error responses
* **Propagate exceptions raised by delta table connector during write**

## 0.3.0

### Enhancements

* **Added V2 kafka destination connector**
* **Persist record id in pinecone metadata, use it to delete previous content to prevent duplicates.**
* **Persist record id in azure ai search, use it to delete previous content to prevent duplicates.**
* **Persist record id in astradb, use it to delete previous content to prevent duplicates.**
* **Update Azure Cognitive Search to Azure AI Search**

### Fixes

* **Fix Delta Table destination precheck** Validate AWS Region in precheck.
* **Add missing batch label to FileData where applicable**
* **Handle fsspec download file into directory** When filenames have odd characters, files are downloaded into a directory. Code added to shift it around to match expected behavior.
* **Postgres Connector Query** causing syntax error when ID column contains strings

## 0.2.2

### Enhancements
* **Remove `overwrite` field** from fsspec and databricks connectors
* **Added migration for GitLab Source V2**
* **Added V2 confluence source connector**
* **Added OneDrive destination connector**
* **Qdrant destination to v2**
* **Migrate Kafka Source Connector to V2**

## 0.2.1

### Enhancements

* **File system based indexers return a record display name**
* **Add singlestore source connector**
* **Astra DB V2 Source Connector** Create a v2 version of the Astra DB Source Connector.
* **Support native async requests from unstructured-client**
* **Support filtering element types in partitioner step**


### Fixes

* **Fix Databricks Volumes file naming** Add .json to end of upload file.
* **Fix SQL Type destination precheck** Change to context manager "with".

## 0.2.0

### Enhancements

* **Add snowflake source and destination connectors**
* **Migrate Slack Source Connector to V2**
* **Migrate Slack Source Connector to V2**
* **Add Delta Table destination to v2**
* **Migrate Slack Source Connector to V2**

## 0.1.1

### Enhancements

* **Update KDB.AI vectorstore integration to 1.4**
* **Add sqlite and postgres source connectors**
* **Add sampling functionality for indexers in fsspec connectors**

### Fixes

* **Fix Databricks Volumes destination** Fix for filenames to not be hashes.

## 0.1.0

### Enhancements

* **Move default API URL parameter value to serverless API**
* **Add check that access config always wrapped in Secret**
* **Add togetherai embedder support**
* **Refactor sqlite and postgres to be distinct connectors to support better input validation**
* **Added MongoDB source V2 connector**
* **Support optional access configs on connection configs**
* **Refactor databricks into distinct connectors based on auth type**

### Fixes

**Fix Notion Ingestion** Fix the Notion source connector to work with the latest version of the Notion API (added `in_trash` properties to `Page`, `Block` and `Database`).

## 0.0.25

### Enhancements

* **Support pinecone namespace on upload**
* **Migrate Outlook Source Connector to V2**
* **Support for Databricks Volumes source connector**

### Fixes

* **Update Sharepoint Creds and Expected docs**

## 0.0.24

### Enhancements

* **Support dynamic metadata mapping in Pinecone uploader**

## 0.0.23

### Fixes

* **Remove check for langchain dependency in embedders**

## 0.0.22

### Enhancements

* **Add documentation for developing sources/destinations**

* **Leverage `uv` for pip compile**

* **Use incoming fsspec data to populate metadata** Rather than make additional calls to collect metadata after initial file list, use connector-specific data to populate the metadata.

* **Drop langchain as dependency for embedders**

## 0.0.21

### Fixes

* **Fix forward compatibility issues with `unstructured-client==0.26.0`.** Update syntax and create a new SDK util file for reuse in the Partitioner and Chunker

* **Update Databricks CI Test** Update to use client_id and client_secret auth. Also return files.upload method to one from open source.

* **Fix astra src bug** V1 source connector was updated to work with astrapy 1.5.0

## 0.0.20

### Enhancements

* **Support for latest AstraPy API** Add support for the modern AstraPy client interface for the Astra DB Connector.

## 0.0.19

### Fixes

* **Use validate_default to instantiate default pydantic secrets**

## 0.0.18

### Enhancements

* **Better destination precheck for blob storage** Write an empty file to the destination location when running fsspec-based precheck

## 0.0.17

### Fixes

* **Drop use of unstructued in embed** Remove remnant import from unstructured dependency in embed implementations.


## 0.0.16

### Fixes

* **Add constraint on pydantic** Make sure the version of pydantic being used with this repo pulls in the earliest version that introduces generic Secret, since this is used heavily.

## 0.0.15

### Fixes

* **Model serialization with nested models** Logic updated to properly handle serializing pydantic models that have nested configs with secret values.
* **Sharepoint permission config requirement** The sharepoint connector was expecting the permission config, even though it should have been optional.
* **Sharepoint CLI permission params made optional

### Enhancements

* **Migrate airtable connector to v2**
* **Support iteratively deleting cached content** Add a flag to delete cached content once it's no longer needed for systems that are limited in memory.

## 0.0.14

### Enhancements

* **Support async batch uploads for pinecone connector**
* **Migrate embedders** Move embedder implementations from the open source unstructured repo into this one.

### Fixes

* **Misc. Onedrive connector fixes**

## 0.0.13

### Fixes

* **Pinecone payload size fixes** Pinecone destination now has a limited set of properties it will publish as well as dynamically handles batch size to stay under 2MB pinecone payload limit.

## 0.0.12

### Enhancements

### Fixes

* **Fix invalid `replace()` calls in uncompress** - `replace()` calls meant to be on `str` versions of the path were instead called on `Path` causing errors with parameters.

## 0.0.11

### Enhancements

* **Fix OpenSearch connector** OpenSearch connector did not work when `http_auth` was not provided

## 0.0.10

### Enhancements

* "Fix tar extraction" - tar extraction function assumed archive was gzip compressed which isn't true for supported `.tar` archives. Updated to work for both compressed and uncompressed tar archives.

## 0.0.9

### Enhancements

* **Chroma dict settings should allow string inputs**
* **Move opensearch non-secret fields out of access config**
* **Support string inputs for dict type model fields** Use the `BeforeValidator` support from pydantic to map a string value to a dict if that's provided.
* **Move opensearch non-secret fields out of access config

### Fixes

**Fix uncompress logic** Use of the uncompress process wasn't being leveraged in the pipeline correctly. Updated to use the new loca download path for where the partitioned looks for the new file.


## 0.0.8

### Enhancements

* **Add fields_to_include option for Milvus Stager** Adds support for filtering which fields will remain in the document so user can align document structure to collection schema.
* **Add flatten_metadata option for Milvus Stager** Flattening metadata is now optional (enabled by default) step in processing the document.

## 0.0.7

### Enhancements

* **support sharing parent multiprocessing for uploaders** If an uploader needs to fan out it's process using multiprocessing, support that using the parent pipeline approach rather than handling it explicitly by the connector logic.
* **OTEL support** If endpoint supplied, publish all traces to an otel collector.

### Fixes

* **Weaviate access configs access** Weaviate access config uses pydantic Secret and it needs to be resolved to the secret value when being used. This was fixed.
* **unstructured-client compatibility fix** Fix an error when accessing the fields on `PartitionParameters` in the new 0.26.0 Python client.

## 0.0.6

### Fixes

* **unstructured-client compatibility fix** Update the calls to `unstructured_client.general.partition` to avoid a breaking change in the newest version.

## 0.0.5

### Enhancements

* **Add Couchbase Source Connector** Adds support for reading artifacts from Couchbase DB for processing in unstructured
* **Drop environment from pinecone as part of v2 migration** environment is no longer required by the pinecone SDK, so that field has been removed from the ingest CLI/SDK/
* **Add KDBAI Destination Connector** Adds support for writing elements and their embeddings to KDBAI DB.

### Fixes

* **AstraDB connector configs** Configs had dataclass annotation removed since they're now pydantic data models.
* **Local indexer recursive behavior** Local indexer was indexing directories as well as files. This was filtered out.

## 0.0.4

### Enhancements

* **Add Couchbase Destination Connector** Adds support for storing artifacts in Couchbase DB for Vector Search
* **Leverage pydantic base models** All user-supplied configs are now derived from pydantic base models to leverage better type checking and add built in support for sensitive fields.
* **Autogenerate click options from base models** Leverage the pydantic base models for all configs to autogenerate the cli options exposed when running ingest as a CLI.
* **Drop required Unstructured dependency** Unstructured was moved to an extra dependency to only be imported when needed for functionality such as local partitioning/chunking.
* **Rebrand Astra to Astra DB** The Astra DB integration was re-branded to be consistent with DataStax standard branding.

## 0.0.3

### Enhancements

* **Improve documentation** Update the README's.
* **Explicit Opensearch classes** For the connector registry entries for opensearch, use only opensearch specific classes rather than any elasticsearch ones.
* **Add missing fsspec destination precheck** check connection in precheck for all fsspec-based destination connectors

## 0.0.2

### Enhancements

* **Use uuid for s3 identifiers** Update unique id to use uuid derived from file path rather than the filepath itself.
* **V2 connectors precheck support** All steps in the v2 pipeline support an optional precheck call, which encompasses the previous check connection functionality.
* **Filter Step** Support dedicated step as part of the pipeline to filter documents.

## 0.0.1

### Enhancements

### Features

* **Add Milvus destination connector** Adds support storing artifacts in Milvus vector database.

### Fixes

* **Remove old repo references** Any mention of the repo this project came from was removed.

## 0.0.0

### Features

* **Initial Migration** Create the structure of this repo from the original code in the [Unstructured](https://github.com/Unstructured-IO/unstructured) project.

### Fixes<|MERGE_RESOLUTION|>--- conflicted
+++ resolved
@@ -1,10 +1,10 @@
 ## 1.0.36
 
-<<<<<<< HEAD
+* **Added Notion connector sync block handling by teddysupercuts**
+
+## 1.0.36
+
 * **Fix output path in blob storage destination connector**
-=======
-* **Added Notion connector sync block handling by teddysupercuts**
->>>>>>> 24d6fdc3
 
 ## 1.0.35
 
