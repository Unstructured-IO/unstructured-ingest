## 1.0.42

<<<<<<< HEAD
* **Fix document limits in Confluence connectr**
=======
* **Replace no longer supported TogetherAI test model**
>>>>>>> ec0714c1

## 1.0.41

* **Add `display_name` to FileData in 14 connectors**

## 1.0.40

* **Fix extracting embedded files from Confluence pages**

## 1.0.39

* **Added metadata export to milvus destination connector**

## 1.0.38

* **Fix pinecone serverless_region default value to be compatible with starter plans**

## 1.0.37

* **Added ability to use libraries in Sharepoint connector**

## 1.0.36

* **Added Notion connector sync block handling by teddysupercuts**

## 1.0.35

* **Fix output path in blob storage destination connector**

## 1.0.34

* **Improve Confluence Indexer's precheck** - validate access to each space

## 1.0.33

* **Fix google drive not setting the display_name property on the FileData object**

## 1.0.32

* **Fix google drive connector's dependencies**

## 1.0.31

* **Cap redis client version to 5.3.0**

## 1.0.30

* **Fixed issue in the blob storage destination connector where files with the same name were overwriting each other**
* **Added more descriptive Redis connector error messages**

## 1.0.29

### Fixes

* **Fix Redis connector shouldn't require `port` and `ssl` params if URI is provided**

## 1.0.28

### Fixes

* **Fix Makes user_pname optional for Sharepoint**
* **Fix Google Drive download links and enhance download method to use LRO for large files**

## 1.0.27

### Fixes

* **Fix table schema example for Snowflake Destination connector**
* **Fix Snowflake Destination issue with dropping/removing case insensitive column names when populating the table**
* **Fix Snowflake Destination issue with `embeddings` column when using `VECTOR` type**

## 1.0.26

* **Fix Notion connector error with FileIcons**

## 1.0.25

* **Fix Notion user text and html getters**

## 1.0.24

* **Handle both cloud and non-cloud jira instances**

## 1.0.23

* **Migrate to new Mixedbread Python SDK**
* **Support better filtering in jira connector and downloading attachments**

## 1.0.22

* **Fix Notion connector missing database properties fields**

## 1.0.21

* **Fix Jira connector cloud option not working issue**
* **Fix Weaviate connector issue with names being wrongly transformed to match collections naming conventions**

## 1.0.19

* **Fix databricks delta table name edge cases**

## 1.0.18

* **Enforce api key if SDK defaults to os env var**

## 1.0.17

* **Support optional API keys for embedders**

## 1.0.16

* **Add embedder config field descriptions**

## 1.0.15

### Fixes

* **Fix bedrock embedder precheck**

## 1.0.14

### Enhancements

* **Add precheck support for embedders that support listing models**

## 1.0.13

### Fixes

* **Fix Notion connector database property missing 'description' attribute error**
* **Retry IBM watsonx S3 upload on connection error**

## 1.0.12

### Fixes

* **Replaced google drive connector's mechanism for file downloads.**
* **Fix Token expiration error in IBM watsonx.data connector**

## 1.0.11

### Fixes

* **Change IBM Watsonx Uploader `max_retries` upper limit to 500**
* **Fix Pinecone connector writing empty vector error**
* **Google Drive connector also include shared drive**

## 1.0.8

### Enhancements

* **Update Neo4J Entity Support** to support NER + RE(Relationship extraction)

## 1.0.7

### Fixes

* **Fix release version**

## 1.0.6

### Fixes

* **Google Drive connector now strips the leading dot in extensions properly**
* **Google Drive permissions conform to FileData schema**
* **Confluence permissions conform to FileData schema**

## 1.0.5

### Fixes

* **Fix Pydantic validation for permissions_data field**

## 1.0.4

### Features

* **Normalize user and group permissions in Google Drive source connector**

## 1.0.3

### Features

**Add permission metadata to Confluence source connector**

## 1.0.2

### Features

* **Update astra source connector to use new astrapy client**

## 1.0.1

### Features

* **Migrate project to use pyproject.toml and uv**

## 0.7.2

### Features

* **Add `username password` authentication to Onedrive and Sharepoint**

## 0.7.0

### Features

* **Drop V1**

## 0.6.4

### Features

* **Support env var for user agent settings**

### Fixes

* **Expose Github connector**

## 0.6.3

### Features

* **Migrate Github connector to v2**

## 0.6.2

### Features

* **Support opinionated writes in databricks delta table connector**
* **Update databricks volume connector to emit user agent**
* **Delete previous content from databricks delta tables**

## 0.6.1

### Fixes

* **Handle NDJSON when using local chunker**

## 0.6.0

### Features

* **Isolate FileData to limit dependencies**

## 0.5.25

### Features

* **Support dynamic schema management for Databricks Delta Table uploader**

## 0.5.24

### Features

* **Add warning to s3 if characters to avoid are present in path**

## 0.5.23

### Enhancements
FileData and a few other types can now be imported from a narrower v2.types module. 
This avoids some of the adjacent implicit imports that were picked up with v2.interfaces.__init__.py 

## 0.5.22

### Features

* **Add elasticsearch config enforcement that hosts are a list type**

## 0.5.21

### Fixes

* **Lazy load pandas and numpy** to improve startup performance

## 0.5.20

### Features 

* **Add IBM watson.data Destination connector**

## 0.5.19

### Features

* **Add `key_prefix` field to Redis Uploader** - Allow users to input custom prefix for keys saved inside Redis connector

## 0.5.18

### Fixes

* **Fix missing support for NDJSON in stagers**

## 0.5.17

### Fixes 

* **Do not output `orig_elements` for astradb** `original_elements` has the correctly truncated field

## 0.5.16

### Fixes 

* **Fix databricks volumes table uploader precheck**
* **Zendesk fix for debug**

## 0.5.15

### Fixes 

* **Separate password and api_token for Confluence connector**

### Features 

* **Support NDJSON for data between pipeline steps for data streaming**

## 0.5.14

### Fixes

* **Fixed Zendesk connector registering method**

## 0.5.13

### Fixes 

* **Handle schema conflict on neo4j**

### Fixes

## 0.5.12

### Features 

* **Support for entities in neo4j connector**

### Fixes

Fixed zendesk dependency warning

## 0.5.11

### Features 

* **Added Zendesk as a source connector.**

### Fixes

* **Fix move metadata to top level in AstraDB destination**
* **Add option to move metadata to top level in AstraDB destination**

## 0.5.10

### Enhancements

* **Migrate Jira Source connector from V1 to V2**
* **Add Jira Source connector integration and unit tests**
* **Support custom endpoint for openai embedder**

### Fixes

* **Fix Confluence unescaped Unicode characters**
* **Update use of unstructured client to leverage new error handling**
* **Dropbox connector can now use long lived refresh token and generate access token internally**
* **Delta Tables connector can evolve schema**

## 0.5.9

### Features

* **Add auto create collection support for AstraDB destination**

### Fixes

* **Fix Confluence Source page title not being processed during partition**

## 0.5.8

### Fixes

* **Fix on pinecone index creation functionality**

## 0.5.7

### Fixes

* **Fix voyageai embedder: add multimodal embedder function**

## 0.5.6

### Enhancements

* **Add support for setting up destination for Pinecone**
* Add name formatting to Weaviate destination uploader

## 0.5.5

* **Improve orig_elements handling in astra and neo4j connectors**

## 0.5.4

### Enhancements

* **Sharepoint support for nested folders and remove need for default path Shared Documents**

## 0.5.3

### Enhancements

* **Improvements on Neo4J uploader, and ability to create a vector index**
* **Optimize embedder code** - Move duplicate code to base interface, exit early if no elements have text. 

### Fixes

* **Fix bedrock embedder: rename embed_model_name to embedder_model_name**

## 0.5.2

### Enhancements

* **Improved google drive precheck mechanism**
* **Added integration tests for google drive precheck and connector**
* **Only embed elements with text** - Only embed elements with text to avoid errors from embedders and optimize calls to APIs.
* **Improved google drive precheck mechanism**
* **Added integration tests for google drive precheck and connector**

### Fixes

* **Fix Snowflake Uploader error with array variable binding**

## 0.5.1

### Fixes

* **Fix Attribute Not Exist bug in GoogleDrive connector**
* **Fix query syntax error in MotherDuck uploader**
* **Fix missing output filename suffix in DuckDB base stager**

### Enhancements

* **Allow dynamic metadata for SQL Connectors**
* **Add entities field to pinecone connector default fields**

## 0.5.0

### Fixes

* **Change aws-bedrock to bedrock**
* **Update Sharepoint tests**

### Enhancements

* **Don't raise error by default for unsupported filetypes in partitioner** - Add a flag to the partitioner to not raise an error when an unsupported filetype is encountered.

## 0.4.7

### Fixes

* **Add missing async azure openai embedder implementation**
* **Update Sharepoint to support new Microsoft credential sequence**

## 0.4.6

### Fixes

* **Fix Upload support for OneDrive connector**
* **Fix Databricks Delta Tables connector's "Service Principal" authentication method**

## 0.4.5

### Fixes

* **Fix downloading large files for OneDrive**

## 0.4.4

### Fixes

* **Fix AsyncIO support for OneDrive connector**

## 0.4.3

### Enhancements

* **Add support for allow list when downloading from raw html**
* **Add support for setting up destination as part of uploader**
* **Add batch support for all embedders**

### Fixes

* **Fix HtmlMixin error when saving downloaded files**
* **Fix Confluence Downloader error when downloading embedded files**

## 0.4.2

### Fixes

* **Fix Databricks Volume Delta Table uploader** - Use given database when uploading data.

## 0.4.1

### Enhancements

* **Support img base64 in html**
* **Fsspec support for direct URI**
* **Support href extraction to local file**
* **Added VastDB source and destination connector**

### Fixes

* **Fix how data updated before writing to sql tables based on columns in table**

## 0.4.0

### Enhancements

* **Change Confluence Source Connector authentication parameters to support password, api token, pat token and cloud authentication**

### Fixes

* **Fix SQL uploader stager** - When passed `output_filename` without a suffix it resulted in unsupported file format error. Now, it will take a suffix of `elements_filepath` and append it to `output_filename`.
* **Fix Snowflake uploader** - Unexpected `columns` argument was passed to `_fit_to_schema` method inside SnowflakeUploader `upload_dataframe` method.

## 0.3.15

### Enhancements

* **Add databricks delta table connector**

### Fixes

* **Fixed namespace issue with pinecone, and added new test**

## 0.3.14

### Fixes

* **Fix Neo4j Uploader string enum error**
* **Fix ChromaDB Destination failing integration tests** - issue lies within the newest ChromaDB release, fix freezes it's version to 0.6.2.

## 0.3.13

### Fixes

* **Fix Snowflake Uploader error**
* **Fix SQL Uploader Stager timestamp error**
* **Migrate Discord Sourced Connector to v2**
* **Add read data fallback** When reading data that could be json or ndjson, if extension is missing, fallback to trying to read it as json.

### Enhancements

* **Async support for all IO-bounded embedders**
* **Expand support to Python 3.13**

## 0.3.12

### Enhancements

* **Migrate Notion Source Connector to V2**
* **Migrate Vectara Destination Connector to v2**
* **Added Redis destination connector**
* **Improved Milvus error handling**
* **Bypass asyncio exception grouping to return more meaningful errors from OneDrive indexer**
* **Kafka destination connector checks for existence of topic**
* **Create more reflective custom errors** Provide errors to indicate if the error was due to something user provided or due to a provider issue, applicable to all steps in the pipeline.

### Fixes
* **Register Neo4j Upload Stager**
* **Fix Kafka destination connection problems**


## 0.3.11

### Enhancements

* **Support Databricks personal access token**

### Fixes

* **Fix missing source identifiers in some downloaders**

## 0.3.10

### Enhancements

* **Support more concrete FileData content for batch support**

### Fixes

* **Add Neo4J to ingest destination connector registry**
* **Fix closing SSHClient in sftp connector**

## 0.3.9

### Enhancements

* **Support ndjson files in stagers**
* **Add Neo4j destination connector**
* **Support passing data in for uploaders**

### Fixes

* **Make sure any SDK clients that support closing get called**

## 0.3.8

### Fixes

* **Prevent pinecone delete from hammering database when deleting**

## 0.3.7

### Fixes

* **Correct fsspec connectors date metadata field types** - sftp, azure, box and gcs
* **Fix Kafka source connection problems**
* **Fix Azure AI Search session handling**
* **Fixes issue with SingleStore Source Connector not being available**
* **Fixes issue with SQLite Source Connector using wrong Indexer** - Caused indexer config parameter error when trying to use SQLite Source
* **Fixes issue with Snowflake Destination Connector `nan` values** - `nan` values were not properly replaced with `None`
* **Fixes Snowflake source `'SnowflakeCursor' object has no attribute 'mogrify'` error**
* **Box source connector can now use raw JSON as access token instead of file path to JSON**
* **Fix fsspec upload paths to be OS independent**
* **Properly log elasticsearch upload errors**

### Enhancements

* **Kafka source connector has new field: group_id**
* **Support personal access token for confluence auth**
* **Leverage deterministic id for uploaded content**
* **Makes multiple SQL connectors (Snowflake, SingleStore, SQLite) more robust against SQL injection.**
* **Optimizes memory usage of Snowflake Destination Connector.**
* **Added Qdrant Cloud integration test**
* **Add DuckDB destination connector** Adds support storing artifacts in a local DuckDB database.
* **Add MotherDuck destination connector** Adds support storing artifacts in MotherDuck database.
* **Update weaviate v2 example**

## 0.3.6

### Fixes

* **Fix Azure AI Search Error handling**

## 0.3.5

### Enhancements

* **Persist record id in dedicated LanceDB column, use it to delete previous content to prevent duplicates.**

### Fixes

* **Remove client.ping() from the Elasticsearch precheck.**
* **Pinecone metadata fixes** - Fix CLI's --metadata-fields default. Always preserve record ID tracking metadata.
* **Add check to prevent querying for more than pinecone limit when deleting records**
* **Unregister Weaviate base classes** - Weaviate base classes shouldn't be registered as they are abstract and cannot be instantiated as a configuration

## 0.3.4

### Enhancements

* **Add azure openai embedder**
* **Add `collection_id` field to Couchbase `downloader_config`**

## 0.3.3

### Enhancements

* **Add `precheck` to Milvus connector**

### Fixes

* **Make AstraDB uploader truncate `text` and `text_as_html` content to max 8000 bytes**
* **Add missing LanceDb extra**
* **Weaviate cloud auth detection fixed**

## 0.3.2

### Enhancements

* **Persist record id in mongodb data, use it to delete previous content to prevent duplicates.**


### Fixes

* **Remove forward slash from Google Drive relative path field**
* **Create LanceDB test databases in unique remote locations to avoid conflicts**
* **Add weaviate to destination registry**

## 0.3.1

### Enhancements

* **LanceDB V2 Destination Connector**
* **Persist record id in milvus, use it to delete previous content to prevent duplicates.**
* **Persist record id in weaviate metadata, use it to delete previous content to prevent duplicates.**
* **Persist record id in sql metadata, use it to delete previous content to prevent duplicates.**
* **Persist record id in elasticsearch/opensearch metadata, use it to delete previous content to prevent duplicates.**

### Fixes

* **Make AstraDB precheck fail on non-existant collections**
* **Respect Pinecone's metadata size limits** crop metadata sent to Pinecone's to fit inside its limits, to avoid error responses
* **Propagate exceptions raised by delta table connector during write**

## 0.3.0

### Enhancements

* **Added V2 kafka destination connector**
* **Persist record id in pinecone metadata, use it to delete previous content to prevent duplicates.**
* **Persist record id in azure ai search, use it to delete previous content to prevent duplicates.**
* **Persist record id in astradb, use it to delete previous content to prevent duplicates.**
* **Update Azure Cognitive Search to Azure AI Search**

### Fixes

* **Fix Delta Table destination precheck** Validate AWS Region in precheck.
* **Add missing batch label to FileData where applicable**
* **Handle fsspec download file into directory** When filenames have odd characters, files are downloaded into a directory. Code added to shift it around to match expected behavior.
* **Postgres Connector Query** causing syntax error when ID column contains strings

## 0.2.2

### Enhancements
* **Remove `overwrite` field** from fsspec and databricks connectors
* **Added migration for GitLab Source V2**
* **Added V2 confluence source connector**
* **Added OneDrive destination connector**
* **Qdrant destination to v2**
* **Migrate Kafka Source Connector to V2**

## 0.2.1

### Enhancements

* **File system based indexers return a record display name**
* **Add singlestore source connector**
* **Astra DB V2 Source Connector** Create a v2 version of the Astra DB Source Connector.
* **Support native async requests from unstructured-client**
* **Support filtering element types in partitioner step**


### Fixes

* **Fix Databricks Volumes file naming** Add .json to end of upload file.
* **Fix SQL Type destination precheck** Change to context manager "with".

## 0.2.0

### Enhancements

* **Add snowflake source and destination connectors**
* **Migrate Slack Source Connector to V2**
* **Migrate Slack Source Connector to V2**
* **Add Delta Table destination to v2**
* **Migrate Slack Source Connector to V2**

## 0.1.1

### Enhancements

* **Update KDB.AI vectorstore integration to 1.4**
* **Add sqlite and postgres source connectors**
* **Add sampling functionality for indexers in fsspec connectors**

### Fixes

* **Fix Databricks Volumes destination** Fix for filenames to not be hashes.

## 0.1.0

### Enhancements

* **Move default API URL parameter value to serverless API**
* **Add check that access config always wrapped in Secret**
* **Add togetherai embedder support**
* **Refactor sqlite and postgres to be distinct connectors to support better input validation**
* **Added MongoDB source V2 connector**
* **Support optional access configs on connection configs**
* **Refactor databricks into distinct connectors based on auth type**

### Fixes

**Fix Notion Ingestion** Fix the Notion source connector to work with the latest version of the Notion API (added `in_trash` properties to `Page`, `Block` and `Database`).

## 0.0.25

### Enhancements

* **Support pinecone namespace on upload**
* **Migrate Outlook Source Connector to V2**
* **Support for Databricks Volumes source connector**

### Fixes

* **Update Sharepoint Creds and Expected docs**

## 0.0.24

### Enhancements

* **Support dynamic metadata mapping in Pinecone uploader**

## 0.0.23

### Fixes

* **Remove check for langchain dependency in embedders**

## 0.0.22

### Enhancements

* **Add documentation for developing sources/destinations**

* **Leverage `uv` for pip compile**

* **Use incoming fsspec data to populate metadata** Rather than make additional calls to collect metadata after initial file list, use connector-specific data to populate the metadata.

* **Drop langchain as dependency for embedders**

## 0.0.21

### Fixes

* **Fix forward compatibility issues with `unstructured-client==0.26.0`.** Update syntax and create a new SDK util file for reuse in the Partitioner and Chunker

* **Update Databricks CI Test** Update to use client_id and client_secret auth. Also return files.upload method to one from open source.

* **Fix astra src bug** V1 source connector was updated to work with astrapy 1.5.0

## 0.0.20

### Enhancements

* **Support for latest AstraPy API** Add support for the modern AstraPy client interface for the Astra DB Connector.

## 0.0.19

### Fixes

* **Use validate_default to instantiate default pydantic secrets**

## 0.0.18

### Enhancements

* **Better destination precheck for blob storage** Write an empty file to the destination location when running fsspec-based precheck

## 0.0.17

### Fixes

* **Drop use of unstructued in embed** Remove remnant import from unstructured dependency in embed implementations.


## 0.0.16

### Fixes

* **Add constraint on pydantic** Make sure the version of pydantic being used with this repo pulls in the earliest version that introduces generic Secret, since this is used heavily.

## 0.0.15

### Fixes

* **Model serialization with nested models** Logic updated to properly handle serializing pydantic models that have nested configs with secret values.
* **Sharepoint permission config requirement** The sharepoint connector was expecting the permission config, even though it should have been optional.
* **Sharepoint CLI permission params made optional

### Enhancements

* **Migrate airtable connector to v2**
* **Support iteratively deleting cached content** Add a flag to delete cached content once it's no longer needed for systems that are limited in memory.

## 0.0.14

### Enhancements

* **Support async batch uploads for pinecone connector**
* **Migrate embedders** Move embedder implementations from the open source unstructured repo into this one.

### Fixes

* **Misc. Onedrive connector fixes**

## 0.0.13

### Fixes

* **Pinecone payload size fixes** Pinecone destination now has a limited set of properties it will publish as well as dynamically handles batch size to stay under 2MB pinecone payload limit.

## 0.0.12

### Enhancements

### Fixes

* **Fix invalid `replace()` calls in uncompress** - `replace()` calls meant to be on `str` versions of the path were instead called on `Path` causing errors with parameters.

## 0.0.11

### Enhancements

* **Fix OpenSearch connector** OpenSearch connector did not work when `http_auth` was not provided

## 0.0.10

### Enhancements

* "Fix tar extraction" - tar extraction function assumed archive was gzip compressed which isn't true for supported `.tar` archives. Updated to work for both compressed and uncompressed tar archives.

## 0.0.9

### Enhancements

* **Chroma dict settings should allow string inputs**
* **Move opensearch non-secret fields out of access config**
* **Support string inputs for dict type model fields** Use the `BeforeValidator` support from pydantic to map a string value to a dict if that's provided.
* **Move opensearch non-secret fields out of access config

### Fixes

**Fix uncompress logic** Use of the uncompress process wasn't being leveraged in the pipeline correctly. Updated to use the new loca download path for where the partitioned looks for the new file.


## 0.0.8

### Enhancements

* **Add fields_to_include option for Milvus Stager** Adds support for filtering which fields will remain in the document so user can align document structure to collection schema.
* **Add flatten_metadata option for Milvus Stager** Flattening metadata is now optional (enabled by default) step in processing the document.

## 0.0.7

### Enhancements

* **support sharing parent multiprocessing for uploaders** If an uploader needs to fan out it's process using multiprocessing, support that using the parent pipeline approach rather than handling it explicitly by the connector logic.
* **OTEL support** If endpoint supplied, publish all traces to an otel collector.

### Fixes

* **Weaviate access configs access** Weaviate access config uses pydantic Secret and it needs to be resolved to the secret value when being used. This was fixed.
* **unstructured-client compatibility fix** Fix an error when accessing the fields on `PartitionParameters` in the new 0.26.0 Python client.

## 0.0.6

### Fixes

* **unstructured-client compatibility fix** Update the calls to `unstructured_client.general.partition` to avoid a breaking change in the newest version.

## 0.0.5

### Enhancements

* **Add Couchbase Source Connector** Adds support for reading artifacts from Couchbase DB for processing in unstructured
* **Drop environment from pinecone as part of v2 migration** environment is no longer required by the pinecone SDK, so that field has been removed from the ingest CLI/SDK/
* **Add KDBAI Destination Connector** Adds support for writing elements and their embeddings to KDBAI DB.

### Fixes

* **AstraDB connector configs** Configs had dataclass annotation removed since they're now pydantic data models.
* **Local indexer recursive behavior** Local indexer was indexing directories as well as files. This was filtered out.

## 0.0.4

### Enhancements

* **Add Couchbase Destination Connector** Adds support for storing artifacts in Couchbase DB for Vector Search
* **Leverage pydantic base models** All user-supplied configs are now derived from pydantic base models to leverage better type checking and add built in support for sensitive fields.
* **Autogenerate click options from base models** Leverage the pydantic base models for all configs to autogenerate the cli options exposed when running ingest as a CLI.
* **Drop required Unstructured dependency** Unstructured was moved to an extra dependency to only be imported when needed for functionality such as local partitioning/chunking.
* **Rebrand Astra to Astra DB** The Astra DB integration was re-branded to be consistent with DataStax standard branding.

## 0.0.3

### Enhancements

* **Improve documentation** Update the README's.
* **Explicit Opensearch classes** For the connector registry entries for opensearch, use only opensearch specific classes rather than any elasticsearch ones.
* **Add missing fsspec destination precheck** check connection in precheck for all fsspec-based destination connectors

## 0.0.2

### Enhancements

* **Use uuid for s3 identifiers** Update unique id to use uuid derived from file path rather than the filepath itself.
* **V2 connectors precheck support** All steps in the v2 pipeline support an optional precheck call, which encompasses the previous check connection functionality.
* **Filter Step** Support dedicated step as part of the pipeline to filter documents.

## 0.0.1

### Enhancements

### Features

* **Add Milvus destination connector** Adds support storing artifacts in Milvus vector database.

### Fixes

* **Remove old repo references** Any mention of the repo this project came from was removed.

## 0.0.0

### Features

* **Initial Migration** Create the structure of this repo from the original code in the [Unstructured](https://github.com/Unstructured-IO/unstructured) project.

### Fixes<|MERGE_RESOLUTION|>--- conflicted
+++ resolved
@@ -1,10 +1,10 @@
+## 1.0.43
+
+* **Fix document limits in Confluence connectr**
+
 ## 1.0.42
 
-<<<<<<< HEAD
-* **Fix document limits in Confluence connectr**
-=======
 * **Replace no longer supported TogetherAI test model**
->>>>>>> ec0714c1
 
 ## 1.0.41
 
