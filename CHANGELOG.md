<<<<<<< HEAD
## 0.4.1-dev3
=======
## 0.4.1
>>>>>>> cbb1f3a7

### Enhancements

* **Support img base64 in html**
* **Fsspec support for direct URI**
* **Support href extraction to local file**
* **Added VastDB source and destination connector**

### Fixes

* **Fix how data updated before writing to sql tables based on columns in table**
* **Fix Databricks Volume Delta Table uploader** - Use given database when uploading data.

## 0.4.0

### Enhancements

* **Change Confluence Source Connector authentication parameters to support password, api token, pat token and cloud authentication**

### Fixes

* **Fix SQL uploader stager** - When passed `output_filename` without a suffix it resulted in unsupported file format error. Now, it will take a suffix of `elements_filepath` and append it to `output_filename`.
* **Fix Snowflake uploader** - Unexpected `columns` argument was passed to `_fit_to_schema` method inside SnowflakeUploader `upload_dataframe` method.

## 0.3.15

### Enhancements

* **Add databricks delta table connector**

### Fixes

* **Fixed namespace issue with pinecone, and added new test**

## 0.3.14

### Fixes

* **Fix Neo4j Uploader string enum error**
* **Fix ChromaDB Destination failing integration tests** - issue lies within the newest ChromaDB release, fix freezes it's version to 0.6.2.

## 0.3.13

### Fixes

* **Fix Snowflake Uploader error**
* **Fix SQL Uploader Stager timestamp error**
* **Migrate Discord Sourced Connector to v2**
* **Add read data fallback** When reading data that could be json or ndjson, if extension is missing, fallback to trying to read it as json.

### Enhancements

* **Async support for all IO-bounded embedders**
* **Expand support to Python 3.13**

## 0.3.12

### Enhancements

* **Migrate Notion Source Connector to V2**
* **Migrate Vectara Destination Connector to v2**
* **Added Redis destination connector**
* **Improved Milvus error handling**
* **Bypass asyncio exception grouping to return more meaningful errors from OneDrive indexer**
* **Kafka destination connector checks for existence of topic**
* **Create more reflective custom errors** Provide errors to indicate if the error was due to something user provided or due to a provider issue, applicable to all steps in the pipeline.

### Fixes
* **Register Neo4j Upload Stager**
* **Fix Kafka destination connection problems**


## 0.3.11

### Enhancements

* **Support Databricks personal access token**

### Fixes

* **Fix missing source identifiers in some downloaders**

## 0.3.10

### Enhancements

* **Support more concrete FileData content for batch support**

### Fixes

* **Add Neo4J to ingest destination connector registry**
* **Fix closing SSHClient in sftp connector**

## 0.3.9

### Enhancements

* **Support ndjson files in stagers**
* **Add Neo4j destination connector**
* **Support passing data in for uploaders**

### Fixes

* **Make sure any SDK clients that support closing get called**

## 0.3.8

### Fixes

* **Prevent pinecone delete from hammering database when deleting**

## 0.3.7

### Fixes

* **Correct fsspec connectors date metadata field types** - sftp, azure, box and gcs
* **Fix Kafka source connection problems**
* **Fix Azure AI Search session handling**
* **Fixes issue with SingleStore Source Connector not being available**
* **Fixes issue with SQLite Source Connector using wrong Indexer** - Caused indexer config parameter error when trying to use SQLite Source
* **Fixes issue with Snowflake Destination Connector `nan` values** - `nan` values were not properly replaced with `None`
* **Fixes Snowflake source `'SnowflakeCursor' object has no attribute 'mogrify'` error**
* **Box source connector can now use raw JSON as access token instead of file path to JSON**
* **Fix fsspec upload paths to be OS independent**
* **Properly log elasticsearch upload errors**

### Enhancements

* **Kafka source connector has new field: group_id**
* **Support personal access token for confluence auth**
* **Leverage deterministic id for uploaded content**
* **Makes multiple SQL connectors (Snowflake, SingleStore, SQLite) more robust against SQL injection.**
* **Optimizes memory usage of Snowflake Destination Connector.**
* **Added Qdrant Cloud integration test**
* **Add DuckDB destination connector** Adds support storing artifacts in a local DuckDB database.
* **Add MotherDuck destination connector** Adds support storing artifacts in MotherDuck database.
* **Update weaviate v2 example**

## 0.3.6

### Fixes

* **Fix Azure AI Search Error handling**

## 0.3.5

### Enhancements

* **Persist record id in dedicated LanceDB column, use it to delete previous content to prevent duplicates.**

### Fixes

* **Remove client.ping() from the Elasticsearch precheck.**
* **Pinecone metadata fixes** - Fix CLI's --metadata-fields default. Always preserve record ID tracking metadata.
* **Add check to prevent querying for more than pinecone limit when deleting records**
* **Unregister Weaviate base classes** - Weaviate base classes shouldn't be registered as they are abstract and cannot be instantiated as a configuration

## 0.3.4

### Enhancements

* **Add azure openai embedder**
* **Add `collection_id` field to Couchbase `downloader_config`**

## 0.3.3

### Enhancements

* **Add `precheck` to Milvus connector**

### Fixes

* **Make AstraDB uploader truncate `text` and `text_as_html` content to max 8000 bytes**
* **Add missing LanceDb extra**
* **Weaviate cloud auth detection fixed**

## 0.3.2

### Enhancements

* **Persist record id in mongodb data, use it to delete previous content to prevent duplicates.**


### Fixes

* **Remove forward slash from Google Drive relative path field**
* **Create LanceDB test databases in unique remote locations to avoid conflicts**
* **Add weaviate to destination registry**

## 0.3.1

### Enhancements

* **LanceDB V2 Destination Connector**
* **Persist record id in milvus, use it to delete previous content to prevent duplicates.**
* **Persist record id in weaviate metadata, use it to delete previous content to prevent duplicates.**
* **Persist record id in sql metadata, use it to delete previous content to prevent duplicates.**
* **Persist record id in elasticsearch/opensearch metadata, use it to delete previous content to prevent duplicates.**

### Fixes

* **Make AstraDB precheck fail on non-existant collections**
* **Respect Pinecone's metadata size limits** crop metadata sent to Pinecone's to fit inside its limits, to avoid error responses
* **Propagate exceptions raised by delta table connector during write**

## 0.3.0

### Enhancements

* **Added V2 kafka destination connector**
* **Persist record id in pinecone metadata, use it to delete previous content to prevent duplicates.**
* **Persist record id in azure ai search, use it to delete previous content to prevent duplicates.**
* **Persist record id in astradb, use it to delete previous content to prevent duplicates.**
* **Update Azure Cognitive Search to Azure AI Search**

### Fixes

* **Fix Delta Table destination precheck** Validate AWS Region in precheck.
* **Add missing batch label to FileData where applicable**
* **Handle fsspec download file into directory** When filenames have odd characters, files are downloaded into a directory. Code added to shift it around to match expected behavior.
* **Postgres Connector Query** causing syntax error when ID column contains strings

## 0.2.2

### Enhancements
* **Remove `overwrite` field** from fsspec and databricks connectors
* **Added migration for GitLab Source V2**
* **Added V2 confluence source connector**
* **Added OneDrive destination connector**
* **Qdrant destination to v2**
* **Migrate Kafka Source Connector to V2**

## 0.2.1

### Enhancements

* **File system based indexers return a record display name**
* **Add singlestore source connector**
* **Astra DB V2 Source Connector** Create a v2 version of the Astra DB Source Connector.
* **Support native async requests from unstructured-client**
* **Support filtering element types in partitioner step**


### Fixes

* **Fix Databricks Volumes file naming** Add .json to end of upload file.
* **Fix SQL Type destination precheck** Change to context manager "with".

## 0.2.0

### Enhancements

* **Add snowflake source and destination connectors**
* **Migrate Slack Source Connector to V2**
* **Migrate Slack Source Connector to V2**
* **Add Delta Table destination to v2**
* **Migrate Slack Source Connector to V2**

## 0.1.1

### Enhancements

* **Update KDB.AI vectorstore integration to 1.4**
* **Add sqlite and postgres source connectors**
* **Add sampling functionality for indexers in fsspec connectors**

### Fixes

* **Fix Databricks Volumes destination** Fix for filenames to not be hashes.

## 0.1.0

### Enhancements

* **Move default API URL parameter value to serverless API**
* **Add check that access config always wrapped in Secret**
* **Add togetherai embedder support**
* **Refactor sqlite and postgres to be distinct connectors to support better input validation**
* **Added MongoDB source V2 connector**
* **Support optional access configs on connection configs**
* **Refactor databricks into distinct connectors based on auth type**

### Fixes

**Fix Notion Ingestion** Fix the Notion source connector to work with the latest version of the Notion API (added `in_trash` properties to `Page`, `Block` and `Database`).

## 0.0.25

### Enhancements

* **Support pinecone namespace on upload**
* **Migrate Outlook Source Connector to V2**
* **Support for Databricks Volumes source connector**

### Fixes

* **Update Sharepoint Creds and Expected docs**

## 0.0.24

### Enhancements

* **Support dynamic metadata mapping in Pinecone uploader**

## 0.0.23

### Fixes

* **Remove check for langchain dependency in embedders**

## 0.0.22

### Enhancements

* **Add documentation for developing sources/destinations**

* **Leverage `uv` for pip compile**

* **Use incoming fsspec data to populate metadata** Rather than make additional calls to collect metadata after initial file list, use connector-specific data to populate the metadata.

* **Drop langchain as dependency for embedders**

## 0.0.21

### Fixes

* **Fix forward compatibility issues with `unstructured-client==0.26.0`.** Update syntax and create a new SDK util file for reuse in the Partitioner and Chunker

* **Update Databricks CI Test** Update to use client_id and client_secret auth. Also return files.upload method to one from open source.

* **Fix astra src bug** V1 source connector was updated to work with astrapy 1.5.0

## 0.0.20

### Enhancements

* **Support for latest AstraPy API** Add support for the modern AstraPy client interface for the Astra DB Connector.

## 0.0.19

### Fixes

* **Use validate_default to instantiate default pydantic secrets**

## 0.0.18

### Enhancements

* **Better destination precheck for blob storage** Write an empty file to the destination location when running fsspec-based precheck

## 0.0.17

### Fixes

* **Drop use of unstructued in embed** Remove remnant import from unstructured dependency in embed implementations.


## 0.0.16

### Fixes

* **Add constraint on pydantic** Make sure the version of pydantic being used with this repo pulls in the earliest version that introduces generic Secret, since this is used heavily.

## 0.0.15

### Fixes

* **Model serialization with nested models** Logic updated to properly handle serializing pydantic models that have nested configs with secret values.
* **Sharepoint permission config requirement** The sharepoint connector was expecting the permission config, even though it should have been optional.
* **Sharepoint CLI permission params made optional

### Enhancements

* **Migrate airtable connector to v2**
* **Support iteratively deleting cached content** Add a flag to delete cached content once it's no longer needed for systems that are limited in memory.

## 0.0.14

### Enhancements

* **Support async batch uploads for pinecone connector**
* **Migrate embedders** Move embedder implementations from the open source unstructured repo into this one.

### Fixes

* **Misc. Onedrive connector fixes**

## 0.0.13

### Fixes

* **Pinecone payload size fixes** Pinecone destination now has a limited set of properties it will publish as well as dynamically handles batch size to stay under 2MB pinecone payload limit.

## 0.0.12

### Enhancements

### Fixes

* **Fix invalid `replace()` calls in uncompress** - `replace()` calls meant to be on `str` versions of the path were instead called on `Path` causing errors with parameters.

## 0.0.11

### Enhancements

* **Fix OpenSearch connector** OpenSearch connector did not work when `http_auth` was not provided

## 0.0.10

### Enhancements

* "Fix tar extraction" - tar extraction function assumed archive was gzip compressed which isn't true for supported `.tar` archives. Updated to work for both compressed and uncompressed tar archives.

## 0.0.9

### Enhancements

* **Chroma dict settings should allow string inputs**
* **Move opensearch non-secret fields out of access config**
* **Support string inputs for dict type model fields** Use the `BeforeValidator` support from pydantic to map a string value to a dict if that's provided.
* **Move opensearch non-secret fields out of access config

### Fixes

**Fix uncompress logic** Use of the uncompress process wasn't being leveraged in the pipeline correctly. Updated to use the new loca download path for where the partitioned looks for the new file.


## 0.0.8

### Enhancements

* **Add fields_to_include option for Milvus Stager** Adds support for filtering which fields will remain in the document so user can align document structure to collection schema.
* **Add flatten_metadata option for Milvus Stager** Flattening metadata is now optional (enabled by default) step in processing the document.

## 0.0.7

### Enhancements

* **support sharing parent multiprocessing for uploaders** If an uploader needs to fan out it's process using multiprocessing, support that using the parent pipeline approach rather than handling it explicitly by the connector logic.
* **OTEL support** If endpoint supplied, publish all traces to an otel collector.

### Fixes

* **Weaviate access configs access** Weaviate access config uses pydantic Secret and it needs to be resolved to the secret value when being used. This was fixed.
* **unstructured-client compatibility fix** Fix an error when accessing the fields on `PartitionParameters` in the new 0.26.0 Python client.

## 0.0.6

### Fixes

* **unstructured-client compatibility fix** Update the calls to `unstructured_client.general.partition` to avoid a breaking change in the newest version.

## 0.0.5

### Enhancements

* **Add Couchbase Source Connector** Adds support for reading artifacts from Couchbase DB for processing in unstructured
* **Drop environment from pinecone as part of v2 migration** environment is no longer required by the pinecone SDK, so that field has been removed from the ingest CLI/SDK/
* **Add KDBAI Destination Connector** Adds support for writing elements and their embeddings to KDBAI DB.

### Fixes

* **AstraDB connector configs** Configs had dataclass annotation removed since they're now pydantic data models.
* **Local indexer recursive behavior** Local indexer was indexing directories as well as files. This was filtered out.

## 0.0.4

### Enhancements

* **Add Couchbase Destination Connector** Adds support for storing artifacts in Couchbase DB for Vector Search
* **Leverage pydantic base models** All user-supplied configs are now derived from pydantic base models to leverage better type checking and add built in support for sensitive fields.
* **Autogenerate click options from base models** Leverage the pydantic base models for all configs to autogenerate the cli options exposed when running ingest as a CLI.
* **Drop required Unstructured dependency** Unstructured was moved to an extra dependency to only be imported when needed for functionality such as local partitioning/chunking.
* **Rebrand Astra to Astra DB** The Astra DB integration was re-branded to be consistent with DataStax standard branding.

## 0.0.3

### Enhancements

* **Improve documentation** Update the README's.
* **Explicit Opensearch classes** For the connector registry entries for opensearch, use only opensearch specific classes rather than any elasticsearch ones.
* **Add missing fsspec destination precheck** check connection in precheck for all fsspec-based destination connectors

## 0.0.2

### Enhancements

* **Use uuid for s3 identifiers** Update unique id to use uuid derived from file path rather than the filepath itself.
* **V2 connectors precheck support** All steps in the v2 pipeline support an optional precheck call, which encompasses the previous check connection functionality.
* **Filter Step** Support dedicated step as part of the pipeline to filter documents.

## 0.0.1

### Enhancements

### Features

* **Add Milvus destination connector** Adds support storing artifacts in Milvus vector database.

### Fixes

* **Remove old repo references** Any mention of the repo this project came from was removed.

## 0.0.0

### Features

* **Initial Migration** Create the structure of this repo from the original code in the [Unstructured](https://github.com/Unstructured-IO/unstructured) project.

### Fixes<|MERGE_RESOLUTION|>--- conflicted
+++ resolved
@@ -1,8 +1,10 @@
-<<<<<<< HEAD
-## 0.4.1-dev3
-=======
+## 0.4.2-dev0
+
+### Fixes
+
+* **Fix Databricks Volume Delta Table uploader** - Use given database when uploading data.
+
 ## 0.4.1
->>>>>>> cbb1f3a7
 
 ### Enhancements
 
@@ -14,7 +16,6 @@
 ### Fixes
 
 * **Fix how data updated before writing to sql tables based on columns in table**
-* **Fix Databricks Volume Delta Table uploader** - Use given database when uploading data.
 
 ## 0.4.0
 
