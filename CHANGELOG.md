<<<<<<< HEAD
## 0.3.1-dev

### Features

* **Add DuckDB destination connector** Adds support storing artifacts in a local DuckDB database.
* **Add MotherDuck destination connector** Adds support storing artifacts in MotherDuck database.
=======
## 0.3.5

### Enhancements

* **Persist record id in dedicated LanceDB column, use it to delete previous content to prevent duplicates.**

### Fixes

* **Remove client.ping() from the Elasticsearch precheck.**
* **Pinecone metadata fixes** - Fix CLI's --metadata-fields default. Always preserve record ID tracking metadata.
* **Add check to prevent querying for more than pinecone limit when deleting records**
* **Unregister Weaviate base classes** - Weaviate base classes shouldn't be registered as they are abstract and cannot be instantiated as a configuration

## 0.3.4

### Enhancements

* **Add azure openai embedder**
* **Add `collection_id` field to Couchbase `downloader_config`**

## 0.3.3

### Enhancements

* **Add `precheck` to Milvus connector**

### Fixes

* **Make AstraDB uploader truncate `text` and `text_as_html` content to max 8000 bytes**
* **Add missing LanceDb extra**
* **Weaviate cloud auth detection fixed**

## 0.3.2

### Enhancements

* **Persist record id in mongodb data, use it to delete previous content to prevent duplicates.**


### Fixes

* **Remove forward slash from Google Drive relative path field**
* **Create LanceDB test databases in unique remote locations to avoid conflicts** 
* **Add weaviate to destination registry**

## 0.3.1

### Enhancements

* **LanceDB V2 Destination Connector**
* **Persist record id in milvus, use it to delete previous content to prevent duplicates.**
* **Persist record id in weaviate metadata, use it to delete previous content to prevent duplicates.**
* **Persist record id in sql metadata, use it to delete previous content to prevent duplicates.**
* **Persist record id in elasticsearch/opensearch metadata, use it to delete previous content to prevent duplicates.**

### Fixes

* **Make AstraDB precheck fail on non-existant collections**
* **Respect Pinecone's metadata size limits** crop metadata sent to Pinecone's to fit inside its limits, to avoid error responses
* **Propagate exceptions raised by delta table connector during write**
>>>>>>> 507372c3

## 0.3.0

### Enhancements

* **Added V2 kafka destination connector**
* **Persist record id in pinecone metadata, use it to delete previous content to prevent duplicates.**
* **Persist record id in azure ai search, use it to delete previous content to prevent duplicates.**
* **Persist record id in astradb, use it to delete previous content to prevent duplicates.**
* **Update Azure Cognitive Search to Azure AI Search**

### Fixes

* **Fix Delta Table destination precheck** Validate AWS Region in precheck. 
* **Add missing batch label to FileData where applicable** 
* **Handle fsspec download file into directory** When filenames have odd characters, files are downloaded into a directory. Code added to shift it around to match expected behavior.
* **Postgres Connector Query** causing syntax error when ID column contains strings

## 0.2.2

### Enhancements
* **Remove `overwrite` field** from fsspec and databricks connectors
* **Added migration for GitLab Source V2**
* **Added V2 confluence source connector**
* **Added OneDrive destination connector**
* **Qdrant destination to v2**
* **Migrate Kafka Source Connector to V2**

## 0.2.1

### Enhancements

* **File system based indexers return a record display name**
* **Add singlestore source connector**
* **Astra DB V2 Source Connector** Create a v2 version of the Astra DB Source Connector.
* **Support native async requests from unstructured-client**
* **Support filtering element types in partitioner step**


### Fixes

* **Fix Databricks Volumes file naming** Add .json to end of upload file.
* **Fix SQL Type destination precheck** Change to context manager "with".

## 0.2.0

### Enhancements

* **Add snowflake source and destination connectors**
* **Migrate Slack Source Connector to V2**
* **Migrate Slack Source Connector to V2**
* **Add Delta Table destination to v2**
* **Migrate Slack Source Connector to V2**

## 0.1.1

### Enhancements

* **Update KDB.AI vectorstore integration to 1.4**
* **Add sqlite and postgres source connectors**
* **Add sampling functionality for indexers in fsspec connectors**

### Fixes

* **Fix Databricks Volumes destination** Fix for filenames to not be hashes.

## 0.1.0

### Enhancements

* **Move default API URL parameter value to serverless API**
* **Add check that access config always wrapped in Secret**
* **Add togetherai embedder support**
* **Refactor sqlite and postgres to be distinct connectors to support better input validation**
* **Added MongoDB source V2 connector**
* **Support optional access configs on connection configs**
* **Refactor databricks into distinct connectors based on auth type**

### Fixes

**Fix Notion Ingestion** Fix the Notion source connector to work with the latest version of the Notion API (added `in_trash` properties to `Page`, `Block` and `Database`).

## 0.0.25

### Enhancements

* **Support pinecone namespace on upload**
* **Migrate Outlook Source Connector to V2**
* **Support for Databricks Volumes source connector**

### Fixes

* **Update Sharepoint Creds and Expected docs**

## 0.0.24

### Enhancements

* **Support dynamic metadata mapping in Pinecone uploader**

## 0.0.23

### Fixes

* **Remove check for langchain dependency in embedders**

## 0.0.22

### Enhancements

* **Add documentation for developing sources/destinations**

* **Leverage `uv` for pip compile**

* **Use incoming fsspec data to populate metadata** Rather than make additional calls to collect metadata after initial file list, use connector-specific data to populate the metadata. 

* **Drop langchain as dependency for embedders**

## 0.0.21

### Fixes

* **Fix forward compatibility issues with `unstructured-client==0.26.0`.** Update syntax and create a new SDK util file for reuse in the Partitioner and Chunker

* **Update Databricks CI Test** Update to use client_id and client_secret auth. Also return files.upload method to one from open source.

* **Fix astra src bug** V1 source connector was updated to work with astrapy 1.5.0

## 0.0.20

### Enhancements

* **Support for latest AstraPy API** Add support for the modern AstraPy client interface for the Astra DB Connector.

## 0.0.19

### Fixes

* **Use validate_default to instantiate default pydantic secrets**

## 0.0.18

### Enhancements

* **Better destination precheck for blob storage** Write an empty file to the destination location when running fsspec-based precheck

## 0.0.17

### Fixes

* **Drop use of unstructued in embed** Remove remnant import from unstructured dependency in embed implementations.


## 0.0.16

### Fixes

* **Add constraint on pydantic** Make sure the version of pydantic being used with this repo pulls in the earliest version that introduces generic Secret, since this is used heavily.

## 0.0.15

### Fixes

* **Model serialization with nested models** Logic updated to properly handle serializing pydantic models that have nested configs with secret values.
* **Sharepoint permission config requirement** The sharepoint connector was expecting the permission config, even though it should have been optional.
* **Sharepoint CLI permission params made optional

### Enhancements

* **Migrate airtable connector to v2**
* **Support iteratively deleting cached content** Add a flag to delete cached content once it's no longer needed for systems that are limited in memory.

## 0.0.14

### Enhancements

* **Support async batch uploads for pinecone connector**
* **Migrate embedders** Move embedder implementations from the open source unstructured repo into this one.

### Fixes

* **Misc. Onedrive connector fixes**

## 0.0.13

### Fixes

* **Pinecone payload size fixes** Pinecone destination now has a limited set of properties it will publish as well as dynamically handles batch size to stay under 2MB pinecone payload limit.

## 0.0.12

### Enhancements

### Fixes

* **Fix invalid `replace()` calls in uncompress** - `replace()` calls meant to be on `str` versions of the path were instead called on `Path` causing errors with parameters.

## 0.0.11

### Enhancements

* **Fix OpenSearch connector** OpenSearch connector did not work when `http_auth` was not provided

## 0.0.10

### Enhancements

* "Fix tar extraction" - tar extraction function assumed archive was gzip compressed which isn't true for supported `.tar` archives. Updated to work for both compressed and uncompressed tar archives.

## 0.0.9

### Enhancements

* **Chroma dict settings should allow string inputs**
* **Move opensearch non-secret fields out of access config**
* **Support string inputs for dict type model fields** Use the `BeforeValidator` support from pydantic to map a string value to a dict if that's provided. 
* **Move opensearch non-secret fields out of access config

### Fixes

**Fix uncompress logic** Use of the uncompress process wasn't being leveraged in the pipeline correctly. Updated to use the new loca download path for where the partitioned looks for the new file.  


## 0.0.8

### Enhancements

* **Add fields_to_include option for Milvus Stager** Adds support for filtering which fields will remain in the document so user can align document structure to collection schema.
* **Add flatten_metadata option for Milvus Stager** Flattening metadata is now optional (enabled by default) step in processing the document.

## 0.0.7

### Enhancements

* **support sharing parent multiprocessing for uploaders** If an uploader needs to fan out it's process using multiprocessing, support that using the parent pipeline approach rather than handling it explicitly by the connector logic.  
* **OTEL support** If endpoint supplied, publish all traces to an otel collector. 

### Fixes

* **Weaviate access configs access** Weaviate access config uses pydantic Secret and it needs to be resolved to the secret value when being used. This was fixed. 
* **unstructured-client compatibility fix** Fix an error when accessing the fields on `PartitionParameters` in the new 0.26.0 Python client.

## 0.0.6

### Fixes

* **unstructured-client compatibility fix** Update the calls to `unstructured_client.general.partition` to avoid a breaking change in the newest version.

## 0.0.5

### Enhancements

* **Add Couchbase Source Connector** Adds support for reading artifacts from Couchbase DB for processing in unstructured
* **Drop environment from pinecone as part of v2 migration** environment is no longer required by the pinecone SDK, so that field has been removed from the ingest CLI/SDK/
* **Add KDBAI Destination Connector** Adds support for writing elements and their embeddings to KDBAI DB.

### Fixes

* **AstraDB connector configs** Configs had dataclass annotation removed since they're now pydantic data models. 
* **Local indexer recursive behavior** Local indexer was indexing directories as well as files. This was filtered out.

## 0.0.4

### Enhancements

* **Add Couchbase Destination Connector** Adds support for storing artifacts in Couchbase DB for Vector Search
* **Leverage pydantic base models** All user-supplied configs are now derived from pydantic base models to leverage better type checking and add built in support for sensitive fields.
* **Autogenerate click options from base models** Leverage the pydantic base models for all configs to autogenerate the cli options exposed when running ingest as a CLI.
* **Drop required Unstructured dependency** Unstructured was moved to an extra dependency to only be imported when needed for functionality such as local partitioning/chunking.
* **Rebrand Astra to Astra DB** The Astra DB integration was re-branded to be consistent with DataStax standard branding.

## 0.0.3

### Enhancements

* **Improve documentation** Update the README's.
* **Explicit Opensearch classes** For the connector registry entries for opensearch, use only opensearch specific classes rather than any elasticsearch ones. 
* **Add missing fsspec destination precheck** check connection in precheck for all fsspec-based destination connectors

## 0.0.2

### Enhancements

* **Use uuid for s3 identifiers** Update unique id to use uuid derived from file path rather than the filepath itself.
* **V2 connectors precheck support** All steps in the v2 pipeline support an optional precheck call, which encompasses the previous check connection functionality. 
* **Filter Step** Support dedicated step as part of the pipeline to filter documents.

## 0.0.1

### Enhancements

### Features

* **Add Milvus destination connector** Adds support storing artifacts in Milvus vector database.

### Fixes

* **Remove old repo references** Any mention of the repo this project came from was removed. 

## 0.0.0

### Features

* **Initial Migration** Create the structure of this repo from the original code in the [Unstructured](https://github.com/Unstructured-IO/unstructured) project.

### Fixes<|MERGE_RESOLUTION|>--- conflicted
+++ resolved
@@ -1,11 +1,10 @@
-<<<<<<< HEAD
-## 0.3.1-dev
+## 0.3.6-dev
 
 ### Features
 
 * **Add DuckDB destination connector** Adds support storing artifacts in a local DuckDB database.
 * **Add MotherDuck destination connector** Adds support storing artifacts in MotherDuck database.
-=======
+
 ## 0.3.5
 
 ### Enhancements
@@ -66,7 +65,6 @@
 * **Make AstraDB precheck fail on non-existant collections**
 * **Respect Pinecone's metadata size limits** crop metadata sent to Pinecone's to fit inside its limits, to avoid error responses
 * **Propagate exceptions raised by delta table connector during write**
->>>>>>> 507372c3
 
 ## 0.3.0
 
