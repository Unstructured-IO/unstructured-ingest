<<<<<<< HEAD
## 1.0.23-dev1

* **Fixed issue in the fsspec destination connector where files with the same name were overwriting each other**
=======
## 1.0.24

* **Handle both cloud and non-cloud jira instances**
>>>>>>> c3e772c3

## 1.0.23

* **Migrate to new Mixedbread Python SDK**
* **Support better filtering in jira connector and downloading attachments**

## 1.0.22

* **Fix Notion connector missing database properties fields**

## 1.0.21

* **Fix Jira connector cloud option not working issue**
* **Fix Weaviate connector issue with names being wrongly transformed to match collections naming conventions**

## 1.0.19

* **Fix databricks delta table name edge cases**

## 1.0.18

* **Enforce api key if SDK defaults to os env var**

## 1.0.17

* **Support optional API keys for embedders**

## 1.0.16

* **Add embedder config field descriptions**

## 1.0.15

### Fixes

* **Fix bedrock embedder precheck**

## 1.0.14

### Enhancements

* **Add precheck support for embedders that support listing models**

## 1.0.13

### Fixes

* **Fix Notion connector database property missing 'description' attribute error**
* **Retry IBM watsonx S3 upload on connection error**

## 1.0.12

### Fixes

* **Replaced google drive connector's mechanism for file downloads.**
* **Fix Token expiration error in IBM watsonx.data connector**

## 1.0.11

### Fixes

* **Change IBM Watsonx Uploader `max_retries` upper limit to 500**
* **Fix Pinecone connector writing empty vector error**
* **Google Drive connector also include shared drive**

## 1.0.8

### Enhancements

* **Update Neo4J Entity Support** to support NER + RE(Relationship extraction)

## 1.0.7

### Fixes

* **Fix release version**

## 1.0.6

### Fixes

* **Google Drive connector now strips the leading dot in extensions properly**
* **Google Drive permissions conform to FileData schema**
* **Confluence permissions conform to FileData schema**

## 1.0.5

### Fixes

* **Fix Pydantic validation for permissions_data field**

## 1.0.4

### Features

* **Normalize user and group permissions in Google Drive source connector**

## 1.0.3

### Features

**Add permission metadata to Confluence source connector**

## 1.0.2

### Features

* **Update astra source connector to use new astrapy client**

## 1.0.1

### Features

* **Migrate project to use pyproject.toml and uv**

## 0.7.2

### Features

* **Add `username password` authentication to Onedrive and Sharepoint**

## 0.7.0

### Features

* **Drop V1**

## 0.6.4

### Features

* **Support env var for user agent settings**

### Fixes

* **Expose Github connector**

## 0.6.3

### Features

* **Migrate Github connector to v2**

## 0.6.2

### Features

* **Support opinionated writes in databricks delta table connector**
* **Update databricks volume connector to emit user agent**
* **Delete previous content from databricks delta tables**

## 0.6.1

### Fixes

* **Handle NDJSON when using local chunker**

## 0.6.0

### Features

* **Isolate FileData to limit dependencies**

## 0.5.25

### Features

* **Support dynamic schema management for Databricks Delta Table uploader**

## 0.5.24

### Features

* **Add warning to s3 if characters to avoid are present in path**

## 0.5.23

### Enhancements
FileData and a few other types can now be imported from a narrower v2.types module. 
This avoids some of the adjacent implicit imports that were picked up with v2.interfaces.__init__.py 

## 0.5.22

### Features

* **Add elasticsearch config enforcement that hosts are a list type**

## 0.5.21

### Fixes

* **Lazy load pandas and numpy** to improve startup performance

## 0.5.20

### Features 

* **Add IBM watson.data Destination connector**

## 0.5.19

### Features

* **Add `key_prefix` field to Redis Uploader** - Allow users to input custom prefix for keys saved inside Redis connector

## 0.5.18

### Fixes

* **Fix missing support for NDJSON in stagers**

## 0.5.17

### Fixes 

* **Do not output `orig_elements` for astradb** `original_elements` has the correctly truncated field

## 0.5.16

### Fixes 

* **Fix databricks volumes table uploader precheck**
* **Zendesk fix for debug**

## 0.5.15

### Fixes 

* **Separate password and api_token for Confluence connector**

### Features 

* **Support NDJSON for data between pipeline steps for data streaming**

## 0.5.14

### Fixes

* **Fixed Zendesk connector registering method**

## 0.5.13

### Fixes 

* **Handle schema conflict on neo4j**

### Fixes

## 0.5.12

### Features 

* **Support for entities in neo4j connector**

### Fixes

Fixed zendesk dependency warning

## 0.5.11

### Features 

* **Added Zendesk as a source connector.**

### Fixes

* **Fix move metadata to top level in AstraDB destination**
* **Add option to move metadata to top level in AstraDB destination**

## 0.5.10

### Enhancements

* **Migrate Jira Source connector from V1 to V2**
* **Add Jira Source connector integration and unit tests**
* **Support custom endpoint for openai embedder**

### Fixes

* **Fix Confluence unescaped Unicode characters**
* **Update use of unstructured client to leverage new error handling**
* **Dropbox connector can now use long lived refresh token and generate access token internally**
* **Delta Tables connector can evolve schema**

## 0.5.9

### Features

* **Add auto create collection support for AstraDB destination**

### Fixes

* **Fix Confluence Source page title not being processed during partition**

## 0.5.8

### Fixes

* **Fix on pinecone index creation functionality**

## 0.5.7

### Fixes

* **Fix voyageai embedder: add multimodal embedder function**

## 0.5.6

### Enhancements

* **Add support for setting up destination for Pinecone**
* Add name formatting to Weaviate destination uploader

## 0.5.5

* **Improve orig_elements handling in astra and neo4j connectors**

## 0.5.4

### Enhancements

* **Sharepoint support for nested folders and remove need for default path Shared Documents**

## 0.5.3

### Enhancements

* **Improvements on Neo4J uploader, and ability to create a vector index**
* **Optimize embedder code** - Move duplicate code to base interface, exit early if no elements have text. 

### Fixes

* **Fix bedrock embedder: rename embed_model_name to embedder_model_name**

## 0.5.2

### Enhancements

* **Improved google drive precheck mechanism**
* **Added integration tests for google drive precheck and connector**
* **Only embed elements with text** - Only embed elements with text to avoid errors from embedders and optimize calls to APIs.
* **Improved google drive precheck mechanism**
* **Added integration tests for google drive precheck and connector**

### Fixes

* **Fix Snowflake Uploader error with array variable binding**

## 0.5.1

### Fixes

* **Fix Attribute Not Exist bug in GoogleDrive connector**
* **Fix query syntax error in MotherDuck uploader**
* **Fix missing output filename suffix in DuckDB base stager**

### Enhancements

* **Allow dynamic metadata for SQL Connectors**
* **Add entities field to pinecone connector default fields**

## 0.5.0

### Fixes

* **Change aws-bedrock to bedrock**
* **Update Sharepoint tests**

### Enhancements

* **Don't raise error by default for unsupported filetypes in partitioner** - Add a flag to the partitioner to not raise an error when an unsupported filetype is encountered.

## 0.4.7

### Fixes

* **Add missing async azure openai embedder implementation**
* **Update Sharepoint to support new Microsoft credential sequence**

## 0.4.6

### Fixes

* **Fix Upload support for OneDrive connector**
* **Fix Databricks Delta Tables connector's "Service Principal" authentication method**

## 0.4.5

### Fixes

* **Fix downloading large files for OneDrive**

## 0.4.4

### Fixes

* **Fix AsyncIO support for OneDrive connector**

## 0.4.3

### Enhancements

* **Add support for allow list when downloading from raw html**
* **Add support for setting up destination as part of uploader**
* **Add batch support for all embedders**

### Fixes

* **Fix HtmlMixin error when saving downloaded files**
* **Fix Confluence Downloader error when downloading embedded files**

## 0.4.2

### Fixes

* **Fix Databricks Volume Delta Table uploader** - Use given database when uploading data.

## 0.4.1

### Enhancements

* **Support img base64 in html**
* **Fsspec support for direct URI**
* **Support href extraction to local file**
* **Added VastDB source and destination connector**

### Fixes

* **Fix how data updated before writing to sql tables based on columns in table**

## 0.4.0

### Enhancements

* **Change Confluence Source Connector authentication parameters to support password, api token, pat token and cloud authentication**

### Fixes

* **Fix SQL uploader stager** - When passed `output_filename` without a suffix it resulted in unsupported file format error. Now, it will take a suffix of `elements_filepath` and append it to `output_filename`.
* **Fix Snowflake uploader** - Unexpected `columns` argument was passed to `_fit_to_schema` method inside SnowflakeUploader `upload_dataframe` method.

## 0.3.15

### Enhancements

* **Add databricks delta table connector**

### Fixes

* **Fixed namespace issue with pinecone, and added new test**

## 0.3.14

### Fixes

* **Fix Neo4j Uploader string enum error**
* **Fix ChromaDB Destination failing integration tests** - issue lies within the newest ChromaDB release, fix freezes it's version to 0.6.2.

## 0.3.13

### Fixes

* **Fix Snowflake Uploader error**
* **Fix SQL Uploader Stager timestamp error**
* **Migrate Discord Sourced Connector to v2**
* **Add read data fallback** When reading data that could be json or ndjson, if extension is missing, fallback to trying to read it as json.

### Enhancements

* **Async support for all IO-bounded embedders**
* **Expand support to Python 3.13**

## 0.3.12

### Enhancements

* **Migrate Notion Source Connector to V2**
* **Migrate Vectara Destination Connector to v2**
* **Added Redis destination connector**
* **Improved Milvus error handling**
* **Bypass asyncio exception grouping to return more meaningful errors from OneDrive indexer**
* **Kafka destination connector checks for existence of topic**
* **Create more reflective custom errors** Provide errors to indicate if the error was due to something user provided or due to a provider issue, applicable to all steps in the pipeline.

### Fixes
* **Register Neo4j Upload Stager**
* **Fix Kafka destination connection problems**


## 0.3.11

### Enhancements

* **Support Databricks personal access token**

### Fixes

* **Fix missing source identifiers in some downloaders**

## 0.3.10

### Enhancements

* **Support more concrete FileData content for batch support**

### Fixes

* **Add Neo4J to ingest destination connector registry**
* **Fix closing SSHClient in sftp connector**

## 0.3.9

### Enhancements

* **Support ndjson files in stagers**
* **Add Neo4j destination connector**
* **Support passing data in for uploaders**

### Fixes

* **Make sure any SDK clients that support closing get called**

## 0.3.8

### Fixes

* **Prevent pinecone delete from hammering database when deleting**

## 0.3.7

### Fixes

* **Correct fsspec connectors date metadata field types** - sftp, azure, box and gcs
* **Fix Kafka source connection problems**
* **Fix Azure AI Search session handling**
* **Fixes issue with SingleStore Source Connector not being available**
* **Fixes issue with SQLite Source Connector using wrong Indexer** - Caused indexer config parameter error when trying to use SQLite Source
* **Fixes issue with Snowflake Destination Connector `nan` values** - `nan` values were not properly replaced with `None`
* **Fixes Snowflake source `'SnowflakeCursor' object has no attribute 'mogrify'` error**
* **Box source connector can now use raw JSON as access token instead of file path to JSON**
* **Fix fsspec upload paths to be OS independent**
* **Properly log elasticsearch upload errors**

### Enhancements

* **Kafka source connector has new field: group_id**
* **Support personal access token for confluence auth**
* **Leverage deterministic id for uploaded content**
* **Makes multiple SQL connectors (Snowflake, SingleStore, SQLite) more robust against SQL injection.**
* **Optimizes memory usage of Snowflake Destination Connector.**
* **Added Qdrant Cloud integration test**
* **Add DuckDB destination connector** Adds support storing artifacts in a local DuckDB database.
* **Add MotherDuck destination connector** Adds support storing artifacts in MotherDuck database.
* **Update weaviate v2 example**

## 0.3.6

### Fixes

* **Fix Azure AI Search Error handling**

## 0.3.5

### Enhancements

* **Persist record id in dedicated LanceDB column, use it to delete previous content to prevent duplicates.**

### Fixes

* **Remove client.ping() from the Elasticsearch precheck.**
* **Pinecone metadata fixes** - Fix CLI's --metadata-fields default. Always preserve record ID tracking metadata.
* **Add check to prevent querying for more than pinecone limit when deleting records**
* **Unregister Weaviate base classes** - Weaviate base classes shouldn't be registered as they are abstract and cannot be instantiated as a configuration

## 0.3.4

### Enhancements

* **Add azure openai embedder**
* **Add `collection_id` field to Couchbase `downloader_config`**

## 0.3.3

### Enhancements

* **Add `precheck` to Milvus connector**

### Fixes

* **Make AstraDB uploader truncate `text` and `text_as_html` content to max 8000 bytes**
* **Add missing LanceDb extra**
* **Weaviate cloud auth detection fixed**

## 0.3.2

### Enhancements

* **Persist record id in mongodb data, use it to delete previous content to prevent duplicates.**


### Fixes

* **Remove forward slash from Google Drive relative path field**
* **Create LanceDB test databases in unique remote locations to avoid conflicts**
* **Add weaviate to destination registry**

## 0.3.1

### Enhancements

* **LanceDB V2 Destination Connector**
* **Persist record id in milvus, use it to delete previous content to prevent duplicates.**
* **Persist record id in weaviate metadata, use it to delete previous content to prevent duplicates.**
* **Persist record id in sql metadata, use it to delete previous content to prevent duplicates.**
* **Persist record id in elasticsearch/opensearch metadata, use it to delete previous content to prevent duplicates.**

### Fixes

* **Make AstraDB precheck fail on non-existant collections**
* **Respect Pinecone's metadata size limits** crop metadata sent to Pinecone's to fit inside its limits, to avoid error responses
* **Propagate exceptions raised by delta table connector during write**

## 0.3.0

### Enhancements

* **Added V2 kafka destination connector**
* **Persist record id in pinecone metadata, use it to delete previous content to prevent duplicates.**
* **Persist record id in azure ai search, use it to delete previous content to prevent duplicates.**
* **Persist record id in astradb, use it to delete previous content to prevent duplicates.**
* **Update Azure Cognitive Search to Azure AI Search**

### Fixes

* **Fix Delta Table destination precheck** Validate AWS Region in precheck.
* **Add missing batch label to FileData where applicable**
* **Handle fsspec download file into directory** When filenames have odd characters, files are downloaded into a directory. Code added to shift it around to match expected behavior.
* **Postgres Connector Query** causing syntax error when ID column contains strings

## 0.2.2

### Enhancements
* **Remove `overwrite` field** from fsspec and databricks connectors
* **Added migration for GitLab Source V2**
* **Added V2 confluence source connector**
* **Added OneDrive destination connector**
* **Qdrant destination to v2**
* **Migrate Kafka Source Connector to V2**

## 0.2.1

### Enhancements

* **File system based indexers return a record display name**
* **Add singlestore source connector**
* **Astra DB V2 Source Connector** Create a v2 version of the Astra DB Source Connector.
* **Support native async requests from unstructured-client**
* **Support filtering element types in partitioner step**


### Fixes

* **Fix Databricks Volumes file naming** Add .json to end of upload file.
* **Fix SQL Type destination precheck** Change to context manager "with".

## 0.2.0

### Enhancements

* **Add snowflake source and destination connectors**
* **Migrate Slack Source Connector to V2**
* **Migrate Slack Source Connector to V2**
* **Add Delta Table destination to v2**
* **Migrate Slack Source Connector to V2**

## 0.1.1

### Enhancements

* **Update KDB.AI vectorstore integration to 1.4**
* **Add sqlite and postgres source connectors**
* **Add sampling functionality for indexers in fsspec connectors**

### Fixes

* **Fix Databricks Volumes destination** Fix for filenames to not be hashes.

## 0.1.0

### Enhancements

* **Move default API URL parameter value to serverless API**
* **Add check that access config always wrapped in Secret**
* **Add togetherai embedder support**
* **Refactor sqlite and postgres to be distinct connectors to support better input validation**
* **Added MongoDB source V2 connector**
* **Support optional access configs on connection configs**
* **Refactor databricks into distinct connectors based on auth type**

### Fixes

**Fix Notion Ingestion** Fix the Notion source connector to work with the latest version of the Notion API (added `in_trash` properties to `Page`, `Block` and `Database`).

## 0.0.25

### Enhancements

* **Support pinecone namespace on upload**
* **Migrate Outlook Source Connector to V2**
* **Support for Databricks Volumes source connector**

### Fixes

* **Update Sharepoint Creds and Expected docs**

## 0.0.24

### Enhancements

* **Support dynamic metadata mapping in Pinecone uploader**

## 0.0.23

### Fixes

* **Remove check for langchain dependency in embedders**

## 0.0.22

### Enhancements

* **Add documentation for developing sources/destinations**

* **Leverage `uv` for pip compile**

* **Use incoming fsspec data to populate metadata** Rather than make additional calls to collect metadata after initial file list, use connector-specific data to populate the metadata.

* **Drop langchain as dependency for embedders**

## 0.0.21

### Fixes

* **Fix forward compatibility issues with `unstructured-client==0.26.0`.** Update syntax and create a new SDK util file for reuse in the Partitioner and Chunker

* **Update Databricks CI Test** Update to use client_id and client_secret auth. Also return files.upload method to one from open source.

* **Fix astra src bug** V1 source connector was updated to work with astrapy 1.5.0

## 0.0.20

### Enhancements

* **Support for latest AstraPy API** Add support for the modern AstraPy client interface for the Astra DB Connector.

## 0.0.19

### Fixes

* **Use validate_default to instantiate default pydantic secrets**

## 0.0.18

### Enhancements

* **Better destination precheck for blob storage** Write an empty file to the destination location when running fsspec-based precheck

## 0.0.17

### Fixes

* **Drop use of unstructued in embed** Remove remnant import from unstructured dependency in embed implementations.


## 0.0.16

### Fixes

* **Add constraint on pydantic** Make sure the version of pydantic being used with this repo pulls in the earliest version that introduces generic Secret, since this is used heavily.

## 0.0.15

### Fixes

* **Model serialization with nested models** Logic updated to properly handle serializing pydantic models that have nested configs with secret values.
* **Sharepoint permission config requirement** The sharepoint connector was expecting the permission config, even though it should have been optional.
* **Sharepoint CLI permission params made optional

### Enhancements

* **Migrate airtable connector to v2**
* **Support iteratively deleting cached content** Add a flag to delete cached content once it's no longer needed for systems that are limited in memory.

## 0.0.14

### Enhancements

* **Support async batch uploads for pinecone connector**
* **Migrate embedders** Move embedder implementations from the open source unstructured repo into this one.

### Fixes

* **Misc. Onedrive connector fixes**

## 0.0.13

### Fixes

* **Pinecone payload size fixes** Pinecone destination now has a limited set of properties it will publish as well as dynamically handles batch size to stay under 2MB pinecone payload limit.

## 0.0.12

### Enhancements

### Fixes

* **Fix invalid `replace()` calls in uncompress** - `replace()` calls meant to be on `str` versions of the path were instead called on `Path` causing errors with parameters.

## 0.0.11

### Enhancements

* **Fix OpenSearch connector** OpenSearch connector did not work when `http_auth` was not provided

## 0.0.10

### Enhancements

* "Fix tar extraction" - tar extraction function assumed archive was gzip compressed which isn't true for supported `.tar` archives. Updated to work for both compressed and uncompressed tar archives.

## 0.0.9

### Enhancements

* **Chroma dict settings should allow string inputs**
* **Move opensearch non-secret fields out of access config**
* **Support string inputs for dict type model fields** Use the `BeforeValidator` support from pydantic to map a string value to a dict if that's provided.
* **Move opensearch non-secret fields out of access config

### Fixes

**Fix uncompress logic** Use of the uncompress process wasn't being leveraged in the pipeline correctly. Updated to use the new loca download path for where the partitioned looks for the new file.


## 0.0.8

### Enhancements

* **Add fields_to_include option for Milvus Stager** Adds support for filtering which fields will remain in the document so user can align document structure to collection schema.
* **Add flatten_metadata option for Milvus Stager** Flattening metadata is now optional (enabled by default) step in processing the document.

## 0.0.7

### Enhancements

* **support sharing parent multiprocessing for uploaders** If an uploader needs to fan out it's process using multiprocessing, support that using the parent pipeline approach rather than handling it explicitly by the connector logic.
* **OTEL support** If endpoint supplied, publish all traces to an otel collector.

### Fixes

* **Weaviate access configs access** Weaviate access config uses pydantic Secret and it needs to be resolved to the secret value when being used. This was fixed.
* **unstructured-client compatibility fix** Fix an error when accessing the fields on `PartitionParameters` in the new 0.26.0 Python client.

## 0.0.6

### Fixes

* **unstructured-client compatibility fix** Update the calls to `unstructured_client.general.partition` to avoid a breaking change in the newest version.

## 0.0.5

### Enhancements

* **Add Couchbase Source Connector** Adds support for reading artifacts from Couchbase DB for processing in unstructured
* **Drop environment from pinecone as part of v2 migration** environment is no longer required by the pinecone SDK, so that field has been removed from the ingest CLI/SDK/
* **Add KDBAI Destination Connector** Adds support for writing elements and their embeddings to KDBAI DB.

### Fixes

* **AstraDB connector configs** Configs had dataclass annotation removed since they're now pydantic data models.
* **Local indexer recursive behavior** Local indexer was indexing directories as well as files. This was filtered out.

## 0.0.4

### Enhancements

* **Add Couchbase Destination Connector** Adds support for storing artifacts in Couchbase DB for Vector Search
* **Leverage pydantic base models** All user-supplied configs are now derived from pydantic base models to leverage better type checking and add built in support for sensitive fields.
* **Autogenerate click options from base models** Leverage the pydantic base models for all configs to autogenerate the cli options exposed when running ingest as a CLI.
* **Drop required Unstructured dependency** Unstructured was moved to an extra dependency to only be imported when needed for functionality such as local partitioning/chunking.
* **Rebrand Astra to Astra DB** The Astra DB integration was re-branded to be consistent with DataStax standard branding.

## 0.0.3

### Enhancements

* **Improve documentation** Update the README's.
* **Explicit Opensearch classes** For the connector registry entries for opensearch, use only opensearch specific classes rather than any elasticsearch ones.
* **Add missing fsspec destination precheck** check connection in precheck for all fsspec-based destination connectors

## 0.0.2

### Enhancements

* **Use uuid for s3 identifiers** Update unique id to use uuid derived from file path rather than the filepath itself.
* **V2 connectors precheck support** All steps in the v2 pipeline support an optional precheck call, which encompasses the previous check connection functionality.
* **Filter Step** Support dedicated step as part of the pipeline to filter documents.

## 0.0.1

### Enhancements

### Features

* **Add Milvus destination connector** Adds support storing artifacts in Milvus vector database.

### Fixes

* **Remove old repo references** Any mention of the repo this project came from was removed.

## 0.0.0

### Features

* **Initial Migration** Create the structure of this repo from the original code in the [Unstructured](https://github.com/Unstructured-IO/unstructured) project.

### Fixes<|MERGE_RESOLUTION|>--- conflicted
+++ resolved
@@ -1,12 +1,10 @@
-<<<<<<< HEAD
-## 1.0.23-dev1
+## 1.0.24-dev1
 
 * **Fixed issue in the fsspec destination connector where files with the same name were overwriting each other**
-=======
+
 ## 1.0.24
 
 * **Handle both cloud and non-cloud jira instances**
->>>>>>> c3e772c3
 
 ## 1.0.23
 
