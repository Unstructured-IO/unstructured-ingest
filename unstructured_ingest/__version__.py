--- conflicted
+++ resolved
@@ -1,5 +1 @@
-<<<<<<< HEAD
-__version__ = "1.2.13-dev0"  # pragma: no cover
-=======
-__version__ = "1.2.17"  # pragma: no cover
->>>>>>> 4ce32b0f
+__version__ = "1.2.17-dev0"  # pragma: no cover
