--- conflicted
+++ resolved
@@ -1,5 +1 @@
-<<<<<<< HEAD
-__version__ = "0.0.21"  # pragma: no cover
-=======
-__version__ = "0.0.21-dev0"  # pragma: no cover
->>>>>>> cece0fa2
+__version__ = "0.0.21-dev1"  # pragma: no cover