<<<<<<< HEAD
__version__ = "0.5.3-dev0"  # pragma: no cover
=======
__version__ = "0.5.3"  # pragma: no cover
>>>>>>> 364fc9be
<|MERGE_RESOLUTION|>--- conflicted
+++ resolved
@@ -1,5 +1 @@
-<<<<<<< HEAD
-__version__ = "0.5.3-dev0"  # pragma: no cover
-=======
-__version__ = "0.5.3"  # pragma: no cover
->>>>>>> 364fc9be
+__version__ = "0.5.4-dev0"  # pragma: no cover