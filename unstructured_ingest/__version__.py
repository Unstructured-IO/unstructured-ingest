--- conflicted
+++ resolved
@@ -1,5 +1 @@
-<<<<<<< HEAD
-__version__ = "1.0.35"  # pragma: no cover
-=======
-__version__ = "1.0.36"  # pragma: no cover
->>>>>>> 24d6fdc3
+__version__ = "1.0.37"  # pragma: no cover