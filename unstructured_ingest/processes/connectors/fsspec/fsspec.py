--- conflicted
+++ resolved
@@ -314,11 +314,7 @@
             self.handle_directory_download(lpath=download_path)
 
         except Exception as e:
-<<<<<<< HEAD
-            self.log_error_with_context(
-=======
             self.log_error(
->>>>>>> 5824c539
                 "File download failed",
                 error=e,
                 context={"file_path": rpath, "file_id": file_data.identifier},
@@ -326,13 +322,9 @@
             raise self.wrap_error(e=e)
 
         self.log_download_complete(
-<<<<<<< HEAD
-            file_path=rpath, file_id=file_data.identifier, download_path=str(download_path),
-=======
             file_path=rpath,
             file_id=file_data.identifier,
             download_path=str(download_path),
->>>>>>> 5824c539
         )
 
         return self.generate_download_response(file_data=file_data, download_path=download_path)
@@ -343,21 +335,12 @@
         rpath = file_data.additional_metadata["original_file_path"]
         file_size = file_data.metadata.filesize_bytes
         self.log_download_start(file_path=rpath, file_id=file_data.identifier, file_size=file_size)
-<<<<<<< HEAD
-        
-=======
-
->>>>>>> 5824c539
         try:
             with self.connection_config.get_client(protocol=self.protocol) as client:
                 await client.get_file(rpath=rpath, lpath=download_path.as_posix())
             self.handle_directory_download(lpath=download_path)
         except Exception as e:
-<<<<<<< HEAD
-            self.log_error_with_context(
-=======
             self.log_error(
->>>>>>> 5824c539
                 "File download failed",
                 error=e,
                 context={"file_path": rpath, "file_id": file_data.identifier},
@@ -365,13 +348,9 @@
             raise self.wrap_error(e=e)
 
         self.log_download_complete(
-<<<<<<< HEAD
-            file_path=rpath, file_id=file_data.identifier, download_path=str(download_path),
-=======
             file_path=rpath,
             file_id=file_data.identifier,
             download_path=str(download_path),
->>>>>>> 5824c539
         )
 
         return self.generate_download_response(file_data=file_data, download_path=download_path)
@@ -453,11 +432,7 @@
             with self.connection_config.get_client(protocol=self.upload_config.protocol) as client:
                 client.upload(lpath=path_str, rpath=upload_path.as_posix())
         except Exception as e:
-<<<<<<< HEAD
-            self.log_error_with_context(
-=======
             self.log_error(
->>>>>>> 5824c539
                 "File upload failed",
                 error=e,
                 context={"file_path": path_str, "destination": upload_path.as_posix()},
@@ -473,11 +448,7 @@
             with self.connection_config.get_client(protocol=self.upload_config.protocol) as client:
                 client.upload(lpath=path_str, rpath=upload_path.as_posix())
         except Exception as e:
-<<<<<<< HEAD
-            self.log_error_with_context(
-=======
             self.log_error(
->>>>>>> 5824c539
                 "File upload failed",
                 error=e,
                 context={"file_path": path_str, "destination": upload_path.as_posix()},
