from __future__ import annotations

import os
import random
import shutil
import tempfile
from contextlib import contextmanager
from dataclasses import dataclass, field
from pathlib import Path
from typing import TYPE_CHECKING, Any, Generator, Optional, TypeVar
from uuid import NAMESPACE_DNS, uuid5

from pydantic import BaseModel, Field, Secret

from unstructured_ingest.data_types.file_data import (
    FileData,
    FileDataSourceMetadata,
    SourceIdentifiers,
)
from unstructured_ingest.interfaces import (
    AccessConfig,
    ConnectionConfig,
    Downloader,
    DownloaderConfig,
    DownloadResponse,
    Indexer,
    IndexerConfig,
    Uploader,
    UploaderConfig,
)
from unstructured_ingest.logger import logger
from unstructured_ingest.processes.connectors.fsspec.utils import sterilize_dict
from unstructured_ingest.utils.filesystem import mkdir_concurrent_safe

if TYPE_CHECKING:
    from fsspec import AbstractFileSystem

CONNECTOR_TYPE = "fsspec"


class FileConfig(BaseModel):
    remote_url: str = Field(description="Remote fsspec URL formatted as `protocol://dir/path`")
    protocol: str = Field(init=False)
    path_without_protocol: str = Field(init=False)
    supported_protocols: list[str] = Field(
        init=False,
        default_factory=lambda: [
            "s3",
            "s3a",
            "abfs",
            "az",
            "gs",
            "gcs",
            "box",
            "dropbox",
            "sftp",
        ],
    )

    def __init__(self, **data):
        protocol, path_without_protocol = data["remote_url"].split("://")
        data["protocol"] = protocol
        data["path_without_protocol"] = path_without_protocol
        super().__init__(**data)


class FsspecIndexerConfig(FileConfig, IndexerConfig):
    recursive: bool = False
    sample_n_files: Optional[int] = None


class FsspecAccessConfig(AccessConfig):
    pass


class FsspecConnectionConfig(ConnectionConfig):
    access_config: Secret[FsspecAccessConfig]
    connector_type: str = Field(default=CONNECTOR_TYPE, init=False)

    @contextmanager
    def get_client(self, protocol: str) -> Generator["AbstractFileSystem", None, None]:
        from fsspec import get_filesystem_class

        client = get_filesystem_class(protocol)(
            **self.get_access_config(),
        )
        yield client

    def wrap_error(self, e: Exception) -> Exception:
        return e


FsspecIndexerConfigT = TypeVar("FsspecIndexerConfigT", bound=FsspecIndexerConfig)
FsspecConnectionConfigT = TypeVar("FsspecConnectionConfigT", bound=FsspecConnectionConfig)


@dataclass
class FsspecIndexer(Indexer):
    connection_config: FsspecConnectionConfigT
    index_config: FsspecIndexerConfigT
    connector_type: str = Field(default=CONNECTOR_TYPE, init=False)

    def wrap_error(self, e: Exception) -> Exception:
        return self.connection_config.wrap_error(e=e)

    def precheck(self) -> None:
        from fsspec import get_filesystem_class

        self.log_operation_start(
            "Connection validation",
            protocol=self.index_config.protocol,
            path=self.index_config.path_without_protocol,
        )

        try:
            fs = get_filesystem_class(self.index_config.protocol)(
                **self.connection_config.get_access_config(),
            )
            files = fs.ls(path=self.index_config.path_without_protocol, detail=True)
            valid_files = [x.get("name") for x in files if x.get("type") == "file"]
            if not valid_files:
                self.log_operation_complete("Connection validation", count=0)
                return
            file_to_sample = valid_files[0]
            logger.debug(f"attempting to make HEAD request for file: {file_to_sample}")
            with self.connection_config.get_client(protocol=self.index_config.protocol) as client:
                client.head(path=file_to_sample)

            self.log_connection_validated(
                connector_type=self.connector_type,
                endpoint=f"{self.index_config.protocol}://{self.index_config.path_without_protocol}",
            )

        except Exception as e:
            self.log_connection_failed(
                connector_type=self.connector_type,
                error=e,
                endpoint=f"{self.index_config.protocol}://{self.index_config.path_without_protocol}",
            )
            raise self.wrap_error(e=e)

    def get_file_info(self) -> list[dict[str, Any]]:
        if not self.index_config.recursive:
            # fs.ls does not walk directories
            # directories that are listed in cloud storage can cause problems
            # because they are seen as 0 byte files
            with self.connection_config.get_client(protocol=self.index_config.protocol) as client:
                files = client.ls(self.index_config.path_without_protocol, detail=True)

        else:
            # fs.find will recursively walk directories
            # "size" is a common key for all the cloud protocols with fs
            with self.connection_config.get_client(protocol=self.index_config.protocol) as client:
                found = client.find(
                    self.index_config.path_without_protocol,
                    detail=True,
                )
                files = found.values()
        filtered_files = [
            file for file in files if file.get("size") > 0 and file.get("type") == "file"
        ]

        if self.index_config.sample_n_files:
            filtered_files = self.sample_n_files(filtered_files, self.index_config.sample_n_files)

        return filtered_files

    def sample_n_files(self, files: list[dict[str, Any]], n) -> list[dict[str, Any]]:
        if len(files) <= n:
            logger.warning(
                f"number of files to be sampled={n} is not smaller than the number"
                f" of files found ({len(files)}). Returning all of the files as the"
                " sample."
            )
            return files

        return random.sample(files, n)

    def get_metadata(self, file_info: dict) -> FileDataSourceMetadata:
        raise NotImplementedError()

    def get_path(self, file_info: dict) -> str:
        return file_info["name"]

    def sterilize_info(self, file_data: dict) -> dict:
        return sterilize_dict(data=file_data)

    def create_init_file_data(self, remote_filepath: Optional[str] = None) -> FileData:
        # Create initial file data that requires no network calls and is constructed purely
        # with information that exists in the config
        remote_filepath = remote_filepath or self.index_config.remote_url
        path_without_protocol = remote_filepath.split("://")[1]
        rel_path = remote_filepath.replace(path_without_protocol, "").lstrip("/")
        return FileData(
            identifier=str(uuid5(NAMESPACE_DNS, remote_filepath)),
            connector_type=self.connector_type,
            display_name=remote_filepath,
            source_identifiers=SourceIdentifiers(
                filename=Path(remote_filepath).name,
                rel_path=rel_path or None,
                fullpath=remote_filepath,
            ),
            metadata=FileDataSourceMetadata(url=remote_filepath),
        )

    def hydrate_file_data(self, init_file_data: FileData):
        # Get file info
        with self.connection_config.get_client(protocol=self.index_config.protocol) as client:
            files = client.ls(self.index_config.path_without_protocol, detail=True)
        filtered_files = [
            file for file in files if file.get("size") > 0 and file.get("type") == "file"
        ]
        if not filtered_files:
            raise ValueError(f"{init_file_data} did not reference any valid file")
        if len(filtered_files) > 1:
            raise ValueError(f"{init_file_data} referenced more than one file")
        file_info = filtered_files[0]
        init_file_data.additional_metadata = self.get_metadata(file_info=file_info)

    def run(self, **kwargs: Any) -> Generator[FileData, None, None]:
        self.log_indexing_start(f"{self.connector_type} files")

        files = self.get_file_info()
        total_files = len(files)

        self.log_operation_start("File indexing", total_files=total_files)

        for i, file_info in enumerate(files):
            file_path = self.get_path(file_info=file_info)

            # Only log progress for larger operations
            if total_files > 5:
                self.log_progress(
                    current=i + 1, total=total_files, item_type="files", operation="Indexing"
                )

            # Note: we remove any remaining leading slashes (Box introduces these)
            # to get a valid relative path
            rel_path = file_path.replace(self.index_config.path_without_protocol, "").lstrip("/")

            additional_metadata = self.sterilize_info(file_data=file_info)
            additional_metadata["original_file_path"] = file_path
            yield FileData(
                identifier=str(uuid5(NAMESPACE_DNS, file_path)),
                connector_type=self.connector_type,
                source_identifiers=SourceIdentifiers(
                    filename=Path(file_path).name,
                    rel_path=rel_path or None,
                    fullpath=file_path,
                ),
                metadata=self.get_metadata(file_info=file_info),
                additional_metadata=additional_metadata,
                display_name=file_path,
            )

        self.log_indexing_complete(f"{self.connector_type} files", total_files)


class FsspecDownloaderConfig(DownloaderConfig):
    pass


FsspecDownloaderConfigT = TypeVar("FsspecDownloaderConfigT", bound=FsspecDownloaderConfig)


@dataclass
class FsspecDownloader(Downloader):
    protocol: str
    connection_config: FsspecConnectionConfigT
    connector_type: str = CONNECTOR_TYPE
    download_config: Optional[FsspecDownloaderConfigT] = field(
        default_factory=lambda: FsspecDownloaderConfig()
    )

    def is_async(self) -> bool:
        with self.connection_config.get_client(protocol=self.protocol) as client:
            return client.async_impl

    def handle_directory_download(self, lpath: Path) -> None:
        # If the object's name contains certain characters (i.e. '?'), it
        # gets downloaded into a new directory of the same name. This
        # reconciles that with what is expected, which is to download it
        # as a file that is not within a directory.
        if not lpath.is_dir():
            return
        desired_name = lpath.name
        files_in_dir = [file for file in lpath.iterdir() if file.is_file()]
        if not files_in_dir:
            raise ValueError(f"no files in {lpath}")
        if len(files_in_dir) > 1:
            raise ValueError(
                "Multiple files in {}: {}".format(lpath, ", ".join([str(f) for f in files_in_dir]))
            )
        file = files_in_dir[0]
        with tempfile.TemporaryDirectory() as temp_dir:
            temp_location = os.path.join(temp_dir, desired_name)
            shutil.copyfile(src=file, dst=temp_location)
            shutil.rmtree(lpath)
            shutil.move(src=temp_location, dst=lpath)

    def wrap_error(self, e: Exception) -> Exception:
        return self.connection_config.wrap_error(e=e)

    def run(self, file_data: FileData, **kwargs: Any) -> DownloadResponse:
        download_path = self.get_download_path(file_data=file_data)
<<<<<<< HEAD
        download_path.parent.mkdir(parents=True, exist_ok=True)

        rpath = file_data.additional_metadata["original_file_path"]
        file_size = file_data.metadata.filesize_bytes
        self.log_download_start(file_path=rpath, file_id=file_data.identifier, file_size=file_size)

=======
        mkdir_concurrent_safe(download_path.parent)
>>>>>>> 688c1a74
        try:
            with self.connection_config.get_client(protocol=self.protocol) as client:
                client.get_file(rpath=rpath, lpath=download_path.as_posix())
            self.handle_directory_download(lpath=download_path)

            self.log_download_complete(
                file_path=rpath, file_id=file_data.identifier, download_path=str(download_path)
            )

        except Exception as e:
            self.log_error_with_context(
                "File download failed",
                error=e,
                context={"file_path": rpath, "file_id": file_data.identifier},
            )
            raise self.wrap_error(e=e)
        return self.generate_download_response(file_data=file_data, download_path=download_path)

    async def async_run(self, file_data: FileData, **kwargs: Any) -> DownloadResponse:
        download_path = self.get_download_path(file_data=file_data)
        mkdir_concurrent_safe(download_path.parent)
        try:
            rpath = file_data.additional_metadata["original_file_path"]
            with self.connection_config.get_client(protocol=self.protocol) as client:
                await client.get_file(rpath=rpath, lpath=download_path.as_posix())
            self.handle_directory_download(lpath=download_path)
        except Exception as e:
            raise self.wrap_error(e=e)
        return self.generate_download_response(file_data=file_data, download_path=download_path)


class FsspecUploaderConfig(FileConfig, UploaderConfig):
    pass


FsspecUploaderConfigT = TypeVar("FsspecUploaderConfigT", bound=FsspecUploaderConfig)


@dataclass
class FsspecUploader(Uploader):
    connector_type: str = CONNECTOR_TYPE
    upload_config: FsspecUploaderConfigT = field(default=None)
    connection_config: FsspecConnectionConfigT

    def is_async(self) -> bool:
        with self.connection_config.get_client(protocol=self.upload_config.protocol) as client:
            return client.async_impl

    @property
    def fs(self) -> "AbstractFileSystem":
        from fsspec import get_filesystem_class

        fs_kwargs = self.connection_config.get_access_config() if self.connection_config else {}
        return get_filesystem_class(self.upload_config.protocol)(
            **fs_kwargs,
        )

    def __post_init__(self):
        # TODO once python3.9 no longer supported and kw_only is allowed in dataclasses, remove:
        if not self.upload_config:
            raise TypeError(
                f"{self.__class__.__name__}.__init__() "
                f"missing 1 required positional argument: 'upload_config'"
            )

    def wrap_error(self, e: Exception) -> Exception:
        return self.connection_config.wrap_error(e=e)

    def precheck(self) -> None:
        from fsspec import get_filesystem_class

        try:
            fs = get_filesystem_class(self.upload_config.protocol)(
                **self.connection_config.get_access_config(),
            )
            upload_path = Path(self.upload_config.path_without_protocol) / "_empty"
            fs.write_bytes(path=upload_path.as_posix(), value=b"")
        except Exception as e:
            raise self.wrap_error(e=e)

    def get_upload_path(self, file_data: FileData) -> Path:
        upload_path = Path(
            self.upload_config.path_without_protocol
        ) / file_data.source_identifiers.relative_path.lstrip("/")
        updated_upload_path = upload_path.parent / f"{upload_path.name}.json"
        return updated_upload_path

    def run(self, path: Path, file_data: FileData, **kwargs: Any) -> None:
        path_str = str(path.resolve())
        upload_path = self.get_upload_path(file_data=file_data)
        logger.debug(f"writing local file {path_str} to {upload_path}")
        with self.connection_config.get_client(protocol=self.upload_config.protocol) as client:
            client.upload(lpath=path_str, rpath=upload_path.as_posix())

    async def run_async(self, path: Path, file_data: FileData, **kwargs: Any) -> None:
        path_str = str(path.resolve())
        upload_path = self.get_upload_path(file_data=file_data)
        # Odd that fsspec doesn't run exists() as async even when client support async
        logger.debug(f"writing local file {path_str} to {upload_path}")
        with self.connection_config.get_client(protocol=self.upload_config.protocol) as client:
            client.upload(lpath=path_str, rpath=upload_path.as_posix())<|MERGE_RESOLUTION|>--- conflicted
+++ resolved
@@ -303,16 +303,12 @@
 
     def run(self, file_data: FileData, **kwargs: Any) -> DownloadResponse:
         download_path = self.get_download_path(file_data=file_data)
-<<<<<<< HEAD
-        download_path.parent.mkdir(parents=True, exist_ok=True)
+        mkdir_concurrent_safe(download_path.parent)
 
         rpath = file_data.additional_metadata["original_file_path"]
         file_size = file_data.metadata.filesize_bytes
         self.log_download_start(file_path=rpath, file_id=file_data.identifier, file_size=file_size)
 
-=======
-        mkdir_concurrent_safe(download_path.parent)
->>>>>>> 688c1a74
         try:
             with self.connection_config.get_client(protocol=self.protocol) as client:
                 client.get_file(rpath=rpath, lpath=download_path.as_posix())
