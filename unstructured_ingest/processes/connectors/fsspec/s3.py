--- conflicted
+++ resolved
@@ -57,21 +57,11 @@
     token: Optional[str] = Field(
         default=None, description="If not anonymous, use this security token, if specified."
     )
-<<<<<<< HEAD
     region: Optional[str] = Field(
         default=None, 
         description="AWS region name (e.g., 'us-east-2'). If not specified, will attempt "
         "to auto-detect from bucket location or use AWS default region."
     )
-    ambient_credentials: bool = Field(
-        default=False,
-        description="Explicitly allow using ambient AWS credentials from .aws folder, "
-        "environment variables, or IAM roles. Requires ALLOW_AMBIENT_CREDENTIALS_S3 environment "
-        "variable to also be set to 'true' (case insensitive) for security. When False (default), "
-        "only explicit credentials or anonymous access are allowed.",
-    )
-=======
->>>>>>> f515847e
 
 
 class S3ConnectionConfig(FsspecConnectionConfig):
@@ -106,15 +96,11 @@
             access_configs = {"anon": False}
             # Avoid injecting None by filtering out k,v pairs where the value is None
             access_configs.update(
-<<<<<<< HEAD
                 {
                     k: v
                     for k, v in access_config.model_dump().items()
-                    if v is not None and k not in ("ambient_credentials", "region")
+                    if v is not None and k != "region"
                 }
-=======
-                {k: v for k, v in access_config.model_dump().items() if v is not None}
->>>>>>> f515847e
             )
         elif self.ambient_credentials:
             if os.getenv("ALLOW_AMBIENT_CREDENTIALS_S3", "").lower() == "true":
