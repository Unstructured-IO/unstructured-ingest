import contextlib
import os
from contextlib import contextmanager
from dataclasses import dataclass, field
from time import time
from typing import TYPE_CHECKING, Any, Generator, Optional

from pydantic import Field, Secret

from unstructured_ingest.data_types.file_data import (
    FileDataSourceMetadata,
)
from unstructured_ingest.errors_v2 import ProviderError, UserAuthError, UserError
from unstructured_ingest.logger import logger
from unstructured_ingest.processes.connector_registry import (
    DestinationRegistryEntry,
    SourceRegistryEntry,
)
from unstructured_ingest.processes.connectors.fsspec.fsspec import (
    FsspecAccessConfig,
    FsspecConnectionConfig,
    FsspecDownloader,
    FsspecDownloaderConfig,
    FsspecIndexer,
    FsspecIndexerConfig,
    FsspecUploader,
    FsspecUploaderConfig,
)
from unstructured_ingest.processes.utils.blob_storage import (
    BlobStoreUploadStager,
    BlobStoreUploadStagerConfig,
)
from unstructured_ingest.utils.dep_check import requires_dependencies

CONNECTOR_TYPE = "s3"

# https://docs.aws.amazon.com/AmazonS3/latest/userguide/object-keys.html#object-key-guidelines-avoid-characters  # noqa
CHARACTERS_TO_AVOID = ["\\", "{", "^", "}", "%", "`", "]", '"', ">", "[", "~", "<", "#", "|"]

if TYPE_CHECKING:
    from s3fs import S3FileSystem


class S3IndexerConfig(FsspecIndexerConfig):
    pass


class S3AccessConfig(FsspecAccessConfig):
    key: Optional[str] = Field(
        default=None,
        description="If not anonymous, use this access key ID, if specified. Takes precedence "
        "over `aws_access_key_id` in client_kwargs.",
    )
    secret: Optional[str] = Field(
        default=None, description="If not anonymous, use this secret access key, if specified."
    )
    token: Optional[str] = Field(
        default=None, description="If not anonymous, use this security token, if specified."
    )
<<<<<<< HEAD
    region: Optional[str] = Field(
        default=None, 
        description="AWS region name (e.g., 'us-east-2'). If not specified, will attempt "
        "to auto-detect from bucket location or use AWS default region."
=======
    ambient_credentials: bool = Field(
        default=False,
        description="Explicitly allow using ambient AWS credentials from .aws folder, "
        "environment variables, or IAM roles. Requires ALLOW_AMBIENT_CREDENTIALS_S3 environment "
        "variable to also be set to 'true' (case insensitive) for security. When False (default), "
        "only explicit credentials or anonymous access are allowed.",
>>>>>>> 329626aa
    )


class S3ConnectionConfig(FsspecConnectionConfig):
    supported_protocols: list[str] = field(default_factory=lambda: ["s3", "s3a"], init=False)
    access_config: Secret[S3AccessConfig] = Field(default=S3AccessConfig(), validate_default=True)
    endpoint_url: Optional[str] = Field(
        default=None,
        description="Use this endpoint_url, if specified. Needed for "
        "connecting to non-AWS S3 buckets.",
    )
    anonymous: bool = Field(
        default=False, description="Connect to s3 without local AWS credentials."
    )
    connector_type: str = Field(default=CONNECTOR_TYPE, init=False)

    def get_access_config(self) -> dict[str, Any]:
        access_config = self.access_config.get_secret_value()
        has_explicit_credentials = bool(
            access_config.key or access_config.secret or access_config.token
        )

        access_configs: dict[str, Any]

        if has_explicit_credentials:
            access_configs = {"anon": False}
            # Avoid injecting None by filtering out k,v pairs where the value is None
            access_configs.update(
                {
                    k: v
                    for k, v in access_config.model_dump().items()
                    if v is not None and k != "ambient_credentials"
                }
            )
        elif access_config.ambient_credentials:
            if os.getenv("ALLOW_AMBIENT_CREDENTIALS_S3", "").lower() == "true":
                logger.info(
                    "Using ambient AWS credentials (environment variables, .aws folder, IAM roles)"
                )
                access_configs = {"anon": False}
                # Don't pass explicit credentials, let s3fs/boto3 auto-detect
            else:
                # Field allows but environment doesn't - raise error for security
                raise UserAuthError(
                    "Ambient credentials requested (ambient_credentials=True) but "
                    "ALLOW_AMBIENT_CREDENTIALS_S3 environment variable is not set to 'true'. "
                )
        elif self.anonymous:
            access_configs = {"anon": True}
        else:
            # User set anonymous=False but provided no credentials and no ambient permission
            raise UserAuthError(
                "No authentication method specified. anonymous=False but no explicit credentials "
                "provided and ambient_credentials=False."
            )

        if self.endpoint_url:
            access_configs["endpoint_url"] = self.endpoint_url

<<<<<<< HEAD
        # Avoid injecting None by filtering out k,v pairs where the value is None
        access_values = {
            k: v for k, v in self.access_config.get_secret_value().model_dump().items() if v
        }
        
        if access_values.get("region") and not self.endpoint_url:
            access_configs["client_kwargs"] = {"region_name": access_values.pop("region")}
        
        access_configs.update(access_values)
=======
>>>>>>> 329626aa
        return access_configs

    @requires_dependencies(["s3fs", "fsspec"], extras="s3")
    @contextmanager
    def get_client(self, protocol: str) -> Generator["S3FileSystem", None, None]:
        with super().get_client(protocol=protocol) as client:
            yield client

    def wrap_error(self, e: Exception) -> Exception:
        # s3fs maps botocore errors into python ones using mapping here:
        # https://github.com/fsspec/s3fs/blob/main/s3fs/errors.py
        if isinstance(e, PermissionError):
            return UserAuthError(e)
        if isinstance(e, FileNotFoundError):
            return UserError(f"File not found: {e}")
        if cause := getattr(e, "__cause__", None):
            error_response = cause.response
            error_meta = error_response["ResponseMetadata"]
            http_code = error_meta["HTTPStatusCode"]
            message = error_response["Error"].get("Message", str(e))
            if 400 <= http_code < 500:
                return UserError(message)
            if http_code >= 500:
                return ProviderError(message)
        logger.error(
            "Unhandled exception from S3 (type: %s, endpoint: %s): %s",
            type(e).__name__,
            self.endpoint_url or "default",
            e,
            exc_info=True,
        )
        return e

    def _extract_region_from_error(self, e: Exception) -> Optional[str]:
        if isinstance(e, PermissionError) and hasattr(e, '__cause__'):
            response = getattr(e.__cause__, 'response', {})
            headers = response.get('ResponseMetadata', {}).get('HTTPHeaders', {})
            return headers.get('x-amz-bucket-region')
        return None


@dataclass
class S3Indexer(FsspecIndexer):
    connection_config: S3ConnectionConfig
    index_config: S3IndexerConfig
    connector_type: str = CONNECTOR_TYPE

    def wrap_error(self, e: Exception) -> Exception:
        return self.connection_config.wrap_error(e=e)

    def precheck(self) -> None:
        self.log_operation_start(
            "Connection validation",
            protocol=self.index_config.protocol,
            path=self.index_config.path_without_protocol,
        )

        try:
            self._attempt_precheck()
            return
        except Exception as e:
            if not self.connection_config.endpoint_url:
                detected_region = self.connection_config._extract_region_from_error(e)
                if detected_region:
                    self.log_debug(f"Detected bucket region from error headers: {detected_region}")
                current_region = self.connection_config.access_config.get_secret_value().region
                if detected_region and detected_region != current_region:
                    original_access_config = self.connection_config.access_config
                    temp_access_config = self.connection_config.access_config.get_secret_value().model_copy()
                    temp_access_config.region = detected_region
                    from pydantic import Secret
                    self.connection_config.access_config = Secret(temp_access_config)
                    
                    try:
                        self._attempt_precheck()
                        self.log_info(f"Connected using auto-detected region: {detected_region}")
                        return
                    except Exception:
                        self.connection_config.access_config = original_access_config
            
            self.log_connection_failed(
                connector_type=self.connector_type,
                error=e,
                endpoint=f"{self.index_config.protocol}://{self.index_config.path_without_protocol}",
            )
            raise self.wrap_error(e=e)

    def _attempt_precheck(self) -> None:
        from fsspec import get_filesystem_class
        
        fs = get_filesystem_class(self.index_config.protocol)(
            **self.connection_config.get_access_config(),
        )
        files = fs.ls(path=self.index_config.path_without_protocol, detail=True)
        valid_files = [x.get("name") for x in files if x.get("type") == "file"]
        if not valid_files:
            self.log_operation_complete("Connection validation", count=0)
            return
        file_to_sample = valid_files[0]
        self.log_debug(f"attempting to make HEAD request for file: {file_to_sample}")
        with self.connection_config.get_client(protocol=self.index_config.protocol) as client:
            client.head(path=file_to_sample)

        self.log_connection_validated(
            connector_type=self.connector_type,
            endpoint=f"{self.index_config.protocol}://{self.index_config.path_without_protocol}",
        )

    def get_path(self, file_info: dict) -> str:
        return file_info["Key"]

    def get_metadata(self, file_info: dict) -> FileDataSourceMetadata:
        path = file_info["Key"]

        self.log_debug("Getting metadata for S3 object", context={"file_path": path})
        self.log_file_operation("Getting metadata", file_path=path)

        date_created = None
        date_modified = None
        modified = file_info.get("LastModified")
        if modified:
            date_created = str(modified.timestamp())
            date_modified = str(modified.timestamp())

        file_size = file_info.get("size") if "size" in file_info else None
        file_size = file_size or file_info.get("Size")

        version = file_info.get("ETag").rstrip('"').lstrip('"') if "ETag" in file_info else None
        metadata: dict[str, str] = {}
        with (
            contextlib.suppress(AttributeError),
            self.connection_config.get_client(protocol=self.index_config.protocol) as client,
        ):
            metadata = client.metadata(path=path)
        record_locator = {
            "protocol": self.index_config.protocol,
            "remote_file_path": self.index_config.remote_url,
        }
        if metadata:
            record_locator["metadata"] = metadata
        issue_characters = [char for char in CHARACTERS_TO_AVOID if char in path]
        if issue_characters:
            self.log_warning(
                f"File path contains characters that can cause issues with S3: {issue_characters}",
                context={"path": path, "problematic_characters": issue_characters},
            )
        return FileDataSourceMetadata(
            date_created=date_created,
            date_modified=date_modified,
            date_processed=str(time()),
            version=version,
            url=f"{self.index_config.protocol}://{path}",
            record_locator=record_locator,
            filesize_bytes=file_size,
        )


class S3DownloaderConfig(FsspecDownloaderConfig):
    pass


@dataclass
class S3Downloader(FsspecDownloader):
    protocol: str = "s3"
    connection_config: S3ConnectionConfig
    connector_type: str = CONNECTOR_TYPE
    download_config: Optional[S3DownloaderConfig] = field(default_factory=S3DownloaderConfig)


class S3UploaderConfig(FsspecUploaderConfig):
    pass


@dataclass
class S3Uploader(FsspecUploader):
    connector_type: str = CONNECTOR_TYPE
    connection_config: S3ConnectionConfig
    upload_config: S3UploaderConfig = field(default=None)


s3_source_entry = SourceRegistryEntry(
    indexer=S3Indexer,
    indexer_config=S3IndexerConfig,
    downloader=S3Downloader,
    downloader_config=S3DownloaderConfig,
    connection_config=S3ConnectionConfig,
)

s3_destination_entry = DestinationRegistryEntry(
    uploader=S3Uploader,
    uploader_config=S3UploaderConfig,
    connection_config=S3ConnectionConfig,
    upload_stager_config=BlobStoreUploadStagerConfig,
    upload_stager=BlobStoreUploadStager,
)<|MERGE_RESOLUTION|>--- conflicted
+++ resolved
@@ -34,7 +34,7 @@
 
 CONNECTOR_TYPE = "s3"
 
-# https://docs.aws.amazon.com/AmazonS3/latest/userguide/object-keys.html#object-key-guidelines-avoid-characters  # noqa
+# https://docs.aws.amazon.com/AmazonS3/latest/userguide/object-keys.html#object-key-guidelines-avoid-characters
 CHARACTERS_TO_AVOID = ["\\", "{", "^", "}", "%", "`", "]", '"', ">", "[", "~", "<", "#", "|"]
 
 if TYPE_CHECKING:
@@ -57,19 +57,17 @@
     token: Optional[str] = Field(
         default=None, description="If not anonymous, use this security token, if specified."
     )
-<<<<<<< HEAD
     region: Optional[str] = Field(
         default=None, 
         description="AWS region name (e.g., 'us-east-2'). If not specified, will attempt "
         "to auto-detect from bucket location or use AWS default region."
-=======
+    )
     ambient_credentials: bool = Field(
         default=False,
         description="Explicitly allow using ambient AWS credentials from .aws folder, "
         "environment variables, or IAM roles. Requires ALLOW_AMBIENT_CREDENTIALS_S3 environment "
         "variable to also be set to 'true' (case insensitive) for security. When False (default), "
         "only explicit credentials or anonymous access are allowed.",
->>>>>>> 329626aa
     )
 
 
@@ -129,18 +127,12 @@
         if self.endpoint_url:
             access_configs["endpoint_url"] = self.endpoint_url
 
-<<<<<<< HEAD
-        # Avoid injecting None by filtering out k,v pairs where the value is None
-        access_values = {
-            k: v for k, v in self.access_config.get_secret_value().model_dump().items() if v
-        }
-        
-        if access_values.get("region") and not self.endpoint_url:
-            access_configs["client_kwargs"] = {"region_name": access_values.pop("region")}
-        
-        access_configs.update(access_values)
-=======
->>>>>>> 329626aa
+        access_config = self.access_config.get_secret_value()
+        if access_config.region and not self.endpoint_url:
+            if "client_kwargs" not in access_configs:
+                access_configs["client_kwargs"] = {}
+            access_configs["client_kwargs"]["region_name"] = access_config.region
+
         return access_configs
 
     @requires_dependencies(["s3fs", "fsspec"], extras="s3")
