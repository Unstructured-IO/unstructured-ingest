--- conflicted
+++ resolved
@@ -407,11 +407,7 @@
 
     def get_root_info(self, files_client, object_id: str) -> dict:
         return files_client.get(
-<<<<<<< HEAD
-            fileId=object_id, fields=",".join(self.fields)
-=======
             supportsAllDrives=True, fileId=object_id, fields=",".join(self.fields)
->>>>>>> 57b923ae
         ).execute()
 
     def get_files(
