--- conflicted
+++ resolved
@@ -269,32 +269,6 @@
         return output_path
 
 
-<<<<<<< HEAD
-=======
-class AstraDBUploaderConfig(UploaderConfig):
-    collection_name: str = Field(
-        description="The name of the Astra DB collection. "
-        "Note that the collection name must only include letters, "
-        "numbers, and underscores."
-    )
-    embedding_dimension: int = Field(
-        default=384, description="The dimensionality of the embeddings"
-    )
-    keyspace: Optional[str] = Field(default=None, description="The Astra DB connection keyspace.")
-    namespace: Optional[str] = Field(
-        default=None,
-        description="The Astra DB connection namespace.",
-        deprecated="Please use 'keyspace' instead.",
-    )
-    requested_indexing_policy: Optional[dict[str, Any]] = Field(
-        default=None,
-        description="The indexing policy to use for the collection.",
-        examples=['{"deny": ["metadata"]}'],
-    )
-    batch_size: int = Field(default=20, description="Number of records per batch")
-
-
->>>>>>> 48843d16
 @dataclass
 class AstraDBUploader(Uploader):
     connection_config: AstraDBConnectionConfig
@@ -312,42 +286,10 @@
 
     @requires_dependencies(["astrapy"], extras="astradb")
     def get_collection(self) -> "AstraDBCollection":
-<<<<<<< HEAD
         return get_astra_collection(
             connection_config=self.connection_config,
             config=self.upload_config,
         )
-=======
-        from astrapy import DataAPIClient as AstraDBClient
-
-        # Choose keyspace or deprecated namespace
-        keyspace_param = self.upload_config.keyspace or self.upload_config.namespace
-
-        # Get the collection_name
-        collection_name = self.upload_config.collection_name
-
-        # Build the Astra DB object.
-        access_configs = self.connection_config.access_config.get_secret_value()
-
-        # Create a client object to interact with the Astra DB
-        # caller_name/version for Astra DB tracking
-        my_client = AstraDBClient(
-            caller_name=integration_name,
-            caller_version=integration_version,
-        )
-
-        # Get the database object
-        astra_db = my_client.get_database(
-            api_endpoint=access_configs.api_endpoint,
-            token=access_configs.token,
-            keyspace=keyspace_param,
-        )
-
-        # Connect to the newly created collection
-        astra_db_collection = astra_db.get_collection(name=collection_name)
-
-        return astra_db_collection
->>>>>>> 48843d16
 
     def run(self, path: Path, file_data: FileData, **kwargs: Any) -> None:
         with path.open("r") as file:
