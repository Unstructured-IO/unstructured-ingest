import json
from dataclasses import dataclass, field
from typing import TYPE_CHECKING, Any, Optional

from pydantic import Field, Secret

from unstructured_ingest.error import DestinationConnectionError
from unstructured_ingest.utils.data_prep import (
    flatten_dict,
    generator_batching_wbytes,
)
from unstructured_ingest.utils.dep_check import requires_dependencies
from unstructured_ingest.v2.constants import RECORD_ID_LABEL
from unstructured_ingest.v2.interfaces import (
    AccessConfig,
    ConnectionConfig,
    FileData,
    Uploader,
    UploaderConfig,
    UploadStager,
    UploadStagerConfig,
)
from unstructured_ingest.v2.logger import logger
from unstructured_ingest.v2.processes.connector_registry import DestinationRegistryEntry
from unstructured_ingest.v2.utils import get_enhanced_element_id

if TYPE_CHECKING:
    from pinecone import Index as PineconeIndex
    from pinecone import Pinecone


CONNECTOR_TYPE = "pinecone"
MAX_PAYLOAD_SIZE = 2 * 1024 * 1024  # 2MB
MAX_POOL_THREADS = 100
MAX_METADATA_BYTES = 40960  # 40KB https://docs.pinecone.io/reference/quotas-and-limits#hard-limits
MAX_QUERY_RESULTS = 10000


class PineconeAccessConfig(AccessConfig):
    pinecone_api_key: Optional[str] = Field(
        default=None, description="API key for Pinecone.", alias="api_key"
    )


class PineconeConnectionConfig(ConnectionConfig):
    index_name: str = Field(description="Name of the index to connect to.")
    access_config: Secret[PineconeAccessConfig] = Field(
        default=PineconeAccessConfig(), validate_default=True
    )

    @requires_dependencies(["pinecone"], extras="pinecone")
    def get_client(self, **index_kwargs) -> "Pinecone":
        from pinecone import Pinecone

        from unstructured_ingest import __version__ as unstructured_version

        return Pinecone(
            api_key=self.access_config.get_secret_value().pinecone_api_key,
            source_tag=f"unstructured_ingest=={unstructured_version}",
        )

    def get_index(self, **index_kwargs) -> "PineconeIndex":
        pc = self.get_client()

        index = pc.Index(name=self.index_name, **index_kwargs)
        logger.debug(f"connected to index: {pc.describe_index(self.index_name)}")
        return index


ALLOWED_FIELDS = (
    "element_id",
    "text",
    "parent_id",
    "category_depth",
    "emphasized_text_tags",
    "emphasized_text_contents",
    "coordinates",
    "last_modified",
    "page_number",
    "filename",
    "is_continuation",
    "link_urls",
    "link_texts",
    "text_as_html",
)


class PineconeUploadStagerConfig(UploadStagerConfig):
    metadata_fields: list[str] = Field(
        default=list(ALLOWED_FIELDS),
        description=(
            "which metadata from the source element to map to the payload metadata being sent to "
            "Pinecone."
        ),
    )


class PineconeUploaderConfig(UploaderConfig):
    batch_size: Optional[int] = Field(
        default=None,
        description="Optional number of records per batch. Will otherwise limit by size.",
    )
    pool_threads: Optional[int] = Field(
        default=1, description="Optional limit on number of threads to use for upload"
    )
    namespace: Optional[str] = Field(
        default=None,
        description="The namespace to write to. If not specified, the default namespace is used",
    )
    record_id_key: str = Field(
        default=RECORD_ID_LABEL,
        description="searchable key to find entries for the same record on previous runs",
    )


@dataclass
class PineconeUploadStager(UploadStager):
    upload_stager_config: PineconeUploadStagerConfig = field(
        default_factory=lambda: PineconeUploadStagerConfig()
    )

    def conform_dict(self, element_dict: dict, file_data: FileData) -> dict:
        embeddings = element_dict.pop("embeddings", None)
        metadata: dict[str, Any] = element_dict.pop("metadata", {})
        data_source = metadata.pop("data_source", {})
        coordinates = metadata.pop("coordinates", {})
        pinecone_metadata = {}
        for possible_meta in [element_dict, metadata, data_source, coordinates]:
            pinecone_metadata.update(
                {
                    k: v
                    for k, v in possible_meta.items()
                    if k in self.upload_stager_config.metadata_fields
                }
            )

        metadata = flatten_dict(
            pinecone_metadata,
            separator="-",
            flatten_lists=True,
            remove_none=True,
        )
        metadata_size_bytes = len(json.dumps(metadata).encode())
        if metadata_size_bytes > MAX_METADATA_BYTES:
            logger.info(
                f"Metadata size is {metadata_size_bytes} bytes, which exceeds the limit of"
                f" {MAX_METADATA_BYTES} bytes per vector. Dropping the metadata."
            )
            metadata = {}

        metadata[RECORD_ID_LABEL] = file_data.identifier

        # To support more optimal deletes, a prefix is suggested for each record:
        # https://docs.pinecone.io/guides/data/manage-rag-documents#delete-all-records-for-a-parent-document
        return {
<<<<<<< HEAD
            "id": get_enhanced_element_id(element_dict=element_dict, file_data=file_data),
=======
            "id": f"{file_data.identifier}#{get_enhanced_element_id(element_dict=element_dict, file_data=file_data)}",  # noqa:E501
>>>>>>> 5914bd9c
            "values": embeddings,
            "metadata": metadata,
        }


@dataclass
class PineconeUploader(Uploader):
    upload_config: PineconeUploaderConfig
    connection_config: PineconeConnectionConfig
    connector_type: str = CONNECTOR_TYPE

    def precheck(self):
        try:
            self.connection_config.get_index()
        except Exception as e:
            logger.error(f"failed to validate connection: {e}", exc_info=True)
            raise DestinationConnectionError(f"failed to validate connection: {e}")

    def pod_delete_by_record_id(self, file_data: FileData) -> None:
        logger.debug(
            f"deleting any content with metadata "
            f"{self.upload_config.record_id_key}={file_data.identifier} "
            f"from pinecone pod index"
        )
        index = self.connection_config.get_index(pool_threads=MAX_POOL_THREADS)
        delete_kwargs = {
            "filter": {self.upload_config.record_id_key: {"$eq": file_data.identifier}}
        }
        if namespace := self.upload_config.namespace:
            delete_kwargs["namespace"] = namespace

        resp = index.delete(**delete_kwargs)
        logger.debug(
            f"deleted any content with metadata "
            f"{self.upload_config.record_id_key}={file_data.identifier} "
            f"from pinecone index: {resp}"
        )

    def serverless_delete_by_record_id(self, file_data: FileData) -> None:
        logger.debug(
            f"deleting any content with metadata "
            f"{self.upload_config.record_id_key}={file_data.identifier} "
            f"from pinecone serverless index"
        )
        index = self.connection_config.get_index(pool_threads=MAX_POOL_THREADS)
        list_kwargs = {"prefix": f"{file_data.identifier}#"}
        deleted_ids = 0
        if namespace := self.upload_config.namespace:
            list_kwargs["namespace"] = namespace
        for ids in index.list(**list_kwargs):
            deleted_ids += len(ids)
            delete_kwargs = {"ids": ids}
            if namespace := self.upload_config.namespace:
                delete_resp = delete_kwargs["namespace"] = namespace
                # delete_resp should be an empty dict if there were no errors
                if delete_resp:
                    logger.error(f"failed to delete batch of ids: {delete_resp}")
            index.delete(**delete_kwargs)
        logger.info(
            f"deleted {deleted_ids} records with metadata "
            f"{self.upload_config.record_id_key}={file_data.identifier} "
            f"from pinecone index"
        )

    @requires_dependencies(["pinecone"], extras="pinecone")
    def upsert_batches_async(self, elements_dict: list[dict]):
        from pinecone.exceptions import PineconeApiException

        chunks = list(
            generator_batching_wbytes(
                iterable=elements_dict,
                batch_size_limit_bytes=MAX_PAYLOAD_SIZE - 100,
                max_batch_size=self.upload_config.batch_size,
            )
        )
        logger.info(f"split doc with {len(elements_dict)} elements into {len(chunks)} batches")

        max_pool_threads = min(len(chunks), MAX_POOL_THREADS)
        if self.upload_config.pool_threads:
            pool_threads = min(self.upload_config.pool_threads, max_pool_threads)
        else:
            pool_threads = max_pool_threads
        index = self.connection_config.get_index(pool_threads=pool_threads)
        with index:
            upsert_kwargs = [{"vectors": chunk, "async_req": True} for chunk in chunks]
            if namespace := self.upload_config.namespace:
                for kwargs in upsert_kwargs:
                    kwargs["namespace"] = namespace
            async_results = [index.upsert(**kwarg) for kwarg in upsert_kwargs]
            # Wait for and retrieve responses (this raises in case of error)
            try:
                results = [async_result.get() for async_result in async_results]
            except PineconeApiException as api_error:
                raise DestinationConnectionError(f"http error: {api_error}") from api_error
            logger.debug(f"results: {results}")

    def run_data(self, data: list[dict], file_data: FileData, **kwargs: Any) -> None:
        logger.info(
            f"writing a total of {len(data)} elements via"
            f" document batches to destination"
            f" index named {self.connection_config.index_name}"
        )
        # Determine if serverless or pod based index
        pinecone_client = self.connection_config.get_client()
        index_description = pinecone_client.describe_index(name=self.connection_config.index_name)
        if "serverless" in index_description.get("spec"):
            self.serverless_delete_by_record_id(file_data=file_data)
        elif "pod" in index_description.get("spec"):
            self.pod_delete_by_record_id(file_data=file_data)
        else:
            raise ValueError(f"unexpected spec type in index description: {index_description}")
        self.upsert_batches_async(elements_dict=data)


pinecone_destination_entry = DestinationRegistryEntry(
    connection_config=PineconeConnectionConfig,
    uploader=PineconeUploader,
    uploader_config=PineconeUploaderConfig,
    upload_stager=PineconeUploadStager,
    upload_stager_config=PineconeUploadStagerConfig,
)<|MERGE_RESOLUTION|>--- conflicted
+++ resolved
@@ -153,11 +153,7 @@
         # To support more optimal deletes, a prefix is suggested for each record:
         # https://docs.pinecone.io/guides/data/manage-rag-documents#delete-all-records-for-a-parent-document
         return {
-<<<<<<< HEAD
-            "id": get_enhanced_element_id(element_dict=element_dict, file_data=file_data),
-=======
             "id": f"{file_data.identifier}#{get_enhanced_element_id(element_dict=element_dict, file_data=file_data)}",  # noqa:E501
->>>>>>> 5914bd9c
             "values": embeddings,
             "metadata": metadata,
         }
