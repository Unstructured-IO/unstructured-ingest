import hashlib
import json
import time
import sys
from dataclasses import dataclass, field
from datetime import timedelta
from pathlib import Path
from typing import TYPE_CHECKING, Any, Optional, List, Generator

from unstructured_ingest.enhanced_dataclass import enhanced_field
from unstructured_ingest.utils.data_prep import batch_generator, flatten_dict
from unstructured_ingest.utils.dep_check import requires_dependencies
from unstructured_ingest.v2.interfaces import (
    AccessConfig,
    ConnectionConfig,
    UploadContent,
    Uploader,
    UploaderConfig,
    UploadStager,
    UploadStagerConfig, IndexerConfig, Indexer, DownloaderConfig, Downloader, FileDataSourceMetadata,
    DownloadResponse, download_responses,

)
from unstructured_ingest.error import (
    DestinationConnectionError,
    SourceConnectionError,
    SourceConnectionNetworkError,
)
from unstructured_ingest.v2.logger import logger
from unstructured_ingest.v2.processes.connector_registry import (
    DestinationRegistryEntry, SourceRegistryEntry
)

if TYPE_CHECKING:
    from couchbase.cluster import Cluster

CONNECTOR_TYPE = "couchbase"
SERVER_API_VERSION = "1"

def connect_to_couchbase(access_config):
    from datetime import timedelta

    from couchbase.auth import PasswordAuthenticator
    from couchbase.cluster import Cluster
    from couchbase.options import ClusterOptions

    connection_string = username = password = None
    try:
        if access_config.connection_string is not None:
            connection_string = access_config.connection_string
        if access_config.username is not None:
            username = access_config.username
        if access_config.password is not None:
            password = access_config.password
    except Exception as e:
        raise f"please provide connection string, username and password : {e}"

    auth = PasswordAuthenticator(username, password)
    options = ClusterOptions(auth)
    options.apply_profile("wan_development")
    cluster = Cluster(connection_string, options)
    cluster.wait_until_ready(timedelta(seconds=5))
    return cluster

@dataclass
class CouchbaseAccessConfig(AccessConfig):
    password: str


@dataclass
class CouchbaseConnectionConfig(ConnectionConfig):
    username: str
    bucket: str
    connection_string: str = "couchbase://localhost"
    scope: str = "_default"
    collection: str = "_default"
    access_config: CouchbaseAccessConfig = enhanced_field(
        default_factory=CouchbaseAccessConfig, sensitive=True
    )
    batch_size: int = 50
    connector_type: str = CONNECTOR_TYPE


@dataclass
class CouchbaseUploadStagerConfig(UploadStagerConfig):
    pass


@dataclass
class CouchbaseUploadStager(UploadStager):
    upload_stager_config: CouchbaseUploadStagerConfig = field(
        default_factory=lambda: CouchbaseUploadStagerConfig()
    )

    def run(
        self,
        elements_filepath: Path,
        output_dir: Path,
        output_filename: str,
        **kwargs: Any,
    ) -> Path:
        with open(elements_filepath) as elements_file:
            elements_contents = json.load(elements_file)

        output_elements = []
        for element in elements_contents:
            new_doc = {
                element["element_id"]: {
                    "embedding": element.get("embeddings", None),
                    "text": element.get("text", None),
                    "metadata": element.get("metadata", None),
                    "type": element.get("type", None),
                }
            }
            output_elements.append(new_doc)

        output_path = Path(output_dir) / Path(f"{output_filename}.json")
        with open(output_path, "w") as output_file:
            json.dump(output_elements, output_file)
        return output_path


@dataclass
class CouchbaseUploaderConfig(UploaderConfig):
    batch_size: int = 50


@dataclass
class CouchbaseUploader(Uploader):
    upload_config: CouchbaseUploaderConfig
    connection_config: CouchbaseConnectionConfig
    cluster: Optional["Cluster"] = field(init=False, default=None)
    connector_type: str = CONNECTOR_TYPE

    def __post_init__(self):
<<<<<<< HEAD
        self.cluster = self.get_cluster()

    @requires_dependencies(["couchbase"], extras="couchbase")
    def get_cluster(self) -> "Cluster":
        return connect_to_couchbase(self.connection_config.access_config)
=======
        try:
            self.cluster = self.connect_to_couchbase()
        except Exception as e:
            logger.error(f"Error connecting to couchbase: {e}")

    @requires_dependencies(["couchbase"], extras="couchbase")
    def connect_to_couchbase(self) -> "Cluster":
        from couchbase.auth import PasswordAuthenticator
        from couchbase.cluster import Cluster
        from couchbase.options import ClusterOptions

        access_conf = self.connection_config.access_config
        connection_string = access_conf.connection_string
        username = access_conf.username
        password = access_conf.password

        auth = PasswordAuthenticator(username, password)
        options = ClusterOptions(auth)
        options.apply_profile("wan_development")
        cluster = Cluster(connection_string, options)
        cluster.wait_until_ready(timedelta(seconds=5))
        return cluster
>>>>>>> b8b99107

    def run(self, contents: list[UploadContent], **kwargs: Any) -> None:
        elements = []
        for content in contents:
            with open(content.path) as elements_file:
                elements.extend(json.load(elements_file))

        logger.info(
            f"writing {len(elements)} objects to destination "
            f"bucket, {self.connection_config.bucket} "
            f"at {self.connection_config.access_config.connection_string}",
        )
        bucket = self.cluster.bucket(self.connection_config.bucket)
        scope = bucket.scope(self.connection_config.scope)
        collection = scope.collection(self.connection_config.collection)

        for chunk in batch_generator(elements, self.upload_config.batch_size):
            collection.upsert_multi({doc_id: doc for doc in chunk for doc_id, doc in doc.items()})


@dataclass
class CouchbaseIndexerConfig(IndexerConfig):
    batch_size: int = 100


@dataclass
class CouchbaseIndexer(Indexer):
    connection_config: CouchbaseConnectionConfig
    index_config: CouchbaseIndexerConfig
    connector_type: str = CONNECTOR_TYPE
    cluster: Optional["Cluster"] = field(init=False, default=None)

    def __post_init__(self):
        try:
            self.cluster = self.get_cluster()
        except Exception as e:
            logger.error(f"failed to validate connection: {e}", exc_info=True)
            raise SourceConnectionError(f"failed to validate connection: {e}")

    @requires_dependencies(["couchbase"], extras="couchbase")
    def get_cluster(self) -> "Cluster":
        return connect_to_couchbase(self.connection_config.access_config)

    @requires_dependencies(["couchbase"], extras="couchbase")
    def _get_doc_ids(self) -> List[str]:
        query = (
            f"SELECT META(d).id "
            f"FROM `{self.connection_config.bucket}`."
            f"`{self.connection_config.scope}`."
            f"`{self.connection_config.collection}` as d"
        )

        max_attempts = 5
        attempts = 0
        while attempts < max_attempts:
            try:
                result = self.cluster.query(query)
                document_ids = [row["id"] for row in result]
                return document_ids
            except Exception as e:
                attempts += 1
                time.sleep(3)
                if attempts == max_attempts:
                    raise SourceConnectionError(f"failed to get document ids: {e}")

    def run(self, **kwargs: Any) -> Generator[FileData, None, None]:
        ids = self._get_doc_ids()

        id_batches = [
            ids[i * self.connection_config.batch_size: (i + 1) * self.connection_config.batch_size]
            for i in range(
                (len(ids) + self.connection_config.batch_size - 1)
                // self.connection_config.batch_size
            )
        ]
        for batch in id_batches:
            # Make sure the hash is always a positive number to create identified
            identified = str(hash(batch) + sys.maxsize + 1)
            yield FileData(
                identifier=identified,
                connector_type=CONNECTOR_TYPE,
                metadata=FileDataSourceMetadata(
                    url=f"{self.connection_config.access_config.connection_string}/{self.connection_config.bucket}",
                    date_processed=str(time.time()),
                ),
                additional_metadata={
                    "ids": list(batch),
                    "bucket": self.connection_config.bucket,
                },
            )


@dataclass
class CouchbaseDownloaderConfig(DownloaderConfig):
    fields: list[str] = field(default_factory=list)


@dataclass
class CouchbaseDownloader(Downloader):
    connection_config: CouchbaseConnectionConfig
    download_config: CouchbaseDownloaderConfig
    connector_type: str = CONNECTOR_TYPE

    def is_async(self) -> bool:
        return True

    def get_identifier(self, bucket: str, record_id: str) -> str:
        f = f"{bucket}-{record_id}"
        if self.download_config.fields:
            f = "{}-{}".format(
                f,
                hashlib.sha256(",".join(self.download_config.fields).encode()).hexdigest()[:8],
            )
        return f

    def map_cb_results(self, cb_results: dict) -> str:
        doc_body = cb_results
        flattened_dict = flatten_dict(dictionary=doc_body)
        str_values = [str(value) for value in flattened_dict.values()]
        concatenated_values = "\n".join(str_values)
        return concatenated_values

    def generate_download_response(
        self, result: dict, bucket: str, file_data: FileData
    ) -> DownloadResponse:
        record_id = result["id"]
        filename_id = self.get_identifier(bucket=bucket, record_id=record_id)
        filename = f"{filename_id}.txt"
        download_path = self.download_dir / Path(filename)
        logger.debug(
            f"Downloading results from bucket {bucket} and id {record_id} to {download_path}"
        )
        download_path.parent.mkdir(parents=True, exist_ok=True)
        try:
            with open(download_path, "w", encoding="utf8") as f:
                f.write(self.map_cb_results(cb_results=result))
        except Exception as e:
            logger.error(
                f"failed to download from bucket {bucket} "
                f"and id {record_id} to {download_path}: {e}",
                exc_info=True,
            )
            raise SourceConnectionNetworkError(f"failed to download file {file_data.identifier}")
        return DownloadResponse(
            file_data=FileData(
                identifier=filename_id,
                connector_type=CONNECTOR_TYPE,
                metadata=FileDataSourceMetadata(
                    version=None,
                    date_processed=str(time()),
                    record_locator={
                        "connection_string": self.connection_config.access_config.connection_string,
                        "bucket": bucket,
                        "document_id": record_id,
                    },
                ),
            ),
            path=download_path,
        )

    def run(self, file_data: FileData, **kwargs: Any) -> download_responses:
        raise NotImplementedError()

    @requires_dependencies(["couchbase"], extras="couchbase")
    def load_async(self):
        from couchbase.cluster import Cluster, ClusterOptions
        from couchbase.auth import PasswordAuthenticator
        from couchbase.options import QueryOptions

        return Cluster, ClusterOptions, PasswordAuthenticator, QueryOptions

    async def run_async(self, file_data: FileData, **kwargs: Any) -> download_responses:
        Cluster, ClusterOptions, PasswordAuthenticator, QueryOptions = self.load_async()

        bucket_name: str = file_data.additional_metadata["bucket"]
        ids: list[str] = file_data.additional_metadata["ids"]

        cluster = Cluster(
            self.connection_config.access_config.connection_string,
            ClusterOptions(PasswordAuthenticator(
                self.connection_config.access_config.username,
                self.connection_config.access_config.password
            ))
        )
        bucket = cluster.bucket(bucket_name)
        collection = bucket.default_collection()

        download_responses = []
        for doc_id in ids:
            result = await collection.get(doc_id)
            download_responses.append(
                self.generate_download_response(
                    result=result.content_as[dict], bucket=bucket_name, file_data=file_data
                )
            )
        return download_responses


couchbase_destination_entry = DestinationRegistryEntry(
    connection_config=CouchbaseConnectionConfig,
    uploader=CouchbaseUploader,
    uploader_config=CouchbaseUploaderConfig,
    upload_stager=CouchbaseUploadStager,
    upload_stager_config=CouchbaseUploadStagerConfig,
)

couchbase_source_entry = SourceRegistryEntry(
    connection_config=CouchbaseConnectionConfig,
    indexer=CouchbaseIndexer,
    indexer_config=CouchbaseIndexerConfig,
    downloader=CouchbaseDownloader,
    downloader_config=CouchbaseDownloaderConfig,
)<|MERGE_RESOLUTION|>--- conflicted
+++ resolved
@@ -6,6 +6,7 @@
 from datetime import timedelta
 from pathlib import Path
 from typing import TYPE_CHECKING, Any, Optional, List, Generator
+from datetime import timedelta
 
 from unstructured_ingest.enhanced_dataclass import enhanced_field
 from unstructured_ingest.utils.data_prep import batch_generator, flatten_dict
@@ -37,9 +38,8 @@
 CONNECTOR_TYPE = "couchbase"
 SERVER_API_VERSION = "1"
 
+@requires_dependencies(["couchbase"], extras="couchbase")
 def connect_to_couchbase(access_config):
-    from datetime import timedelta
-
     from couchbase.auth import PasswordAuthenticator
     from couchbase.cluster import Cluster
     from couchbase.options import ClusterOptions
@@ -133,36 +133,11 @@
     connector_type: str = CONNECTOR_TYPE
 
     def __post_init__(self):
-<<<<<<< HEAD
         self.cluster = self.get_cluster()
 
     @requires_dependencies(["couchbase"], extras="couchbase")
     def get_cluster(self) -> "Cluster":
         return connect_to_couchbase(self.connection_config.access_config)
-=======
-        try:
-            self.cluster = self.connect_to_couchbase()
-        except Exception as e:
-            logger.error(f"Error connecting to couchbase: {e}")
-
-    @requires_dependencies(["couchbase"], extras="couchbase")
-    def connect_to_couchbase(self) -> "Cluster":
-        from couchbase.auth import PasswordAuthenticator
-        from couchbase.cluster import Cluster
-        from couchbase.options import ClusterOptions
-
-        access_conf = self.connection_config.access_config
-        connection_string = access_conf.connection_string
-        username = access_conf.username
-        password = access_conf.password
-
-        auth = PasswordAuthenticator(username, password)
-        options = ClusterOptions(auth)
-        options.apply_profile("wan_development")
-        cluster = Cluster(connection_string, options)
-        cluster.wait_until_ready(timedelta(seconds=5))
-        return cluster
->>>>>>> b8b99107
 
     def run(self, contents: list[UploadContent], **kwargs: Any) -> None:
         elements = []
