--- conflicted
+++ resolved
@@ -134,26 +134,8 @@
         self.cluster = self.get_cluster()
 
     @requires_dependencies(["couchbase"], extras="couchbase")
-<<<<<<< HEAD
     def get_cluster(self) -> "Cluster":
         return connect_to_couchbase(self.connection_config.access_config)
-=======
-    def connect_to_couchbase(self) -> "Cluster":
-        from couchbase.auth import PasswordAuthenticator
-        from couchbase.cluster import Cluster
-        from couchbase.options import ClusterOptions
-
-        connection_string = self.connection_config.connection_string
-        username = self.connection_config.username
-        password = self.connection_config.access_config.password
-
-        auth = PasswordAuthenticator(username, password)
-        options = ClusterOptions(auth)
-        options.apply_profile("wan_development")
-        cluster = Cluster(connection_string, options)
-        cluster.wait_until_ready(timedelta(seconds=5))
-        return cluster
->>>>>>> 766659fc
 
     def run(self, contents: list[UploadContent], **kwargs: Any) -> None:
         elements = []
