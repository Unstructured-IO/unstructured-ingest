import hashlib
import json
<<<<<<< HEAD
import sys
=======
>>>>>>> 5914bd9c
from abc import ABC, abstractmethod
from contextlib import contextmanager
from dataclasses import dataclass, field
from datetime import date, datetime
from pathlib import Path
from time import time
from typing import Any, Generator, Union

import numpy as np
import pandas as pd
from dateutil import parser
from pydantic import BaseModel, Field, Secret

from unstructured_ingest.error import DestinationConnectionError, SourceConnectionError
from unstructured_ingest.utils.data_prep import get_data_df, split_dataframe
from unstructured_ingest.v2.constants import RECORD_ID_LABEL
from unstructured_ingest.v2.interfaces import (
    AccessConfig,
    BatchFileData,
    BatchItem,
    ConnectionConfig,
    Downloader,
    DownloaderConfig,
    DownloadResponse,
    FileData,
    FileDataSourceMetadata,
    Indexer,
    IndexerConfig,
    SourceIdentifiers,
    Uploader,
    UploaderConfig,
    UploadStager,
    UploadStagerConfig,
    download_responses,
)
from unstructured_ingest.v2.logger import logger
from unstructured_ingest.v2.utils import get_enhanced_element_id

_COLUMNS = (
    "id",
    "element_id",
    "text",
    "embeddings",
    "type",
    "system",
    "layout_width",
    "layout_height",
    "points",
    "url",
    "version",
    "date_created",
    "date_modified",
    "date_processed",
    "permissions_data",
    "record_locator",
    "category_depth",
    "parent_id",
    "attached_filename",
    "filetype",
    "last_modified",
    "file_directory",
    "filename",
    "languages",
    "page_number",
    "links",
    "page_name",
    "link_urls",
    "link_texts",
    "sent_from",
    "sent_to",
    "subject",
    "section",
    "header_footer_type",
    "emphasized_text_contents",
    "emphasized_text_tags",
    "text_as_html",
    "regex_metadata",
    "detection_class_prob",
)

_DATE_COLUMNS = ("date_created", "date_modified", "date_processed", "last_modified")


class SqlAdditionalMetadata(BaseModel):
    table_name: str
    id_column: str


class SqlBatchFileData(BatchFileData):
    additional_metadata: SqlAdditionalMetadata


def parse_date_string(date_value: Union[str, int]) -> date:
    try:
        timestamp = float(date_value) / 1000 if isinstance(date_value, int) else float(date_value)
        return datetime.fromtimestamp(timestamp)
    except Exception as e:
        logger.debug(f"date {date_value} string not a timestamp: {e}")
    return parser.parse(date_value)


class SQLAccessConfig(AccessConfig):
    pass


class SQLConnectionConfig(ConnectionConfig, ABC):
    access_config: Secret[SQLAccessConfig] = Field(default=SQLAccessConfig(), validate_default=True)

    @abstractmethod
    @contextmanager
    def get_connection(self) -> Generator[Any, None, None]:
        pass

    @abstractmethod
    @contextmanager
    def get_cursor(self) -> Generator[Any, None, None]:
        pass


class SQLIndexerConfig(IndexerConfig):
    table_name: str
    id_column: str
    batch_size: int = 100


class SQLIndexer(Indexer, ABC):
    connection_config: SQLConnectionConfig
    index_config: SQLIndexerConfig

    def _get_doc_ids(self) -> list[str]:
        with self.connection_config.get_cursor() as cursor:
            cursor.execute(
                f"SELECT {self.index_config.id_column} FROM {self.index_config.table_name}"
            )
            results = cursor.fetchall()
            ids = sorted([result[0] for result in results])
            return ids

    def precheck(self) -> None:
        try:
            with self.connection_config.get_cursor() as cursor:
                cursor.execute("SELECT 1;")
        except Exception as e:
            logger.error(f"failed to validate connection: {e}", exc_info=True)
            raise SourceConnectionError(f"failed to validate connection: {e}")

    def run(self, **kwargs: Any) -> Generator[SqlBatchFileData, None, None]:
        ids = self._get_doc_ids()
        id_batches: list[frozenset[str]] = [
            frozenset(
                ids[
                    i
                    * self.index_config.batch_size : (i + 1)  # noqa
                    * self.index_config.batch_size
                ]
            )
            for i in range(
                (len(ids) + self.index_config.batch_size - 1) // self.index_config.batch_size
            )
        ]
        for batch in id_batches:
            # Make sure the hash is always a positive number to create identified
            yield SqlBatchFileData(
                connector_type=self.connector_type,
                metadata=FileDataSourceMetadata(
                    date_processed=str(time()),
                ),
                additional_metadata=SqlAdditionalMetadata(
                    table_name=self.index_config.table_name, id_column=self.index_config.id_column
                ),
                batch_items=[BatchItem(identifier=str(b)) for b in batch],
            )


class SQLDownloaderConfig(DownloaderConfig):
    fields: list[str] = field(default_factory=list)


class SQLDownloader(Downloader, ABC):
    connection_config: SQLConnectionConfig
    download_config: SQLDownloaderConfig

    @abstractmethod
    def query_db(self, file_data: SqlBatchFileData) -> tuple[list[tuple], list[str]]:
        pass

    def sql_to_df(self, rows: list[tuple], columns: list[str]) -> list[pd.DataFrame]:
        data = [dict(zip(columns, row)) for row in rows]
        df = pd.DataFrame(data)
        dfs = [pd.DataFrame([row.values], columns=df.columns) for index, row in df.iterrows()]
        return dfs

    def get_data(self, file_data: SqlBatchFileData) -> list[pd.DataFrame]:
        rows, columns = self.query_db(file_data=file_data)
        return self.sql_to_df(rows=rows, columns=columns)

    def get_identifier(self, table_name: str, record_id: str) -> str:
        f = f"{table_name}-{record_id}"
        if self.download_config.fields:
            f = "{}-{}".format(
                f,
                hashlib.sha256(",".join(self.download_config.fields).encode()).hexdigest()[:8],
            )
        return f

    def generate_download_response(
        self, result: pd.DataFrame, file_data: SqlBatchFileData
    ) -> DownloadResponse:
        id_column = file_data.additional_metadata.id_column
        table_name = file_data.additional_metadata.table_name
        record_id = result.iloc[0][id_column]
        filename_id = self.get_identifier(table_name=table_name, record_id=record_id)
        filename = f"{filename_id}.csv"
        download_path = self.download_dir / Path(filename)
        logger.debug(
            f"Downloading results from table {table_name} and id {record_id} to {download_path}"
        )
        download_path.parent.mkdir(parents=True, exist_ok=True)
        result.to_csv(download_path, index=False)
        file_data.source_identifiers = SourceIdentifiers(
            filename=filename,
            fullpath=filename,
        )
        cast_file_data = FileData.cast(file_data=file_data)
        cast_file_data.identifier = filename_id
        return super().generate_download_response(
            file_data=cast_file_data, download_path=download_path
        )

    def run(self, file_data: FileData, **kwargs: Any) -> download_responses:
        sql_filedata = SqlBatchFileData.cast(file_data=file_data)
        data_dfs = self.get_data(file_data=sql_filedata)
        download_responses = []
        for df in data_dfs:
            download_responses.append(
                self.generate_download_response(result=df, file_data=sql_filedata)
            )
        return download_responses


class SQLUploadStagerConfig(UploadStagerConfig):
    pass


@dataclass
class SQLUploadStager(UploadStager):
    upload_stager_config: SQLUploadStagerConfig = field(default_factory=SQLUploadStagerConfig)

    def conform_dict(self, element_dict: dict, file_data: FileData) -> dict:
        data = element_dict.copy()
        metadata: dict[str, Any] = data.pop("metadata", {})
        data_source = metadata.pop("data_source", {})
        coordinates = metadata.pop("coordinates", {})

        data.update(metadata)
        data.update(data_source)
        data.update(coordinates)

<<<<<<< HEAD
            element["id"] = get_enhanced_element_id(element_dict=element, file_data=file_data)
=======
        data["id"] = get_enhanced_element_id(element_dict=data, file_data=file_data)
>>>>>>> 5914bd9c

        # remove extraneous, not supported columns
        element = {k: v for k, v in data.items() if k in _COLUMNS}
        element[RECORD_ID_LABEL] = file_data.identifier
        return element

    def conform_dataframe(self, df: pd.DataFrame) -> pd.DataFrame:
        for column in filter(lambda x: x in df.columns, _DATE_COLUMNS):
            df[column] = df[column].apply(parse_date_string)
        for column in filter(
            lambda x: x in df.columns,
            ("permissions_data", "record_locator", "points", "links"),
        ):
            df[column] = df[column].apply(
                lambda x: json.dumps(x) if isinstance(x, (list, dict)) else None
            )
        for column in filter(
            lambda x: x in df.columns,
            ("version", "page_number", "regex_metadata"),
        ):
            df[column] = df[column].apply(str)
        return df

    def run(
        self,
        elements_filepath: Path,
        file_data: FileData,
        output_dir: Path,
        output_filename: str,
        **kwargs: Any,
    ) -> Path:
        elements_contents = self.get_data(elements_filepath=elements_filepath)

        df = pd.DataFrame(
            data=[
                self.conform_dict(element_dict=element_dict, file_data=file_data)
                for element_dict in elements_contents
            ]
        )
        df = self.conform_dataframe(df=df)

        output_path = self.get_output_path(output_filename=output_filename, output_dir=output_dir)

        self.write_output(output_path=output_path, data=df.to_dict(orient="records"))
        return output_path


class SQLUploaderConfig(UploaderConfig):
    batch_size: int = Field(default=50, description="Number of records per batch")
    table_name: str = Field(default="elements", description="which table to upload contents to")
    record_id_key: str = Field(
        default=RECORD_ID_LABEL,
        description="searchable key to find entries for the same record on previous runs",
    )


@dataclass
class SQLUploader(Uploader):
    upload_config: SQLUploaderConfig
    connection_config: SQLConnectionConfig
    values_delimiter: str = "?"

    def precheck(self) -> None:
        try:
            with self.connection_config.get_cursor() as cursor:
                cursor.execute("SELECT 1;")
        except Exception as e:
            logger.error(f"failed to validate connection: {e}", exc_info=True)
            raise DestinationConnectionError(f"failed to validate connection: {e}")

    def prepare_data(
        self, columns: list[str], data: tuple[tuple[Any, ...], ...]
    ) -> list[tuple[Any, ...]]:
        output = []
        for row in data:
            parsed = []
            for column_name, value in zip(columns, row):
                if column_name in _DATE_COLUMNS:
                    if value is None:
                        parsed.append(None)
                    else:
                        parsed.append(parse_date_string(value))
                else:
                    parsed.append(value)
            output.append(tuple(parsed))
        return output

    def _fit_to_schema(self, df: pd.DataFrame, columns: list[str]) -> pd.DataFrame:
        columns = set(df.columns)
        schema_fields = set(columns)
        columns_to_drop = columns - schema_fields
        missing_columns = schema_fields - columns

        if columns_to_drop:
            logger.warning(
                "Following columns will be dropped to match the table's schema: "
                f"{', '.join(columns_to_drop)}"
            )
        if missing_columns:
            logger.info(
                "Following null filled columns will be added to match the table's schema:"
                f" {', '.join(missing_columns)} "
            )

        df = df.drop(columns=columns_to_drop)

        for column in missing_columns:
            df[column] = pd.Series()

    def upload_dataframe(self, df: pd.DataFrame, file_data: FileData) -> None:
        if self.can_delete():
            self.delete_by_record_id(file_data=file_data)
        else:
            logger.warning(
                f"table doesn't contain expected "
                f"record id column "
                f"{self.upload_config.record_id_key}, skipping delete"
            )
        df.replace({np.nan: None}, inplace=True)
        self._fit_to_schema(df=df, columns=self.get_table_columns())

        columns = list(df.columns)
        stmt = "INSERT INTO {table_name} ({columns}) VALUES({values})".format(
            table_name=self.upload_config.table_name,
            columns=",".join(columns),
            values=",".join([self.values_delimiter for _ in columns]),
        )
        logger.info(
            f"writing a total of {len(df)} elements via"
            f" document batches to destination"
            f" table named {self.upload_config.table_name}"
            f" with batch size {self.upload_config.batch_size}"
        )
        for rows in split_dataframe(df=df, chunk_size=self.upload_config.batch_size):
            with self.connection_config.get_cursor() as cursor:
                values = self.prepare_data(columns, tuple(rows.itertuples(index=False, name=None)))
                # For debugging purposes:
                # for val in values:
                #     try:
                #         cursor.execute(stmt, val)
                #     except Exception as e:
                #         print(f"Error: {e}")
                #         print(f"failed to write {len(columns)}, {len(val)}: {stmt} -> {val}")
                logger.debug(f"running query: {stmt}")
                cursor.executemany(stmt, values)

    def get_table_columns(self) -> list[str]:
        with self.connection_config.get_cursor() as cursor:
            cursor.execute(f"SELECT * from {self.upload_config.table_name}")
            return [desc[0] for desc in cursor.description]

    def can_delete(self) -> bool:
        return self.upload_config.record_id_key in self.get_table_columns()

    def delete_by_record_id(self, file_data: FileData) -> None:
        logger.debug(
            f"deleting any content with data "
            f"{self.upload_config.record_id_key}={file_data.identifier} "
            f"from table {self.upload_config.table_name}"
        )
        stmt = f"DELETE FROM {self.upload_config.table_name} WHERE {self.upload_config.record_id_key} = {self.values_delimiter}"  # noqa: E501
        with self.connection_config.get_cursor() as cursor:
            cursor.execute(stmt, [file_data.identifier])
            rowcount = cursor.rowcount
            logger.info(f"deleted {rowcount} rows from table {self.upload_config.table_name}")

    def run_data(self, data: list[dict], file_data: FileData, **kwargs: Any) -> None:
        df = pd.DataFrame(data)
        self.upload_dataframe(df=df, file_data=file_data)

    def run(self, path: Path, file_data: FileData, **kwargs: Any) -> None:
        df = get_data_df(path=path)
        self.upload_dataframe(df=df, file_data=file_data)<|MERGE_RESOLUTION|>--- conflicted
+++ resolved
@@ -1,9 +1,5 @@
 import hashlib
 import json
-<<<<<<< HEAD
-import sys
-=======
->>>>>>> 5914bd9c
 from abc import ABC, abstractmethod
 from contextlib import contextmanager
 from dataclasses import dataclass, field
@@ -262,11 +258,7 @@
         data.update(data_source)
         data.update(coordinates)
 
-<<<<<<< HEAD
-            element["id"] = get_enhanced_element_id(element_dict=element, file_data=file_data)
-=======
         data["id"] = get_enhanced_element_id(element_dict=data, file_data=file_data)
->>>>>>> 5914bd9c
 
         # remove extraneous, not supported columns
         element = {k: v for k, v in data.items() if k in _COLUMNS}
