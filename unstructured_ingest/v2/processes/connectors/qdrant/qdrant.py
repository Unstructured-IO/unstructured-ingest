--- conflicted
+++ resolved
@@ -74,12 +74,7 @@
         default_factory=lambda: QdrantUploadStagerConfig()
     )
 
-<<<<<<< HEAD
-    @staticmethod
-    def conform_dict(data: dict, file_data: FileData) -> dict:
-=======
     def conform_dict(self, element_dict: dict, file_data: FileData) -> dict:
->>>>>>> 5914bd9c
         """Prepares dictionary in the format that Chroma requires"""
         data = element_dict.copy()
         return {
@@ -96,29 +91,6 @@
             },
         }
 
-<<<<<<< HEAD
-    def run(
-        self,
-        elements_filepath: Path,
-        file_data: FileData,
-        output_dir: Path,
-        output_filename: str,
-        **kwargs: Any,
-    ) -> Path:
-        with open(elements_filepath) as elements_file:
-            elements_contents = json.load(elements_file)
-
-        conformed_elements = [
-            self.conform_dict(data=element, file_data=file_data) for element in elements_contents
-        ]
-        output_path = Path(output_dir) / Path(f"{output_filename}.json")
-
-        with open(output_path, "w") as output_file:
-            json.dump(conformed_elements, output_file)
-        return output_path
-
-=======
->>>>>>> 5914bd9c
 
 class QdrantUploaderConfig(UploaderConfig):
     collection_name: str = Field(description="Name of the collection.")
@@ -156,7 +128,6 @@
         file_data: FileData,
         **kwargs: Any,
     ) -> None:
-
         batches = list(batch_generator(data, batch_size=self.upload_config.batch_size))
         logger.debug(
             "Elements split into %i batches of size %i.",
