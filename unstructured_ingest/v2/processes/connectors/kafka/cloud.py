--- conflicted
+++ resolved
@@ -63,13 +63,8 @@
 
         conf = {
             "bootstrap.servers": f"{bootstrap}:{port}",
-<<<<<<< HEAD
-            "sasl.username": access_config.kafka_api_key,
-            "sasl.password": access_config.secret,
-=======
             "sasl.username": access_config.kafka_api_key.get_secret_value(),
             "sasl.password": access_config.secret.get_secret_value(),
->>>>>>> 5914bd9c
             "sasl.mechanism": "PLAIN",
             "security.protocol": "SASL_SSL",
             "logger": logger,
