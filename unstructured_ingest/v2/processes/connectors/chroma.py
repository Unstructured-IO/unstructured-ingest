<<<<<<< HEAD
import json
=======
>>>>>>> 5914bd9c
from dataclasses import dataclass, field
from datetime import date, datetime
from typing import TYPE_CHECKING, Annotated, Any, Optional

from dateutil import parser
from pydantic import Field, Secret
from pydantic.functional_validators import BeforeValidator

from unstructured_ingest.error import DestinationConnectionError
from unstructured_ingest.utils.data_prep import batch_generator, flatten_dict
from unstructured_ingest.utils.dep_check import requires_dependencies
from unstructured_ingest.v2.interfaces import (
    AccessConfig,
    ConnectionConfig,
    FileData,
    Uploader,
    UploaderConfig,
    UploadStager,
    UploadStagerConfig,
)
from unstructured_ingest.v2.logger import logger
from unstructured_ingest.v2.processes.connector_registry import DestinationRegistryEntry
from unstructured_ingest.v2.utils import get_enhanced_element_id

from .utils import conform_string_to_dict

if TYPE_CHECKING:
    from chromadb import Client

CONNECTOR_TYPE = "chroma"


class ChromaAccessConfig(AccessConfig):
    settings: Optional[Annotated[dict, BeforeValidator(conform_string_to_dict)]] = Field(
        default=None, description="A dictionary of settings to communicate with the chroma server."
    )
    headers: Optional[Annotated[dict, BeforeValidator(conform_string_to_dict)]] = Field(
        default=None, description="A dictionary of headers to send to the Chroma server."
    )


class ChromaConnectionConfig(ConnectionConfig):
    access_config: Secret[ChromaAccessConfig] = Field(
        default=ChromaAccessConfig(), validate_default=True
    )
    path: Optional[str] = Field(
        default=None, description="Location where Chroma is persisted, if not connecting via http."
    )
    tenant: Optional[str] = Field(
        default="default_tenant", description="The tenant to use for this client."
    )
    database: Optional[str] = Field(
        default="default_database", description="The database to use for this client."
    )
    host: Optional[str] = Field(default=None, description="The hostname of the Chroma server.")
    port: Optional[int] = Field(default=None, description="The port of the Chroma server.")
    ssl: bool = Field(
        default=False, description="Whether to use SSL to connect to the Chroma server."
    )
    connector_type: str = Field(default=CONNECTOR_TYPE, init=False)

    @requires_dependencies(["chromadb"], extras="chroma")
    def get_client(self) -> "Client":
        import chromadb

        access_config = self.access_config.get_secret_value()
        if path := self.path:
            return chromadb.PersistentClient(
                path=path,
                settings=access_config.settings,
                tenant=self.tenant,
                database=self.database,
            )

        elif (host := self.host) and (port := self.port):
            return chromadb.HttpClient(
                host=host,
                port=str(port),
                ssl=self.ssl,
                headers=access_config.headers,
                settings=access_config.settings,
                tenant=self.tenant,
                database=self.database,
            )
        else:
            raise ValueError("Chroma connector requires either path or host and port to be set.")


class ChromaUploadStagerConfig(UploadStagerConfig):
    pass


@dataclass
class ChromaUploadStager(UploadStager):
    upload_stager_config: ChromaUploadStagerConfig = field(
        default_factory=lambda: ChromaUploadStagerConfig()
    )

    @staticmethod
    def parse_date_string(date_string: str) -> date:
        try:
            timestamp = float(date_string)
            return datetime.fromtimestamp(timestamp)
        except Exception as e:
            logger.debug(f"date {date_string} string not a timestamp: {e}")
        return parser.parse(date_string)

<<<<<<< HEAD
    @staticmethod
    def conform_dict(data: dict, file_data: FileData) -> dict:
        """
        Prepares dictionary in the format that Chroma requires
        """
=======
    def conform_dict(self, element_dict: dict, file_data: FileData) -> dict:
        """
        Prepares dictionary in the format that Chroma requires
        """
        data = element_dict.copy()
>>>>>>> 5914bd9c
        return {
            "id": get_enhanced_element_id(element_dict=data, file_data=file_data),
            "embedding": data.pop("embeddings", None),
            "document": data.pop("text", None),
            "metadata": flatten_dict(data, separator="-", flatten_lists=True, remove_none=True),
        }

<<<<<<< HEAD
    def run(
        self,
        elements_filepath: Path,
        file_data: FileData,
        output_dir: Path,
        output_filename: str,
        **kwargs: Any,
    ) -> Path:
        with open(elements_filepath) as elements_file:
            elements_contents = json.load(elements_file)
        conformed_elements = [
            self.conform_dict(data=element, file_data=file_data) for element in elements_contents
        ]
        output_path = Path(output_dir) / Path(f"{output_filename}.json")
        with open(output_path, "w") as output_file:
            json.dump(conformed_elements, output_file)
        return output_path

=======
>>>>>>> 5914bd9c

class ChromaUploaderConfig(UploaderConfig):
    collection_name: str = Field(description="The name of the Chroma collection to write into.")
    batch_size: int = Field(default=100, description="Number of records per batch")


@dataclass
class ChromaUploader(Uploader):
    connector_type: str = CONNECTOR_TYPE
    upload_config: ChromaUploaderConfig
    connection_config: ChromaConnectionConfig

    def precheck(self) -> None:
        try:
            self.connection_config.get_client()
        except Exception as e:
            logger.error(f"failed to validate connection: {e}", exc_info=True)
            raise DestinationConnectionError(f"failed to validate connection: {e}")

    @DestinationConnectionError.wrap
    def upsert_batch(self, collection, batch):

        try:
            # Chroma wants lists even if there is only one element
            # Upserting to prevent duplicates
            collection.upsert(
                ids=batch["ids"],
                documents=batch["documents"],
                embeddings=batch["embeddings"],
                metadatas=batch["metadatas"],
            )
        except Exception as e:
            raise ValueError(f"chroma error: {e}") from e

    @staticmethod
    def prepare_chroma_list(chunk: tuple[dict[str, Any]]) -> dict[str, list[Any]]:
        """Helper function to break a tuple of dicts into list of parallel lists for ChromaDb.
        ({'id':1}, {'id':2}, {'id':3}) -> {'ids':[1,2,3]}"""
        chroma_dict = {}
        chroma_dict["ids"] = [x.get("id") for x in chunk]
        chroma_dict["documents"] = [x.get("document") for x in chunk]
        chroma_dict["embeddings"] = [x.get("embedding") for x in chunk]
        chroma_dict["metadatas"] = [x.get("metadata") for x in chunk]
        # Make sure all lists are of the same length
        assert (
            len(chroma_dict["ids"])
            == len(chroma_dict["documents"])
            == len(chroma_dict["embeddings"])
            == len(chroma_dict["metadatas"])
        )
        return chroma_dict

    def run_data(self, data: list[dict], file_data: FileData, **kwargs: Any) -> None:
        logger.info(
            f"writing {len(data)} objects to destination "
            f"collection {self.upload_config.collection_name} "
            f"at {self.connection_config.host}",
        )
        client = self.connection_config.get_client()

        collection = client.get_or_create_collection(name=self.upload_config.collection_name)
        for chunk in batch_generator(data, self.upload_config.batch_size):
            self.upsert_batch(collection, self.prepare_chroma_list(chunk))


chroma_destination_entry = DestinationRegistryEntry(
    connection_config=ChromaConnectionConfig,
    uploader=ChromaUploader,
    uploader_config=ChromaUploaderConfig,
    upload_stager=ChromaUploadStager,
    upload_stager_config=ChromaUploadStagerConfig,
)<|MERGE_RESOLUTION|>--- conflicted
+++ resolved
@@ -1,7 +1,3 @@
-<<<<<<< HEAD
-import json
-=======
->>>>>>> 5914bd9c
 from dataclasses import dataclass, field
 from datetime import date, datetime
 from typing import TYPE_CHECKING, Annotated, Any, Optional
@@ -109,19 +105,11 @@
             logger.debug(f"date {date_string} string not a timestamp: {e}")
         return parser.parse(date_string)
 
-<<<<<<< HEAD
-    @staticmethod
-    def conform_dict(data: dict, file_data: FileData) -> dict:
-        """
-        Prepares dictionary in the format that Chroma requires
-        """
-=======
     def conform_dict(self, element_dict: dict, file_data: FileData) -> dict:
         """
         Prepares dictionary in the format that Chroma requires
         """
         data = element_dict.copy()
->>>>>>> 5914bd9c
         return {
             "id": get_enhanced_element_id(element_dict=data, file_data=file_data),
             "embedding": data.pop("embeddings", None),
@@ -129,27 +117,6 @@
             "metadata": flatten_dict(data, separator="-", flatten_lists=True, remove_none=True),
         }
 
-<<<<<<< HEAD
-    def run(
-        self,
-        elements_filepath: Path,
-        file_data: FileData,
-        output_dir: Path,
-        output_filename: str,
-        **kwargs: Any,
-    ) -> Path:
-        with open(elements_filepath) as elements_file:
-            elements_contents = json.load(elements_file)
-        conformed_elements = [
-            self.conform_dict(data=element, file_data=file_data) for element in elements_contents
-        ]
-        output_path = Path(output_dir) / Path(f"{output_filename}.json")
-        with open(output_path, "w") as output_file:
-            json.dump(conformed_elements, output_file)
-        return output_path
-
-=======
->>>>>>> 5914bd9c
 
 class ChromaUploaderConfig(UploaderConfig):
     collection_name: str = Field(description="The name of the Chroma collection to write into.")
@@ -171,7 +138,6 @@
 
     @DestinationConnectionError.wrap
     def upsert_batch(self, collection, batch):
-
         try:
             # Chroma wants lists even if there is only one element
             # Upserting to prevent duplicates
