import collections
import hashlib
<<<<<<< HEAD
import json
import sys
=======
>>>>>>> 5914bd9c
from contextlib import contextmanager
from dataclasses import dataclass, field
from pathlib import Path
from time import time
from typing import TYPE_CHECKING, Any, Generator, Optional, Union

from pydantic import BaseModel, Field, Secret, SecretStr

from unstructured_ingest.error import (
    DestinationConnectionError,
    SourceConnectionError,
    SourceConnectionNetworkError,
    WriteError,
)
from unstructured_ingest.utils.data_prep import (
    batch_generator,
    flatten_dict,
    generator_batching_wbytes,
)
from unstructured_ingest.utils.dep_check import requires_dependencies
from unstructured_ingest.v2.constants import RECORD_ID_LABEL
from unstructured_ingest.v2.interfaces import (
    AccessConfig,
    BatchFileData,
    BatchItem,
    ConnectionConfig,
    Downloader,
    DownloaderConfig,
    DownloadResponse,
    FileData,
    FileDataSourceMetadata,
    Indexer,
    IndexerConfig,
    SourceIdentifiers,
    Uploader,
    UploaderConfig,
    UploadStager,
    UploadStagerConfig,
    download_responses,
)
from unstructured_ingest.v2.logger import logger
from unstructured_ingest.v2.processes.connector_registry import (
    DestinationRegistryEntry,
    SourceRegistryEntry,
)
from unstructured_ingest.v2.utils import get_enhanced_element_id

if TYPE_CHECKING:
    from elasticsearch import Elasticsearch as ElasticsearchClient

CONNECTOR_TYPE = "elasticsearch"


class ElastisearchAdditionalMetadata(BaseModel):
    index_name: str


class ElasticsearchBatchFileData(BatchFileData):
    additional_metadata: ElastisearchAdditionalMetadata


class ElasticsearchAccessConfig(AccessConfig):
    password: Optional[str] = Field(
        default=None, description="password when using basic auth or connecting to a cloud instance"
    )
    es_api_key: Optional[str] = Field(default=None, description="api key used for authentication")
    bearer_auth: Optional[str] = Field(
        default=None, description="bearer token used for HTTP bearer authentication"
    )
    ssl_assert_fingerprint: Optional[str] = Field(
        default=None, description="SHA256 fingerprint value"
    )


class ElasticsearchClientInput(BaseModel):
    hosts: Optional[list[str]] = None
    cloud_id: Optional[str] = None
    ca_certs: Optional[Path] = None
    basic_auth: Optional[Secret[tuple[str, str]]] = None
    api_key: Optional[Union[Secret[tuple[str, str]], SecretStr]] = None


class ElasticsearchConnectionConfig(ConnectionConfig):
    hosts: Optional[list[str]] = Field(
        default=None,
        description="list of the Elasticsearch hosts to connect to",
        examples=["http://localhost:9200"],
    )
    username: Optional[str] = Field(default=None, description="username when using basic auth")
    cloud_id: Optional[str] = Field(default=None, description="id used to connect to Elastic Cloud")
    api_key_id: Optional[str] = Field(
        default=None,
        description="id associated with api key used for authentication: "
        "https://www.elastic.co/guide/en/elasticsearch/reference/current/security-api-create-api-key.html",  # noqa: E501
    )
    ca_certs: Optional[Path] = None
    access_config: Secret[ElasticsearchAccessConfig]

    def get_client_kwargs(self) -> dict:
        # Update auth related fields to conform to what the SDK expects based on the
        # supported methods:
        # https://www.elastic.co/guide/en/elasticsearch/client/python-api/current/connecting.html
        client_input_kwargs: dict[str, Any] = {}
        access_config = self.access_config.get_secret_value()
        if self.hosts:
            client_input_kwargs["hosts"] = self.hosts
        if self.cloud_id:
            client_input_kwargs["cloud_id"] = self.cloud_id
        if self.ca_certs:
            client_input_kwargs["ca_certs"] = self.ca_certs
        if access_config.password and (
            self.cloud_id or self.ca_certs or access_config.ssl_assert_fingerprint
        ):
            client_input_kwargs["basic_auth"] = ("elastic", access_config.password)
        elif not self.cloud_id and self.username and access_config.password:
            client_input_kwargs["basic_auth"] = (self.username, access_config.password)
        elif access_config.es_api_key and self.api_key_id:
            client_input_kwargs["api_key"] = (self.api_key_id, access_config.es_api_key)
        elif access_config.es_api_key:
            client_input_kwargs["api_key"] = access_config.es_api_key
        client_input = ElasticsearchClientInput(**client_input_kwargs)
        logger.debug(f"elasticsearch client inputs mapped to: {client_input.model_dump()}")
        client_kwargs = client_input.model_dump()
        client_kwargs["basic_auth"] = (
            client_input.basic_auth.get_secret_value() if client_input.basic_auth else None
        )
        client_kwargs["api_key"] = (
            client_input.api_key.get_secret_value() if client_input.api_key else None
        )
        client_kwargs = {k: v for k, v in client_kwargs.items() if v is not None}
        return client_kwargs

    @requires_dependencies(["elasticsearch"], extras="elasticsearch")
    @contextmanager
    def get_client(self) -> Generator["ElasticsearchClient", None, None]:
        from elasticsearch import Elasticsearch as ElasticsearchClient

        with ElasticsearchClient(**self.get_client_kwargs()) as client:
            yield client


class ElasticsearchIndexerConfig(IndexerConfig):
    index_name: str
    batch_size: int = 100


@dataclass
class ElasticsearchIndexer(Indexer):
    connection_config: ElasticsearchConnectionConfig
    index_config: ElasticsearchIndexerConfig
    connector_type: str = CONNECTOR_TYPE

    def precheck(self) -> None:
        try:
            with self.connection_config.get_client() as client:
                indices = client.indices.get_alias(index="*")
                if self.index_config.index_name not in indices:
                    raise SourceConnectionError(
                        "index {} not found: {}".format(
                            self.index_config.index_name, ", ".join(indices.keys())
                        )
                    )
        except Exception as e:
            logger.error(f"failed to validate connection: {e}", exc_info=True)
            raise SourceConnectionError(f"failed to validate connection: {e}")

    @requires_dependencies(["elasticsearch"], extras="elasticsearch")
    def load_scan(self):
        from elasticsearch.helpers import scan

        return scan

    def _get_doc_ids(self) -> set[str]:
        """Fetches all document ids in an index"""
        scan = self.load_scan()

        scan_query: dict = {"stored_fields": [], "query": {"match_all": {}}}
        with self.connection_config.get_client() as client:
            hits = scan(
                client,
                query=scan_query,
                scroll="1m",
                index=self.index_config.index_name,
            )

            return {hit["_id"] for hit in hits}

    def run(self, **kwargs: Any) -> Generator[ElasticsearchBatchFileData, None, None]:
        all_ids = self._get_doc_ids()
        ids = list(all_ids)
        for batch in batch_generator(ids, self.index_config.batch_size):
            # Make sure the hash is always a positive number to create identified
            yield ElasticsearchBatchFileData(
                connector_type=CONNECTOR_TYPE,
                metadata=FileDataSourceMetadata(
                    url=f"{self.connection_config.hosts[0]}/{self.index_config.index_name}",
                    date_processed=str(time()),
                ),
                additional_metadata=ElastisearchAdditionalMetadata(
                    index_name=self.index_config.index_name,
                ),
                batch_items=[BatchItem(identifier=b) for b in batch],
            )


class ElasticsearchDownloaderConfig(DownloaderConfig):
    fields: list[str] = field(default_factory=list)


@dataclass
class ElasticsearchDownloader(Downloader):
    connection_config: ElasticsearchConnectionConfig
    download_config: ElasticsearchDownloaderConfig
    connector_type: str = CONNECTOR_TYPE

    def is_async(self) -> bool:
        return True

    def get_identifier(self, index_name: str, record_id: str) -> str:
        f = f"{index_name}-{record_id}"
        if self.download_config.fields:
            f = "{}-{}".format(
                f,
                hashlib.sha256(",".join(self.download_config.fields).encode()).hexdigest()[:8],
            )
        return f

    def map_es_results(self, es_results: dict) -> str:
        doc_body = es_results["_source"]
        flattened_dict = flatten_dict(dictionary=doc_body)
        str_values = [str(value) for value in flattened_dict.values()]
        concatenated_values = "\n".join(str_values)
        return concatenated_values

    def generate_download_response(
        self, result: dict, index_name: str, file_data: ElasticsearchBatchFileData
    ) -> DownloadResponse:
        record_id = result["_id"]
        filename_id = self.get_identifier(index_name=index_name, record_id=record_id)
        filename = f"{filename_id}.txt"
        download_path = self.download_dir / Path(filename)
        logger.debug(
            f"Downloading results from index {index_name} and id {record_id} to {download_path}"
        )
        download_path.parent.mkdir(parents=True, exist_ok=True)
        try:
            with open(download_path, "w", encoding="utf8") as f:
                f.write(self.map_es_results(es_results=result))
        except Exception as e:
            logger.error(
                f"failed to download from index {index_name} "
                f"and id {record_id} to {download_path}: {e}",
                exc_info=True,
            )
            raise SourceConnectionNetworkError(f"failed to download file {file_data.identifier}")
        file_data.source_identifiers = SourceIdentifiers(filename=filename, fullpath=filename)
        cast_file_data = FileData.cast(file_data=file_data)
        cast_file_data.identifier = filename_id
        cast_file_data.metadata.date_processed = str(time())
        cast_file_data.metadata.version = str(result["_version"]) if "_version" in result else None
        cast_file_data.metadata.record_locator = {
            "hosts": self.connection_config.hosts,
            "index_name": index_name,
            "document_id": record_id,
        }
        return super().generate_download_response(
            file_data=cast_file_data,
            download_path=download_path,
        )

    def run(self, file_data: FileData, **kwargs: Any) -> download_responses:
        raise NotImplementedError()

    @requires_dependencies(["elasticsearch"], extras="elasticsearch")
    def load_async(self):
        from elasticsearch import AsyncElasticsearch
        from elasticsearch.helpers import async_scan

        return AsyncElasticsearch, async_scan

    async def run_async(self, file_data: BatchFileData, **kwargs: Any) -> download_responses:
        elasticsearch_filedata = ElasticsearchBatchFileData.cast(file_data=file_data)
        AsyncClient, async_scan = self.load_async()

        index_name: str = elasticsearch_filedata.additional_metadata.index_name
        ids: list[str] = [item.identifier for item in elasticsearch_filedata.batch_items]

        scan_query = {
            "_source": self.download_config.fields,
            "version": True,
            "query": {"ids": {"values": ids}},
        }

        download_responses = []
        async with AsyncClient(**self.connection_config.get_client_kwargs()) as client:
            async for result in async_scan(
                client,
                query=scan_query,
                scroll="1m",
                index=index_name,
            ):
                download_responses.append(
                    self.generate_download_response(
                        result=result, index_name=index_name, file_data=elasticsearch_filedata
                    )
                )
        return download_responses


class ElasticsearchUploadStagerConfig(UploadStagerConfig):
    index_name: str = Field(
        description="Name of the Elasticsearch index to pull data from, or upload data to."
    )


@dataclass
class ElasticsearchUploadStager(UploadStager):
    upload_stager_config: ElasticsearchUploadStagerConfig

    def conform_dict(self, element_dict: dict, file_data: FileData) -> dict:
        data = element_dict.copy()
        resp = {
            "_index": self.upload_stager_config.index_name,
            "_id": get_enhanced_element_id(element_dict=data, file_data=file_data),
            "_source": {
                "element_id": data.pop("element_id", None),
                "embeddings": data.pop("embeddings", None),
                "text": data.pop("text", None),
                "type": data.pop("type", None),
                RECORD_ID_LABEL: file_data.identifier,
            },
        }
        if "metadata" in data and isinstance(data["metadata"], dict):
            resp["_source"]["metadata"] = flatten_dict(data["metadata"], separator="-")
        return resp


class ElasticsearchUploaderConfig(UploaderConfig):
    index_name: str = Field(
        description="Name of the Elasticsearch index to pull data from, or upload data to."
    )
    batch_size_bytes: int = Field(
        default=15_000_000,
        description="Size limit (in bytes) for each batch of items to be uploaded. Check"
        " https://www.elastic.co/guide/en/elasticsearch/guide/current/bulk.html"
        "#_how_big_is_too_big for more information.",
    )
    num_threads: int = Field(
        default=4, description="Number of threads to be used while uploading content"
    )
    record_id_key: str = Field(
        default=RECORD_ID_LABEL,
        description="searchable key to find entries for the same record on previous runs",
    )


@dataclass
class ElasticsearchUploader(Uploader):
    connector_type: str = CONNECTOR_TYPE
    upload_config: ElasticsearchUploaderConfig
    connection_config: ElasticsearchConnectionConfig

    def precheck(self) -> None:
        try:
            with self.connection_config.get_client() as client:
                indices = client.indices.get_alias(index="*")
                if self.upload_config.index_name not in indices:
                    raise DestinationConnectionError(
                        "index {} not found: {}".format(
                            self.upload_config.index_name, ", ".join(indices.keys())
                        )
                    )
        except Exception as e:
            logger.error(f"failed to validate connection: {e}", exc_info=True)
            raise DestinationConnectionError(f"failed to validate connection: {e}")

    @requires_dependencies(["elasticsearch"], extras="elasticsearch")
    def load_parallel_bulk(self):
        from elasticsearch.helpers import parallel_bulk

        return parallel_bulk

    def delete_by_record_id(self, client, file_data: FileData) -> None:
        logger.debug(
            f"deleting any content with metadata {RECORD_ID_LABEL}={file_data.identifier} "
            f"from {self.upload_config.index_name} index"
        )
        delete_resp = client.delete_by_query(
            index=self.upload_config.index_name,
            body={"query": {"match": {self.upload_config.record_id_key: file_data.identifier}}},
        )
        logger.info(
            "deleted {} records from index {}".format(
                delete_resp["deleted"], self.upload_config.index_name
            )
        )
        if failures := delete_resp.get("failures"):
            raise WriteError(f"failed to delete records: {failures}")

    @requires_dependencies(["elasticsearch"], extras="elasticsearch")
    def run_data(self, data: list[dict], file_data: FileData, **kwargs: Any) -> None:  # noqa: E501
        from elasticsearch.helpers.errors import BulkIndexError

        parallel_bulk = self.load_parallel_bulk()
        upload_destination = self.connection_config.hosts or self.connection_config.cloud_id

        logger.info(
            f"writing {len(data)} elements via document batches to destination "
            f"index named {self.upload_config.index_name} at {upload_destination} with "
            f"batch size (in bytes) {self.upload_config.batch_size_bytes} with "
            f"{self.upload_config.num_threads} (number of) threads"
        )

        with self.connection_config.get_client() as client:
            self.delete_by_record_id(client=client, file_data=file_data)
            if not client.indices.exists(index=self.upload_config.index_name):
                logger.warning(
                    f"{(self.__class__.__name__).replace('Uploader', '')} index does not exist: "
                    f"{self.upload_config.index_name}. "
                    f"This may cause issues when uploading."
                )
            for batch in generator_batching_wbytes(
                data, batch_size_limit_bytes=self.upload_config.batch_size_bytes
            ):
                try:
                    iterator = parallel_bulk(
                        client=client,
                        actions=batch,
                        thread_count=self.upload_config.num_threads,
                    )
                    collections.deque(iterator, maxlen=0)
                except BulkIndexError as e:
                    sanitized_errors = [
                        self._sanitize_bulk_index_error(error) for error in e.errors
                    ]
                    logger.error(
                        f"Batch upload failed - {e} - with following errors: {sanitized_errors}"
                    )
                    raise e
                except Exception as e:
                    logger.error(f"Batch upload failed - {e}")
                    raise e

    def _sanitize_bulk_index_error(self, error: dict[str, dict]) -> dict:
        """Remove data uploaded to index from the log, leave only error information.

        Error structure is `{<operation-type>: {..., "data": <uploaded-object>}}`
        """
        for error_data in error.values():
            error_data.pop("data", None)
        return error


elasticsearch_source_entry = SourceRegistryEntry(
    connection_config=ElasticsearchConnectionConfig,
    indexer=ElasticsearchIndexer,
    indexer_config=ElasticsearchIndexerConfig,
    downloader=ElasticsearchDownloader,
    downloader_config=ElasticsearchDownloaderConfig,
)

elasticsearch_destination_entry = DestinationRegistryEntry(
    connection_config=ElasticsearchConnectionConfig,
    upload_stager_config=ElasticsearchUploadStagerConfig,
    upload_stager=ElasticsearchUploadStager,
    uploader_config=ElasticsearchUploaderConfig,
    uploader=ElasticsearchUploader,
)<|MERGE_RESOLUTION|>--- conflicted
+++ resolved
@@ -1,10 +1,5 @@
 import collections
 import hashlib
-<<<<<<< HEAD
-import json
-import sys
-=======
->>>>>>> 5914bd9c
 from contextlib import contextmanager
 from dataclasses import dataclass, field
 from pathlib import Path
